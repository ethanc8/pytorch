--- conflicted
+++ resolved
@@ -2725,19 +2725,6 @@
   }
 }
 
-<<<<<<< HEAD
-// Pads each tensor on `dim`-th dimension such that padded_dim % num_chunks == 0.
-static std::vector<Tensor> _pad_chunk(TensorList tensors, int64_t dim, int64_t num_chunks) {
-  TORCH_CHECK(!tensors.empty(),
-           "chunk_cat expects a non-empty TensorList");
-  auto num_tensors = tensors.size();
-  std::vector<Tensor> tensor_views;
-  std::vector<Tensor> tensors_to_copy;
-  std::vector<Tensor> padded_tensor_slices;
-  tensor_views.reserve(num_tensors);
-  tensors_to_copy.reserve(num_tensors);
-  padded_tensor_slices.reserve(num_tensors);
-=======
 static bool have_same_ndims(TensorList tensors) {
   auto ndim = tensors[0].dim();
   for (const auto tensor_idx : c10::irange(tensors.size())) {
@@ -2790,7 +2777,6 @@
   auto num_tensors = tensors.size();
   std::vector<Tensor> padded_tensors;
   padded_tensors.reserve(num_tensors);
->>>>>>> aa51b3f3
   for (const auto & tensor : tensors) {
     auto tensor_size = tensor.sizes();
     std::vector<int64_t> padded_size(tensor_size.vec());
@@ -2798,23 +2784,6 @@
     Tensor padded_tensor = tensor;
     if (padded_size != tensor_size) {
       padded_tensor = tensor.new_zeros(padded_size);
-<<<<<<< HEAD
-      padded_tensor_slices.push_back(padded_tensor.narrow(dim, 0, tensor_size[dim]));
-      tensors_to_copy.push_back(tensor);
-    }
-    std::vector<int64_t> view_sizes = std::vector<int64_t>(tensor_size.begin(), tensor_size.begin()+dim);
-    view_sizes.insert(view_sizes.end(), {num_chunks, -1});
-    tensor_views.push_back(padded_tensor.view(view_sizes));
-  }
-  if (padded_tensor_slices.size() > 0) {
-    at::_foreach_copy_(padded_tensor_slices, tensors_to_copy);
-  }
-  return tensor_views;
-}
-
-Tensor _chunk_cat(TensorList tensors, int64_t dim, int64_t num_chunks) {
-  auto wrapped_dim = maybe_wrap_dim(dim, tensors[0].dim());
-=======
       padded_tensor.narrow(dim, 0, tensor_size[dim]).copy_(tensor);
     }
     std::vector<int64_t> view_sizes(tensor_size.begin(), tensor_size.begin()+dim);
@@ -2826,16 +2795,11 @@
 
 Tensor _chunk_cat(TensorList tensors, int64_t dim, int64_t num_chunks) {
   auto wrapped_dim = preprocess_chunk_cat_inputs(tensors, dim, num_chunks);
->>>>>>> aa51b3f3
   return at::cat(_pad_chunk(tensors, wrapped_dim, num_chunks), wrapped_dim+1);
 }
 
 Tensor& _chunk_cat_out(TensorList tensors, int64_t dim, int64_t num_chunks, Tensor& out) {
-<<<<<<< HEAD
-  auto wrapped_dim = maybe_wrap_dim(dim, tensors[0].dim());
-=======
   auto wrapped_dim = preprocess_chunk_cat_inputs(tensors, dim, num_chunks);
->>>>>>> aa51b3f3
   at::cat_out(out, _pad_chunk(tensors, wrapped_dim, num_chunks), wrapped_dim+1);
   return out;
 }
