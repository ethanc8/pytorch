--- conflicted
+++ resolved
@@ -3192,7 +3192,130 @@
         self.common(fn, (x,))
         assert metrics.generated_cpp_vec_kernel_count == 1
 
-<<<<<<< HEAD
+    @torch._dynamo.config.patch(dynamic_shapes=True)
+    @torch._dynamo.config.patch(assume_static_by_default=False)
+    def test_symbolic_shape_scalar_value_reduction(self):
+        def fn(x, y):
+            return y + torch.ones(x).sum()
+
+        with torch.no_grad():
+            metrics.reset()
+            y = torch.randn(100)
+            self.common(fn, (100, y))
+            assert metrics.generated_cpp_vec_kernel_count == 2
+
+    def test_int32_pointwise_vec(self):
+        def fn(x):
+            return x * x
+
+        x = torch.randint(0, 100, (32, 32), dtype=torch.int32)
+        metrics.reset()
+        self.common(fn, (x,))
+        assert metrics.generated_cpp_vec_kernel_count == 1
+
+    def test_int32_reduction_vec(self):
+        def fn(x):
+            return x.sum(dim=1)
+
+        x = torch.randint(0, 100, (32, 32), dtype=torch.int32)
+        metrics.reset()
+        self.common(fn, (x,))
+        assert metrics.generated_cpp_vec_kernel_count == 1
+
+    def test_uint32_pointwise_vec(self):
+        def fn(x):
+            return x * x
+
+        x = torch.randint(0, 100, (32, 32), dtype=torch.uint32)
+        metrics.reset()
+        self.common(fn, (x,))
+        # TODO(jgong5): change to 1 with vectorized uint32 load
+        assert metrics.generated_cpp_vec_kernel_count == 0
+
+    def test_uint32_reduction_vec(self):
+        def fn(x):
+            return x.sum(dim=1)
+
+        x = torch.randint(0, 100, (32, 32), dtype=torch.uint32)
+        metrics.reset()
+        self.common(fn, (x,))
+        # TODO(jgong5): change to 1 with vectorized uint32/uint64 load
+        assert metrics.generated_cpp_vec_kernel_count == 0
+
+    def test_int64_pointwise_vec(self):
+        def fn(x):
+            return x * x
+
+        x = torch.randint(0, 100, (32, 32), dtype=torch.int64)
+        metrics.reset()
+        self.common(fn, (x,))
+        assert metrics.generated_cpp_vec_kernel_count == 1
+
+    def test_int64_reduction_vec(self):
+        def fn(x):
+            return x.sum(dim=1)
+
+        x = torch.randint(0, 100, (32, 32), dtype=torch.int64)
+        metrics.reset()
+        self.common(fn, (x,))
+        assert metrics.generated_cpp_vec_kernel_count == 1
+
+    def test_uint64_pointwise_vec(self):
+        def fn(x):
+            return x * x
+
+        x = torch.randint(0, 100, (32, 32), dtype=torch.uint64)
+        metrics.reset()
+        self.common(fn, (x,))
+        # TODO(jgong5): change to 1 with vectorized uint64 load
+        assert metrics.generated_cpp_vec_kernel_count == 0
+
+    def test_uint64_reduction_vec(self):
+        def fn(x):
+            return x.sum(dim=1)
+
+        x = torch.randint(0, 100, (32, 32), dtype=torch.uint64)
+        metrics.reset()
+        self.common(fn, (x,))
+        # TODO(jgong5): change to 1 with vectorized uint64 load
+        assert metrics.generated_cpp_vec_kernel_count == 0
+
+    def test_convert_int32_to_int64_vec(self):
+        def fn(x):
+            return x.to(torch.int64)
+
+        x = torch.randint(0, 100, (32, 32), dtype=torch.int32)
+        metrics.reset()
+        self.common(fn, (x,))
+        assert metrics.generated_cpp_vec_kernel_count == 1
+
+    def test_convert_int64_to_int32_vec(self):
+        def fn(x):
+            return x.to(torch.int32)
+
+        x = torch.randint(0, 100, (32, 32), dtype=torch.int64)
+        metrics.reset()
+        self.common(fn, (x,))
+        assert metrics.generated_cpp_vec_kernel_count == 1
+
+    def test_convert_fp32_to_int64_vec(self):
+        def fn(x):
+            return x.to(torch.int64)
+
+        x = torch.rand(32, 32)
+        metrics.reset()
+        self.common(fn, (x,))
+        assert metrics.generated_cpp_vec_kernel_count == 1
+
+    def test_convert_int64_to_fp32_vec(self):
+        def fn(x):
+            return x.to(torch.float32)
+
+        x = torch.randint(0, 100, (32, 32), dtype=torch.int64)
+        metrics.reset()
+        self.common(fn, (x,))
+        assert metrics.generated_cpp_vec_kernel_count == 1
+
     def test_no_redundant_to_dtypes_between_fused_scheduler_node(self):
         # https://github.com/pytorch/pytorch/issues/115260
         p0 = torch.tensor([1.0879], dtype=torch.float16)
@@ -3220,131 +3343,6 @@
                 torch.tensor(4.39, dtype=torch.float16),
             ),
         )
-=======
-    @torch._dynamo.config.patch(dynamic_shapes=True)
-    @torch._dynamo.config.patch(assume_static_by_default=False)
-    def test_symbolic_shape_scalar_value_reduction(self):
-        def fn(x, y):
-            return y + torch.ones(x).sum()
-
-        with torch.no_grad():
-            metrics.reset()
-            y = torch.randn(100)
-            self.common(fn, (100, y))
-            assert metrics.generated_cpp_vec_kernel_count == 2
-
-    def test_int32_pointwise_vec(self):
-        def fn(x):
-            return x * x
-
-        x = torch.randint(0, 100, (32, 32), dtype=torch.int32)
-        metrics.reset()
-        self.common(fn, (x,))
-        assert metrics.generated_cpp_vec_kernel_count == 1
-
-    def test_int32_reduction_vec(self):
-        def fn(x):
-            return x.sum(dim=1)
-
-        x = torch.randint(0, 100, (32, 32), dtype=torch.int32)
-        metrics.reset()
-        self.common(fn, (x,))
-        assert metrics.generated_cpp_vec_kernel_count == 1
-
-    def test_uint32_pointwise_vec(self):
-        def fn(x):
-            return x * x
-
-        x = torch.randint(0, 100, (32, 32), dtype=torch.uint32)
-        metrics.reset()
-        self.common(fn, (x,))
-        # TODO(jgong5): change to 1 with vectorized uint32 load
-        assert metrics.generated_cpp_vec_kernel_count == 0
-
-    def test_uint32_reduction_vec(self):
-        def fn(x):
-            return x.sum(dim=1)
-
-        x = torch.randint(0, 100, (32, 32), dtype=torch.uint32)
-        metrics.reset()
-        self.common(fn, (x,))
-        # TODO(jgong5): change to 1 with vectorized uint32/uint64 load
-        assert metrics.generated_cpp_vec_kernel_count == 0
-
-    def test_int64_pointwise_vec(self):
-        def fn(x):
-            return x * x
-
-        x = torch.randint(0, 100, (32, 32), dtype=torch.int64)
-        metrics.reset()
-        self.common(fn, (x,))
-        assert metrics.generated_cpp_vec_kernel_count == 1
-
-    def test_int64_reduction_vec(self):
-        def fn(x):
-            return x.sum(dim=1)
-
-        x = torch.randint(0, 100, (32, 32), dtype=torch.int64)
-        metrics.reset()
-        self.common(fn, (x,))
-        assert metrics.generated_cpp_vec_kernel_count == 1
-
-    def test_uint64_pointwise_vec(self):
-        def fn(x):
-            return x * x
-
-        x = torch.randint(0, 100, (32, 32), dtype=torch.uint64)
-        metrics.reset()
-        self.common(fn, (x,))
-        # TODO(jgong5): change to 1 with vectorized uint64 load
-        assert metrics.generated_cpp_vec_kernel_count == 0
-
-    def test_uint64_reduction_vec(self):
-        def fn(x):
-            return x.sum(dim=1)
-
-        x = torch.randint(0, 100, (32, 32), dtype=torch.uint64)
-        metrics.reset()
-        self.common(fn, (x,))
-        # TODO(jgong5): change to 1 with vectorized uint64 load
-        assert metrics.generated_cpp_vec_kernel_count == 0
-
-    def test_convert_int32_to_int64_vec(self):
-        def fn(x):
-            return x.to(torch.int64)
-
-        x = torch.randint(0, 100, (32, 32), dtype=torch.int32)
-        metrics.reset()
-        self.common(fn, (x,))
-        assert metrics.generated_cpp_vec_kernel_count == 1
-
-    def test_convert_int64_to_int32_vec(self):
-        def fn(x):
-            return x.to(torch.int32)
-
-        x = torch.randint(0, 100, (32, 32), dtype=torch.int64)
-        metrics.reset()
-        self.common(fn, (x,))
-        assert metrics.generated_cpp_vec_kernel_count == 1
-
-    def test_convert_fp32_to_int64_vec(self):
-        def fn(x):
-            return x.to(torch.int64)
-
-        x = torch.rand(32, 32)
-        metrics.reset()
-        self.common(fn, (x,))
-        assert metrics.generated_cpp_vec_kernel_count == 1
-
-    def test_convert_int64_to_fp32_vec(self):
-        def fn(x):
-            return x.to(torch.float32)
-
-        x = torch.randint(0, 100, (32, 32), dtype=torch.int64)
-        metrics.reset()
-        self.common(fn, (x,))
-        assert metrics.generated_cpp_vec_kernel_count == 1
->>>>>>> af133e0b
 
 
 if __name__ == "__main__":
