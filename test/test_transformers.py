# Owner(s): ["module: nn"]

import contextlib
from functools import partial
import sys
import torch
import torch.nn as nn
import torch.nn.functional as F
from torch.nn.parameter import Parameter
import unittest
from unittest.mock import patch, MagicMock, ANY
import math
from torch.backends.cuda import sdp_kernel, SDPBackend
import torch.optim as optim
from torch.testing._internal.common_dtype import floating_types_and_half
from torch.testing._internal.common_device_type import instantiate_device_type_tests, onlyCUDA, onlyCPU
from typing import List, Tuple, Union
from torch.testing._internal.common_nn import NNTestCase
from torch.testing._internal.common_utils import (
    TEST_FAIRSEQ,
    run_tests,
    parametrize,
    freeze_rng_state,
    TEST_WITH_CROSSREF,
    slowTest,
    set_default_dtype,
    gradcheck
)


from torch.testing._internal.common_methods_invocations import wrapper_set_seed
from torch.testing._internal.common_cuda import SM80OrLater, PLATFORM_SUPPORTS_FUSED_SDPA

if TEST_FAIRSEQ:
    import fairseq.models.transformer as fairseq_transformer


@contextlib.contextmanager
def use_deterministic_algorithims(mode: bool, warn_only: bool):
    r"""
    This context manager can be used to temporarily enable or disable deterministic algorithms.
    Upon exiting the context manager, the previous state of the flag will be restored.
    """
    previous_mode: bool = torch.are_deterministic_algorithms_enabled()
    previous_warn_only: bool = torch.is_deterministic_algorithms_warn_only_enabled()
    try:
        torch.use_deterministic_algorithms(mode, warn_only=warn_only)
        yield {}
    except RuntimeError as err:
        raise err
    finally:
        torch.use_deterministic_algorithms(previous_mode, warn_only=previous_warn_only)


# Found in torch/testing/_comparison.py
default_atol = {torch.float16: 1e-3, torch.bfloat16: 1e-3, torch.float32: 1e-5}
default_rtol = {torch.float16: 1e-3, torch.bfloat16: 1.6e-2, torch.float32: 1.3e-6}

isSM86or89Device = torch.cuda.is_available() and torch.cuda.get_device_capability() in [(8, 6), (8, 9)]
isSM90Device = torch.cuda.is_available() and torch.cuda.get_device_capability() == (9, 0)


def get_rtol(true_value: torch.Tensor, computed_value: torch.Tensor) -> float:
    deviation = true_value - computed_value
    deviation = torch.abs(deviation / true_value)
    # Fill in the nans with the default rtol
    torch.nan_to_num_(deviation, nan=default_rtol[computed_value.dtype])
    return deviation.max().item()


backend_map = {
    SDPBackend.MATH: {"enable_math": True, "enable_flash": False, "enable_mem_efficient": False},
    SDPBackend.FLASH_ATTENTION: {"enable_math": False, "enable_flash": True, "enable_mem_efficient": False},
    SDPBackend.EFFICIENT_ATTENTION: {
        "enable_math": False, "enable_flash": False, "enable_mem_efficient": True}
}


def rand_sdpa_tensor(shape: Tuple[Union[int, List[int]]], device: str, dtype: torch.dtype, type: str,
                     requires_grad: bool = False, packed: bool = False) -> torch.Tensor:
    """Creates rand dense or nested tensor with given shape and type.

    Args:
        shape (Tuple[int]): Shape of Tensor to construct
        device (str): which device to create tensor on
        dtype (torch.dtype): Tensors' dtype
        type (str): Nested or Dense
        requires_grad (bool, optional): Tensors grad status. Defaults to False.
        packed (bool, optional): Whether to create a single QKV packed or not. Defaults to False.

    Returns:
        torch.Tensor: A new tensor
    """
    batch, seq_len, num_heads, head_dim = shape
    if type == "nested":
        if isinstance(seq_len, list):
            def _size(i):
                return (seq_len[i], num_heads, head_dim) if not packed else (seq_len[i], 3 * num_heads * head_dim)

            return torch.nested.nested_tensor([
                torch.randn(_size(i), device=device, dtype=dtype, requires_grad=requires_grad)
                for i in range(batch)])
        else:
            size = (seq_len, num_heads, head_dim) if not packed else (seq_len, 3 * num_heads * head_dim)
            return torch.nested.nested_tensor([
                torch.randn(size, device=device, dtype=dtype, requires_grad=requires_grad)
                for _ in range(batch)])
    else:
        assert (isinstance(seq_len, int))
        size = (batch, seq_len, num_heads, head_dim) if not packed else (batch, seq_len, 3 * num_heads * head_dim)
        return torch.randn(size, device=device, dtype=dtype, requires_grad=requires_grad)


class TestTransformers(NNTestCase):
    _do_cuda_memory_leak_check = True
    _do_cuda_non_default_stream = True

    @onlyCUDA
    @unittest.skip("4D mask not supported yet - activate when 4D mask supported")
    def test_self_attn_TxT_attn_mask(self, device):
        embed_dim = 16
        num_heads = 4
        batch_size = 10
        tgt_len = 16

        query = torch.rand(batch_size, tgt_len, embed_dim, device=device)  # [N, T, D]
        attn_mask = torch.randint(0, 2, (tgt_len, tgt_len)).cuda().float()  # [T, T]
        attn_mask = attn_mask.masked_fill(attn_mask == 0, float('-inf')).masked_fill(attn_mask == 1, float(0.0))

        attn_mask_4d = attn_mask.expand(batch_size, num_heads, tgt_len, tgt_len)

        mta_model = torch.nn.MultiheadAttention(embed_dim, num_heads, batch_first=True).cuda()
        mta_model.eval()

        # Generate 3D results
        with torch.inference_mode():
            output_mask_4d = mta_model(query, query, query, attn_mask=attn_mask_4d)[0]
            output_mask_4d = output_mask_4d.transpose(0, 1)  # [N, T, D]

            output_mask_TxT = mta_model(query, query, query, attn_mask=attn_mask)[0]
            output_mask_TxT = output_mask_TxT.transpose(0, 1)  # [N, T, D]

            self.assertEqual(output_mask_4d, output_mask_TxT)

    @slowTest
    def test_train_with_pad_and_catch_error(self, device):
        iters = 100
        pad_mask = torch.tensor([[1, 1, 0, 0]], dtype=torch.bool).to(device)
        layer = nn.TransformerEncoderLayer(
            d_model=2,
            dim_feedforward=4,
            nhead=2,
            batch_first=True,
            activation="gelu",
            dropout=0,
        )
        criterion = nn.MSELoss()
        encoder = nn.TransformerEncoder(layer, 2).to(device)
        optimizer = optim.SGD(encoder.parameters(), lr=0.1, momentum=0.9)
        encoder.train()
        for i in range(iters):
            encoder.train()
            optimizer.zero_grad()
            inputs = torch.cat([torch.randn(1, 2, 2), torch.zeros(1, 2, 2)], dim=1).to(device)

            outputs = encoder(inputs, src_key_padding_mask=pad_mask)

            loss = criterion(outputs[:, 0:2, :], inputs[:, 0:2, :])
            loss.backward()
            optimizer.step()

            with torch.no_grad():
                test = torch.cat([torch.randn(1, 2, 2), torch.zeros(1, 2, 2)], dim=1).to(device)

                # Expect uint8 type not supported
                ex = None
                try:
                    test_train_uint8 = encoder(test, src_key_padding_mask=pad_mask.to(torch.uint8))
                except AssertionError as e:
                    continue
                self.assertFalse(e, "Failed to catch unsupported uint8 type exception")

                test_train_bool = encoder(test, src_key_padding_mask=pad_mask)
                encoder.eval()

                # Expect long type not supported
                ex = None
                try:
                    test_eval_uint8 = encoder(test, src_key_padding_mask=pad_mask.to(torch.int64))
                except AssertionError as e:
                    continue
                self.assertFalse(e, "Failed to catch unsupported Long type exception")

                test_eval_bool = encoder(test, src_key_padding_mask=pad_mask)
                l1_bool = nn.L1Loss()(test_train_bool[:, 0:2, :], test_eval_bool[:, 0:2, :]).item()
                self.assertTrue(l1_bool < 1e-4, "Eval/Train difference in pad_mask BOOL")

    @parametrize("attn_mask_dim", [2, 3, None])
    @parametrize("key_padding_mask_dim", [2, None])
    def test_multiheadattention_fastpath_attn_mask(self, device, attn_mask_dim, key_padding_mask_dim):
        with torch.no_grad():
            B = 2
            L = 4
            D = 8
            H = 4

            if attn_mask_dim == 2:
                attn_mask = torch.randn(L, L, device=device) > 0
            elif attn_mask_dim == 3:
                attn_mask = torch.randn(B * H, L, L, device=device) > 0
            elif attn_mask_dim is None:
                attn_mask = None

            if key_padding_mask_dim == 2:
                key_padding_mask = torch.randn(B, L, device=device) > 0
            elif key_padding_mask_dim is None:
                key_padding_mask = None

            mha = nn.MultiheadAttention(D, H, batch_first=True, device=device)
            X = torch.randn(B, L, D, device=device)

            mha.train()  # disable fast path
            out, _ = mha(X, X, X, attn_mask=attn_mask, key_padding_mask=key_padding_mask, need_weights=False)
            mha.eval()  # enable fast path
            out, _ = mha(X, X, X, attn_mask=attn_mask, key_padding_mask=key_padding_mask, need_weights=False)

    @parametrize("nhead", [1, 4, 8])
    def test_transformerencoderlayer_src_mask(self, device, nhead):
        batch_size = 2
        seqlen = 4
        d_model = 8
        dim_feedforward = 32

        model = torch.nn.TransformerEncoderLayer(
            d_model=d_model,
            nhead=nhead,
            dim_feedforward=dim_feedforward,
            batch_first=True).to(device)
        src = torch.rand(batch_size, seqlen, d_model).to(device)  # bs, seqlen, d_model
        src_mask = torch.zeros(seqlen, seqlen).to(torch.bool).to(device)

        model(src, src_mask=src_mask)
        model.eval()
        with torch.no_grad():
            model(src, src_mask=src_mask)

    @parametrize("use_torchscript", [False])
    @parametrize("enable_nested_tensor", [True, False])
    @parametrize("use_autocast", [True, False])
    @parametrize("d_model", [12, 256])
    def test_transformerencoder_fastpath(self, device, use_torchscript, enable_nested_tensor, use_autocast, d_model):
        """
        Test TransformerEncoder fastpath output matches slowpath output
        """
        torch.manual_seed(1234)
        nhead = 4
        dim_feedforward = d_model
        batch_first = True

        model = torch.nn.TransformerEncoder(
            torch.nn.TransformerEncoderLayer(
                d_model=d_model,
                nhead=nhead,
                dim_feedforward=dim_feedforward,
                batch_first=batch_first),
            num_layers=2,
            enable_nested_tensor=enable_nested_tensor
        ).to(device).eval()

        if use_torchscript:
            model = torch.jit.script(model)

        # each input is (input, mask)
        input_mask_pairs = [
            (
                torch.rand(3, 2, d_model),
                [
                    [0, 1],
                    [0, 1],
                    [1, 1]
                ]
            ),
            (
                torch.rand(2, 100, d_model),
                [
                    [0] * 98 + [1] * 2,
                    [0] * 90 + [1] * 10
                ]
            ),
            # softmax.cu switches from fast->slowpath at masked seqlen 1024. test 1024.
            (
                torch.rand(2, 1024, d_model),
                [
                    [0] * 1020 + [1] * 4,
                    [0] * 1024,
                ]
            ),
            (
                torch.rand(1, 1026, d_model),
                [[0] * 1024 + [1] * 2]
            ),
            # softmax.cu switches from fast->slowpath at masked seqlen 1024. test range of masks above 1024.
            (
                torch.rand(4, 1040, d_model),
                [
                    [0] * 1024 + [1] * 16,
                    [0] * 1025 + [1] * 15,
                    [0] * 1031 + [1] * 9,
                    [0] * 1040,
                ]
            )
        ]
        input_mask_pairs = [
            (
                torch.tensor(pair[0], device=device, dtype=torch.get_default_dtype()),  # float input
                torch.tensor(pair[1], device=device, dtype=torch.bool)  # bool mask
            ) for pair in input_mask_pairs
        ]

        maybe_autocast = torch.autocast("cuda", dtype=torch.float16) if use_autocast else contextlib.nullcontext()
        with maybe_autocast:
            for input, src_key_padding_mask in input_mask_pairs:
                with torch.no_grad():
                    fastpath_output = model(input, src_key_padding_mask=src_key_padding_mask)
                slowpath_output = model(input, src_key_padding_mask=src_key_padding_mask)  # reference
                # Make sure fastpath_output is same shape as slowpath_output and mask.
                # When enable_nested_tensor=true, fastpath_output may be smaller than input tensor.
                # Eg if input bs=1, seqlen=6, and we mask out 2 tokens, fastpath_output will have bs=1, seqlen=4.
                # Expand back to old size to match.
                bs, true_seqlen, embed_dim = fastpath_output.shape
                expanded_seqlen = src_key_padding_mask.shape[1]
                fastpath_output_expanded = torch.zeros(bs, expanded_seqlen, embed_dim, device=device)
                fastpath_output_expanded[:, :true_seqlen, :] = fastpath_output
                # no garauntees on output corresponding to masked tokens, so they may vary between slow/fast path. set all to 0.
                fastpath_output_expanded = fastpath_output_expanded.masked_fill(src_key_padding_mask.unsqueeze(-1), 0)
                slowpath_output = slowpath_output.masked_fill(src_key_padding_mask.unsqueeze(-1), 0)
                torch.testing.assert_close(fastpath_output_expanded, slowpath_output, rtol=1e-7, atol=1e-5)

    @parametrize("with_no_grad", [True, False])
    @parametrize("training", [True, False])
    @parametrize("enable_nested_tensor", [False])
    def test_transformerencoder_square_input(self, with_no_grad, training, enable_nested_tensor, device):
        """
        Test for edge cases when input of shape (batch size, sequence length, embedding dimension) has
        batch size == sequence length
        """
        model = torch.nn.TransformerEncoder(
            torch.nn.TransformerEncoderLayer(d_model=4, nhead=2, dim_feedforward=16, dropout=0.0, batch_first=True),
            num_layers=2,
            enable_nested_tensor=enable_nested_tensor
        ).to(device)

        with torch.no_grad():
            # set constant weights of the model
            for idx, p in enumerate(model.parameters()):
                x = p.data
                sz = x.view(-1).size(0)
                shape = x.shape
                x = torch.cos(torch.arange(0, sz).float().view(shape))
                p.data.copy_(x)

        if training:
            model = model.train()
        else:
            model = model.eval()
        x = torch.arange(0, 16).reshape(2, 2, 4).to(torch.get_default_dtype()).to(device)
        src_mask = torch.Tensor([[0, 1], [0, 0]]).to(torch.bool).to(device)

        if with_no_grad:
            cm = torch.no_grad()
        else:
            cm = contextlib.nullcontext()
        with cm:
            result = model(x, mask=src_mask)

        ref_output = torch.Tensor([[[2.420306205749512, 0.017629241570830, -0.607857942581177, -0.085519507527351],
                                    [2.420306205749512, 0.017629241570830, -0.607857942581177, -0.085519507527351]],
                                   [[2.419836044311523, 0.017548924311996, -0.608187675476074, -0.085347734391689],
                                    [2.419836044311523, 0.017548924311996, -0.608187675476074, -0.085347734391689]]]
                                  ).to(device)
        self.assertEqual(tuple(result.shape), tuple(ref_output.shape))
        torch.testing.assert_close(result, ref_output, rtol=1e-7, atol=1e-5)

    @parametrize("batch_first", [True, False])
    @parametrize("training", [True, False])
    @parametrize("enable_nested_tensor", [True, False])
    def test_transformerencoder(self, batch_first, training, enable_nested_tensor, device):
        def get_a_test_layer(activation, batch_first=False):
            d_model = 4
            nhead = 2
            dim_feedforward = 16
            dropout = 0.0

            layer = nn.TransformerEncoderLayer(
                d_model,
                nhead,
                dim_feedforward=dim_feedforward,
                dropout=dropout,
                activation=activation,
                batch_first=batch_first,
            ).to(device)

            with torch.no_grad():
                # set constant weights of the model
                for idx, p in enumerate(layer.parameters()):
                    x = p.data
                    sz = x.view(-1).size(0)
                    shape = x.shape
                    x = torch.cos(torch.arange(0, sz).float().view(shape))
                    p.data.copy_(x)

            return layer

        # this is a deterministic test for TransformerEncoder
        activation = F.relu

        def _test(batch_first, training, enable_nested_tensor):
            def perm_fn(x):
                return x.transpose(1, 0) if batch_first else x

            encoder_layer = get_a_test_layer(activation=activation,
                                             batch_first=batch_first)

            model = nn.TransformerEncoder(encoder_layer, 1).to(device)
            if not training:
                model = model.eval()

            # deterministic input
            encoder_input = perm_fn(torch.tensor([[[0.7462, 0.6653, 0.5679, 0.4891],
                                                   [0.5387, 0.1655, 0.3565, 0.0471]],
                                                  [[0.8335, 0.2799, 0.5031, 0.2947],
                                                   [0.1402, 0.0318, 0.7636, 0.1346]],
                                                  [[0.6333, 0.9344, 0.1376, 0.9938],
                                                   [0.8924, 0.2872, 0.6692, 0.2944]],
                                                  [[0.9897, 0.6915, 0.3154, 0.1733],
                                                   [0.8645, 0.3513, 0.3064, 0.0767]],
                                                  [[0.8117, 0.2366, 0.4838, 0.7881],
                                                   [0.3718, 0.4945, 0.9511, 0.0864]]]
                                                 )).to(device)
            result = model(encoder_input)
            ref_output = perm_fn(torch.tensor([[[2.428589, 0.020835, -0.602055, -0.085249],
                                                [2.427987, 0.021213, -0.602496, -0.084103]],
                                               [[2.424689, 0.019155, -0.604793, -0.085672],
                                                [2.413863, 0.022211, -0.612486, -0.072490]],
                                               [[2.433774, 0.021598, -0.598343, -0.087548],
                                                [2.425104, 0.019748, -0.604515, -0.084839]],
                                               [[2.436185, 0.022682, -0.596625, -0.087261],
                                                [2.433556, 0.021891, -0.598509, -0.086832]],
                                               [[2.416246, 0.017512, -0.610712, -0.082961],
                                                [2.422901, 0.024187, -0.606178, -0.074929]]]
                                              )).to(device)
            self.assertEqual(tuple(result.shape), tuple(ref_output.shape))
            torch.testing.assert_close(result, ref_output, rtol=1e-7, atol=1e-5)

            # all 0 src_mask
            src_mask = torch.zeros([5, 5]).to(device) == 1
            result = model(encoder_input, mask=src_mask)
            self.assertEqual(tuple(result.shape), tuple(ref_output.shape))
            torch.testing.assert_close(result, ref_output, rtol=1e-7, atol=1e-5)

            # all 0
            mask = torch.zeros([2, 5]).to(device) == 1
            result = model(encoder_input, src_key_padding_mask=mask)
            self.assertEqual(tuple(result.shape), tuple(ref_output.shape))
            torch.testing.assert_close(result, ref_output, rtol=1e-7, atol=1e-5)

            mask[0, 1] = 1
            mask[1, 3] = 1
            mask[1, 4] = 1
            # If mask is not left aligned
            # We disable nested tensor
            model.enable_nested_tensor = enable_nested_tensor
            result = model(encoder_input, src_key_padding_mask=mask)
            ref_output = perm_fn(torch.tensor([[[2.429026, 0.020793, -0.601741, -0.085642],
                                                [2.428811, 0.021445, -0.601912, -0.084252]],
                                               [[2.425009, 0.019155, -0.604566, -0.085899],
                                                [2.415408, 0.02249, -0.611415, -0.073]],
                                               [[2.434199, 0.021682, -0.598039, -0.087699],
                                                [2.42598, 0.019941, -0.603896, -0.085091]],
                                               [[2.436457, 0.022736, -0.59643, -0.08736],
                                                [2.434021, 0.022093, -0.598179, -0.08679]],
                                               [[2.416531, 0.017498, -0.610513, -0.083181],
                                                [2.4242, 0.024653, -0.605266, -0.074959]]]
                                              )).to(device)
            self.assertEqual(tuple(result.shape), tuple(ref_output.shape))
            torch.testing.assert_close(result, ref_output, rtol=1e-7, atol=1e-5)

            # test case 2, multiple layers no norm
            model = nn.TransformerEncoder(encoder_layer, 2, enable_nested_tensor=enable_nested_tensor).to(device)
            if not training:
                model = model.eval()
            result = model(encoder_input, src_key_padding_mask=mask)
            ref_output = perm_fn(torch.tensor([[[2.419051, 0.017446, -0.608738, -0.085003],
                                                [2.419102, 0.017452, -0.608703, -0.085026]],
                                               [[2.419043, 0.017445, -0.608744, -0.084999],
                                                [2.419052, 0.017446, -0.608738, -0.085004]],
                                               [[2.419067, 0.017448, -0.608727, -0.085010],
                                                [2.419098, 0.017452, -0.608706, -0.085024]],
                                               [[2.419072, 0.017449, -0.608724, -0.085012],
                                                [2.419119, 0.017455, -0.608691, -0.085034]],
                                               [[2.419019, 0.017442, -0.608761, -0.084989],
                                                [2.419075, 0.017449, -0.608722, -0.085014]]]
                                              )).to(device)
            self.assertEqual(tuple(result.shape), tuple(ref_output.shape))
            torch.testing.assert_close(result, ref_output, rtol=1e-7, atol=1e-5)

            model = nn.TransformerEncoder(encoder_layer, 6, enable_nested_tensor=enable_nested_tensor).to(device)
            if not training:
                model = model.eval()
            result = model(encoder_input, src_key_padding_mask=mask)
            ref_output = perm_fn(torch.tensor([[[2.419101, 0.017453, -0.608703, -0.085025],
                                                [2.419101, 0.017453, -0.608704, -0.085025]],
                                               [[2.419101, 0.017453, -0.608703, -0.085025],
                                                [2.419101, 0.017453, -0.608704, -0.085025]],
                                               [[2.419101, 0.017453, -0.608703, -0.085025],
                                                [2.419101, 0.017453, -0.608704, -0.085025]],
                                               [[2.419101, 0.017453, -0.608703, -0.085025],
                                                [2.419101, 0.017453, -0.608704, -0.085025]],
                                               [[2.419101, 0.017453, -0.608703, -0.085025],
                                                [2.419101, 0.017453, -0.608704, -0.085025]]]
                                              )).to(device)
            self.assertEqual(tuple(result.shape), tuple(ref_output.shape))
            torch.testing.assert_close(result, ref_output, rtol=1e-7, atol=1e-5)

            # test case 3, multiple layers with norm
            # d_model = 4
            norm = nn.LayerNorm(4)
            model = nn.TransformerEncoder(encoder_layer, 2, norm=norm,
                                          enable_nested_tensor=enable_nested_tensor).to(device)
            if not training:
                model = model.eval()
            result = model(encoder_input, src_key_padding_mask=mask)
            ref_output = perm_fn(torch.tensor([[[1.695949, -0.357635, -0.893077, -0.445238],
                                                [1.695955, -0.357639, -0.893050, -0.445266]],
                                               [[1.695948, -0.357634, -0.893082, -0.445233],
                                                [1.695950, -0.357635, -0.893077, -0.445238]],
                                               [[1.695951, -0.357636, -0.893069, -0.445246],
                                                [1.695955, -0.357639, -0.893052, -0.445264]],
                                               [[1.695952, -0.357636, -0.893066, -0.445249],
                                                [1.695957, -0.357641, -0.893041, -0.445276]],
                                               [[1.695946, -0.357632, -0.893095, -0.445220],
                                                [1.695952, -0.357637, -0.893065, -0.445251]]]
                                              )).to(device)
            self.assertEqual(tuple(result.shape), tuple(ref_output.shape))
            torch.testing.assert_close(result, ref_output, rtol=1e-7, atol=1e-5)

            model = nn.TransformerEncoder(encoder_layer, 6, norm=norm,
                                          enable_nested_tensor=enable_nested_tensor).to(device)
            if not training:
                model = model.eval()
            result = model(encoder_input, src_key_padding_mask=mask)
            ref_output = perm_fn(torch.tensor([[[1.695955, -0.357639, -0.893051, -0.445265],
                                                [1.695955, -0.357639, -0.893051, -0.445265]],
                                               [[1.695955, -0.357639, -0.893051, -0.445265],
                                                [1.695955, -0.357639, -0.893051, -0.445265]],
                                               [[1.695955, -0.357639, -0.893051, -0.445265],
                                                [1.695955, -0.357639, -0.893051, -0.445265]],
                                               [[1.695955, -0.357639, -0.893051, -0.445265],
                                                [1.695955, -0.357639, -0.893051, -0.445265]],
                                               [[1.695955, -0.357639, -0.893051, -0.445265],
                                                [1.695955, -0.357639, -0.893051, -0.445265]]]
                                              )).to(device)
            self.assertEqual(tuple(result.shape), tuple(ref_output.shape))
            torch.testing.assert_close(result, ref_output, rtol=1e-7, atol=1e-5)

        # TODO: remove set default dtype to double by making ref_output more precise.
        # Added because this test was copied from test_nn.py, which has default
        # dtype double. If default dtype is float, tests will say tensors not close because
        # ref output precision too low
        with set_default_dtype(torch.double):
            if training:
                cm = contextlib.nullcontext()
            else:
                cm = torch.no_grad()  # transformer fast path requires no grad
            with cm:
                _test(batch_first, training, enable_nested_tensor)

    @unittest.skipIf(sys.version_info < (3, 11), "not supported on pre-3.11 Python")
    def test_encoder_padding_and_src_mask_bool(self):
        encoder_layer = nn.TransformerEncoderLayer(
            d_model=16,
            nhead=2,
            dim_feedforward=32,
            dropout=0.1,
            activation='relu',
            batch_first=True,
        )
        encoder_norm = nn.LayerNorm(16)
        encoder = nn.TransformerEncoder(
            encoder_layer, 2, encoder_norm
        )

        inputs = torch.randn(2, 3, 16)

        src_mask = torch.ones(3, 3, dtype=torch.bool).triu_(diagonal=1)
        input_seq_len = torch.tensor([3, 2])
        padding_mask = (
            torch.arange(3)[None, :].cpu() >= input_seq_len[:, None]
        )

        with self.assertNoLogs(None):
            encoder(
                inputs,
                mask=src_mask,
                src_key_padding_mask=padding_mask,
            )

    @unittest.skipIf(sys.version_info < (3, 11), "not supported on pre-3.11 Python")
    def test_decoder_padding_and_src_mask_bool(self):

        def transformer_decoder(inputs, input_seq_len, memory):
            decoder_layer = nn.TransformerDecoderLayer(
                d_model=16,
                nhead=2,
                dim_feedforward=32,
                dropout=0.1,
                activation='relu',
                batch_first=True,
            )
            decoder_norm = nn.LayerNorm(16)
            decoder = nn.TransformerDecoder(
                decoder_layer, 2, decoder_norm
            )

            src_mask = torch.ones(
                inputs.shape[1], inputs.shape[1], dtype=torch.bool
            ).triu_(diagonal=1)
            padding_mask = (
                torch.arange(inputs.shape[1])[None, :].cpu()
                >= input_seq_len[:, None]
            )

            return decoder(
                inputs,
                memory,
                tgt_mask=src_mask,
                tgt_key_padding_mask=padding_mask,
                memory_key_padding_mask=padding_mask,
            )

        inputs = torch.randn(2, 3, 16)
        memory = torch.randn(2, 3, 16)
        input_seq_len = torch.tensor([3, 2])

        with self.assertNoLogs(None):
            transformer_decoder(inputs, input_seq_len, memory)

    def test_encoder_is_causal(self):

        d_model = 3
        layer = torch.nn.TransformerEncoderLayer(d_model, 1, 6, batch_first=True)
        layer.eval()
        x = torch.randn(1, 5, d_model)
        unmasked_output = layer(x)
        mask = torch.nn.Transformer.generate_square_subsequent_mask(x.size(1))
        is_causal_output = layer(x, src_mask=mask, is_causal=True)
        masked_output = layer(x, src_mask=mask)

        self.assertEqual(masked_output, is_causal_output)

    @onlyCUDA
    @parametrize("nb_heads", [1, 8])
    @parametrize("bias", [True, False])
    def test_mha_native_args(self, nb_heads, bias):

        B, L, F = 8, 100, 128
        batch_first = True
        fast_path = True
        use_pad_mask = (bias % 2) == 1

        mha = nn.MultiheadAttention(
            embed_dim=F,
            num_heads=nb_heads,
            batch_first=batch_first,
            bias=bias
        ).cuda()
        mha.eval()

        ctx = torch.no_grad if fast_path else contextlib.nullcontext
        with ctx():
            x = torch.randn(B, L, F).cuda()
            if not batch_first:
                x = x.transpose(0, 1)

            pad_mask = None
            if use_pad_mask:
                pad_mask = torch.zeros((B, L), dtype=torch.bool).cuda()

            mha(query=x, key=x, value=x, key_padding_mask=pad_mask)

<<<<<<< HEAD
=======
    def test_kpm_mask_trailing_column_with_nested_tensor(self, device):
        encoder_layer = nn.TransformerEncoderLayer(
            d_model=256,
            nhead=4,
            dim_feedforward=512,
            activation='gelu',
            norm_first=False,
            batch_first=False,
        )
        transformer_encoder = nn.TransformerEncoder(encoder_layer, num_layers=3, enable_nested_tensor=True).to(device)

        x = torch.randn(10, 6, 256).to(device)
        mask = torch.ones(6, 10)
        mask[0, :] = 0  # here I masked 5 columns instead of just one
        mask = mask.bool().to(device)
        out = transformer_encoder(src=x, src_key_padding_mask=mask)
        self.assertEqual(out.shape[1], 6)

    # CPU unit test has_torch_functions in test environment,
    #   preventing successful completion
    @onlyCUDA
    def test_with_nested_tensor_input(self, device):
        encoder_layer = nn.TransformerEncoderLayer(
            d_model=256,
            nhead=4,
            dim_feedforward=512,
            activation='gelu',
            norm_first=False,
            batch_first=True,
        )
        transformer_encoder = nn.TransformerEncoder(encoder_layer, num_layers=3, enable_nested_tensor=True).to(device)

        transformer_encoder.eval()
        with torch.no_grad():
            x = torch.randn(6, 10, 256).to(device)
            mask = torch.ones(6, 10)
            mask[0, 0:] = 0  # here I masked 5 columns instead of just one
            mask[2, 2:] = 0  # here I masked 5 columns instead of just one
            mask[4, 4:] = 0  # here I masked 5 columns instead of just one
            mask[5, 8:] = 0  # here I masked 5 columns instead of just one
            mask = mask.bool().to(device)
            x = torch._nested_tensor_from_mask(x, mask.logical_not(), mask_check=False)
            out = transformer_encoder(src=x, src_key_padding_mask=None)

        self.assertEqual(out.is_nested, True)


>>>>>>> e72385af
    @onlyCUDA
    @unittest.skipIf(not TEST_FAIRSEQ, "Fairseq not found")
    def test_decoder_only_layer(self):
        DEFAULT_PADDING_IDX = 0

        class FairseqDecoder(torch.nn.Module):
            def __init__(
                self,
                embed_dim,
                attention_heads,
                ffn_embed_dim,
                num_layers,
                embedding_layer,  # torch.nn.Embedding. Must have a padding_idx field
                dropout=0,
                normalize_before=False,
                torch_encoder=None,  # torch encoder that you can map weights from
                activation="relu",
            ):
                super().__init__()

                cfg = fairseq_transformer.TransformerConfig()
                cfg.decoder.embed_dim = embed_dim
                cfg.decoder.output_dim = embed_dim
                cfg.decoder.attention_heads = attention_heads
                cfg.decoder.ffn_embed_dim = ffn_embed_dim
                cfg.dropout = dropout
                cfg.decoder.normalize_before = normalize_before
                cfg.decoder.layers = num_layers
                # make embedding behavior same as other encoders
                cfg.no_token_positional_embeddings = True
                cfg.no_scale_embedding = True
                cfg.activation_fn = activation

                dictionary = {}  # TODO: verify what this is

                self.decoder = fairseq_transformer.TransformerDecoder(
                    cfg,
                    dictionary,
                    embedding_layer,
                    no_encoder_attn=True,
                    output_projection=None,
                )

                if torch_encoder is not None:
                    self.decoder = torch_to_fairseq(torch_encoder, self.decoder)
                self.decoder = self.decoder.eval().cuda().half()

            def forward(
                self,
                tokens,
                src_lengths=None,
                with_triangle_mask=False,
                incremental_state=None,
            ):
                return self.decoder(
                    prev_output_tokens=tokens,
                    encoder_out=None,
                    incremental_state=incremental_state,
                    features_only=True,
                    full_context_alignment=not with_triangle_mask,
                    alignment_layer=None,
                    alignment_heads=None,
                    src_lengths=src_lengths,
                    return_all_hiddens=False,
                )[0]

    @parametrize("input_dim,attn_mask_dim,is_causal",
                 [(3, None, False), (3, 2, False), (3, 2, True), (3, 3, False), (3, 3, True),
                  (4, None, False), (4, 2, False), (4, 2, True), (4, 4, False), (4, 4, True)],
                 name_fn=lambda input_dim, attn_dim, is_causal: (
                     f"{input_dim}D_input_dim_" + (
                         f"{attn_dim}D_{'causal_' if is_causal else ''}attn_mask"
                         if attn_dim is not None else "no_attn_mask")))
    @parametrize("dropout_p", [0.0, 0.2, 0.5])
    @sdp_kernel(enable_flash=False)
    def test_scaled_dot_product_attention(self, device, input_dim, attn_mask_dim, is_causal, dropout_p):
        def sdp_ref(
                q,
                k,
                v,
                attn_mask=None,
                dropout_p=0.0):
            E = q.size(-1)
            q = q / math.sqrt(E)
            # (B, Nt, E) x (B, E, Ns) -> (B, Nt, Ns)
            if attn_mask is not None:
                attn = torch.baddbmm(attn_mask, q, k.transpose(-2, -1))
            else:
                attn = torch.bmm(q, k.transpose(-2, -1))

            attn = torch.nn.functional.softmax(attn, dim=-1)
            if dropout_p > 0.0:
                attn = torch.nn.functional.dropout(attn, p=dropout_p)
            # (B, Nt, Ns) x (B, Ns, E) -> (B, Nt, E)
            output = torch.bmm(attn, v)
            return output
        # TODO: Support cross-device / dtype testing properly when instantiate_device_type_tests() is used.
        dtypes = [torch.double, torch.float]
        for dtype in dtypes:

            def rand_tensor(*shape):
                return torch.randn(shape, device=device, dtype=dtype)

            # This test compares python and C++ implementations of SDP.
            N, N_prime, L, S, E = 5, 2, 4, 3, 6
            if input_dim == 3:
                query = rand_tensor(N, L, E)
                key = rand_tensor(N, S, E)
                value = rand_tensor(N, S, E)
            elif input_dim == 4:
                query = rand_tensor(N, N_prime, L, E)
                key = rand_tensor(N, N_prime, S, E)
                value = rand_tensor(N, N_prime, S, E)
            else:
                self.fail(f'Invalid input_dim {input_dim} encountered in SDP test')

            attn_mask = None
            if attn_mask_dim is not None:
                assert attn_mask_dim in [2, input_dim]
                mask_size = (L, S) if attn_mask_dim == 2 else ((N, L, S) if input_dim == 3 else (N, N_prime, L, S))
                attn_mask = (torch.ones(mask_size, device=device, dtype=torch.bool).tril() if is_causal
                             else torch.randint(0, 2, size=mask_size, device=device, dtype=torch.bool))

            with freeze_rng_state():
                # Python impl only supports float mask and 3D inputs.
                attn_mask_float = attn_mask
                if attn_mask_float is not None:
                    attn_mask_float = torch.zeros_like(attn_mask, dtype=query.dtype)
                    attn_mask_float.masked_fill_(attn_mask.logical_not(), float("-inf"))
                q, k, v = query.view(-1, L, E), key.view(-1, S, E), value.view(-1, S, E)
                a = attn_mask_float
                if a is not None and attn_mask_dim > 3:
                    a = a.view(-1, L, S)
                expected = sdp_ref(q, k, v, attn_mask=a, dropout_p=dropout_p)
                if input_dim > 3:
                    expected = expected.view(-1, N_prime, L, E)

            with freeze_rng_state():
                if is_causal:
                    # NB: Don't pass attn_mask here
                    actual = torch.nn.functional.scaled_dot_product_attention(
                        query, key, value, None, dropout_p, is_causal)

                    # Error case: both explicit attn_mask and is_causal are set
                    with self.assertRaisesRegex(RuntimeError,
                                                "Explicit attn_mask should not be set when is_causal=True"):
                        torch.nn.functional.scaled_dot_product_attention(
                            query, key, value, attn_mask, dropout_p, is_causal)
                else:
                    actual = torch.nn.functional.scaled_dot_product_attention(
                        query, key, value, attn_mask, dropout_p, is_causal)

                self.assertEqual(actual, expected)

        if attn_mask_dim is None:
            q = q.double().clone()
            k = k.double().clone()
            v = v.double().clone()
            q.requires_grad_()
            k.requires_grad_()
            v.requires_grad_()

            assert gradcheck(lambda *args, **kwargs: wrapper_set_seed(sdp_ref, *args, **kwargs),
                             (q, k, v, attn_mask, dropout_p))
            assert gradcheck(lambda *args, **kwargs:
                             wrapper_set_seed(torch.nn.functional.scaled_dot_product_attention, *args, **kwargs),
                             (q, k, v, attn_mask, dropout_p))

        def test_incompatible_mask(self, device):
            def ones_tensor(*shape):
                return torch.ones(shape, dtype=torch.float32)
            S, L, E, H = 1, 2, 4, 1
            qkv = ones_tensor(S, L, E)

            mha = nn.MultiheadAttention(E, H)
            mha.in_proj_weight = Parameter(torch.ones((E * 3, E)))
            mha.out_proj.weight = Parameter(torch.ones((E, E)))
            qkv = qkv.to(float)
            kpm = ones_tensor(S, L) * float("-inf")
            am = ones_tensor(L, L).to(bool)

            def func():
                return mha(qkv, qkv, qkv, need_weights=False, key_padding_mask=kpm, attn_mask=am)

            self.assertRaises(RuntimeError, func)

    @unittest.skipIf(TEST_WITH_CROSSREF, 'Fastpath not available with crossref')
    @torch.no_grad()
    def test_mask_check_fastpath(self):
        """
        Test that fastpath is executed independently of the masks that are passed.
        If the passed key padding mask is left aligned or mask_check=False, test that nested tensors are used
        (sparsity fastpath), otherwise use fastpath with traditional tensors.
        Also test that fast path is executed with both key padding mask and attention mask passed at the same time.
        """

        x = torch.Tensor([[[1, 2], [3, 4], [5, 6]]]).to(torch.float)

        def _test_fastpath(model, key_padding_mask, mock_return_value, attn_mask=None, nested_tensors=True):
            with patch('torch._transformer_encoder_layer_fwd') as fastpath_mock:
                fastpath_mock.return_value = mock_return_value
                model(x, src_key_padding_mask=key_padding_mask, mask=attn_mask)

                # If mock was called, fastpath was taken
                self.assertTrue(fastpath_mock.called)

                # If mock was called with nested tensors, sparsity fastpath was taken
                for call_args, _ in fastpath_mock.call_args_list:
                    self.assertEqual(call_args[0].is_nested, nested_tensors)

        encoder_layer = torch.nn.TransformerEncoderLayer(d_model=2, nhead=2, dim_feedforward=8, batch_first=True)

        model = torch.nn.TransformerEncoder(encoder_layer, num_layers=2, enable_nested_tensor=True, mask_check=True)
        model.eval()

        aligned_key_padding_mask = torch.Tensor([[0, 0, 1]]).to(torch.bool)
        not_aligned_key_padding_mask = torch.Tensor([[1, 0, 1]]).to(torch.bool)
        attn_mask = torch.Tensor([[1, 0, 1], [0, 1, 0], [1, 0, 1]]).to(torch.bool)
        nested_tensor_return_value = torch.nested.nested_tensor([torch.ones((2, 2), dtype=torch.float)])
        tensor_return_value = torch.ones((1, 3, 2), dtype=torch.float)

        # Left aligned mask results in sparsity fastpath
        _test_fastpath(model, aligned_key_padding_mask, nested_tensor_return_value, nested_tensors=True)

        # Not aligned mask results in fastpath
        _test_fastpath(model, not_aligned_key_padding_mask, tensor_return_value, nested_tensors=False)

        model = torch.nn.TransformerEncoder(encoder_layer, num_layers=2, enable_nested_tensor=False, mask_check=True)
        model.eval()

        # If nested tensor disabled, fastpath is always taken
        _test_fastpath(model, aligned_key_padding_mask, tensor_return_value, nested_tensors=False)
        _test_fastpath(model, not_aligned_key_padding_mask, tensor_return_value, nested_tensors=False)
        # Fast path is taken if both attention mask and key padding mask are present
        _test_fastpath(model, aligned_key_padding_mask, tensor_return_value, attn_mask=attn_mask, nested_tensors=False)

        model = torch.nn.TransformerEncoder(encoder_layer, num_layers=2, enable_nested_tensor=True, mask_check=False)
        model.eval()

        # Mask check disabled results in sparisty fastpath, independently of the mask
        _test_fastpath(model, aligned_key_padding_mask, nested_tensor_return_value, nested_tensors=True)
        _test_fastpath(model, not_aligned_key_padding_mask, nested_tensor_return_value, nested_tensors=True)

    # Test failing MHA when bias was NoneType
    def test_bias_is_none(self):
        x = torch.rand((1, 5, 10))
        model = torch.nn.modules.activation.MultiheadAttention(10, 1, bias=False, batch_first=True)
        model.eval()
        model(x, x, x)
        # completes without error

    def test_train_with_is_causal(self, device):
        # training with is_causal
        S, L, E, H = 1, 2, 2, 1
        layer = nn.TransformerEncoderLayer(
            d_model=2,
            dim_feedforward=4,
            nhead=H,
            batch_first=True,
            activation="gelu",
            dropout=0,
        )
        criterion = nn.MSELoss()
        encoder = nn.TransformerEncoder(layer, 2).to(device)
        optimizer = optim.SGD(encoder.parameters(), lr=0.1, momentum=0.9)
        encoder.train()

        encoder.train()
        optimizer.zero_grad()
        inputs = torch.randn(S, L, E).to(device)
        mask = torch.nn.Transformer.generate_square_subsequent_mask(
            inputs.size(1), device=device
        )

        outputs = encoder(inputs, mask=mask, is_causal=True)

        loss = criterion(outputs[:, 0:2, :], inputs[:, 0:2, :])
        loss.backward()
        optimizer.step()

        # inference with is_causal
        t_qvk = torch.randn((S, L, E), device=device, dtype=torch.float32)
        mha = nn.MultiheadAttention(E, H).to(device)
        mask = torch.nn.Transformer.generate_square_subsequent_mask(
            S, device=device
        )

        attn_out, _ = mha(t_qvk, t_qvk, t_qvk, attn_mask=mask, is_causal=True)

        # Can't give only is_causal
        attn_mask = torch.randint(0, 2, size=(L, L), device=device, dtype=torch.bool)
        with self.assertRaises(RuntimeError):
            _ = mha(t_qvk, t_qvk, t_qvk, is_causal=True)

        # # Passing a causal mask sets is_causal to 1
        causal_mask = torch.triu(
            torch.ones(L, L, device=inputs.device) * float('-inf'), diagonal=1
        ).to(torch.bool)

        mock_layer = MagicMock(torch.nn.MultiheadAttention(E, H), return_value=inputs)
        encoder.layers[0] = mock_layer
        outputs = encoder(inputs, mask=causal_mask)
        mock_layer.assert_called_with(ANY, src_mask=ANY, is_causal=True, src_key_padding_mask=ANY)

        # check expected numerical values with all kernels
        self.is_causal_kernels(["math"], device)

    def is_causal_kernels(self, kernels, device):
        def ones_tensor(*shape):
            return torch.ones(shape, device=device, dtype=torch.float32).to(device)
        S, L, E, H = 1, 2, 4, 1
        qkv = ones_tensor(S, L, E)

        mha = nn.MultiheadAttention(E, H).to(device)
        mha.in_proj_weight = Parameter(torch.ones((E * 3, E), device=device))
        mha.out_proj.weight = Parameter(torch.ones((E, E), device=device))
        expected = torch.ones(size=(S, L, E)).to(device) * 16
        mask = torch.nn.Transformer.generate_square_subsequent_mask(
            qkv.size(1), device=device
        )

        for kernel in kernels:
            with torch.backends.cuda.sdp_kernel(
                enable_math=(kernel == 'math'),
                enable_flash=(kernel == 'flash'),
                enable_mem_efficient=(kernel == 'meff')
            ):
                actual, _ = mha(qkv, qkv, qkv, attn_mask=mask, need_weights=False, is_causal=True)
                self.assertTrue(torch.equal(actual, expected))

                if kernel != 'math':
                    # fails with embedding size not multiple of 4
                    with self.assertRaisesRegex(RuntimeError, "No available kernel"):
                        qkv_f, mha_f = ones_tensor(S, L, 2), nn.MultiheadAttention(2, H).to(device)
                        mask = torch.nn.Transformer.generate_square_subsequent_mask(
                            qkv_f.size(1), device=device
                        )
                        _ = mha_f(qkv_f, qkv_f, qkv_f, attn_mask=mask, need_weights=False, is_causal=True)
                        torch.cuda.synchronize()

    @unittest.skipIf(
        not PLATFORM_SUPPORTS_FUSED_SDPA or not SM80OrLater, "Platform does not supposrt fused SDPA or pre-SM80 hardware"
    )
    def test_is_causal_gpu(self):
        device = 'cuda'
        self.is_causal_kernels(["math", "meff"], device)

    def test_script_mha_in_proj_weight_none(self):
        mha = torch.nn.MultiheadAttention(
            embed_dim=128, num_heads=8, kdim=256, vdim=256
        ).eval()

        torch.jit.script(mha)


class TestSDPAFailureModes(NNTestCase):
    """ Used to test the failure modes of scaled_dot_product_attention
    """
    _do_cuda_memory_leak_check = True
    _do_cuda_non_default_stream = True

    @onlyCUDA
    @unittest.skipIf(not PLATFORM_SUPPORTS_FUSED_SDPA or not isSM86or89Device,
                     "Does not support fused SDPA or not SM86+ hardware")
    @parametrize("head_dim", [72, 96, 128])
    def test_memory_efficient_sm86_plus_failure(self, device, head_dim: int):
        dtype = torch.float16
        make_tensor = partial(rand_sdpa_tensor, type="dense", device=device, dtype=dtype)
        # See check_head_dim_gt64_and_sm_ge86 in pytorch/aten/src/ATen/native/transformers/cuda/sdp_utils.h
        size = (2, 2, 4, head_dim)
        q, k, v = make_tensor(size), make_tensor(size), make_tensor(size)
        with sdp_kernel(enable_mem_efficient=True, enable_flash=False, enable_math=False):
            self.assertRaises(RuntimeError, lambda: torch.nn.functional.scaled_dot_product_attention(
                q, k, v, None, 0.0, False))

    @onlyCUDA
    @unittest.skipIf(not PLATFORM_SUPPORTS_FUSED_SDPA or not isSM86or89Device,
                     "Does not support fused SDPA or not SM86+ hardware")
    @parametrize("head_dim", [72, 96, 128])
    def test_flash_backward_failure_sm86plus(self, device, head_dim: int):
        dtype = torch.float16
        make_tensor = partial(rand_sdpa_tensor, type="dense", device=device, dtype=dtype)
        # See check_requires_grad_and_head_dim_gt64_and_sm_ge86 in pytorch/aten/src/ATen/native/transformers/cuda/sdp_utils.h
        size = (2, 2, 4, head_dim)
        q, k, v = make_tensor(size), make_tensor(size), make_tensor(size)

        with sdp_kernel(enable_mem_efficient=False, enable_flash=False, enable_math=True):
            math_ref = torch.nn.functional.scaled_dot_product_attention(q, k, v, None, 0.0, False)

        with sdp_kernel(enable_mem_efficient=False, enable_flash=True, enable_math=False):
            # Should not fail because inputs don't require grad
            flash_ref = torch.nn.functional.scaled_dot_product_attention(q, k, v, None, 0.0, False)

            self.assertEqual(math_ref, flash_ref, atol=1e-3, rtol=1e-3)

            # Should fail because inputs require grad
            q = make_tensor(size, requires_grad=True)
            k = make_tensor(size, requires_grad=True)
            v = make_tensor(size, requires_grad=True)
            self.assertRaises(RuntimeError, lambda: torch.nn.functional.scaled_dot_product_attention(
                q, k, v, None, 0.0, False))

    @onlyCUDA
    def test_dispatch_fails_no_backend(self, device):
        dtype = torch.float16
        with sdp_kernel(enable_flash=False, enable_math=False, enable_mem_efficient=False):
            size = (2, 3, 4)
            q = torch.randn(size, device=device, dtype=dtype)
            k = torch.randn(size, device=device, dtype=dtype)
            v = torch.randn(size, device=device, dtype=dtype)
            self.assertRaisesRegex(RuntimeError, "No viable backend for scaled_dot_product_attention was found.",
                                   lambda: torch._fused_sdp_choice(q, k, v))
            self.assertRaisesRegex(RuntimeError, "No viable backend for scaled_dot_product_attention was found.",
                                   lambda: torch.nn.functional.scaled_dot_product_attention(q, k, v))

    @onlyCUDA
    @unittest.skipIf(not PLATFORM_SUPPORTS_FUSED_SDPA, "Does not support fused scaled dot product attention")
    @parametrize(
        "kernel",
        [SDPBackend.FLASH_ATTENTION, SDPBackend.EFFICIENT_ATTENTION]
        if SM80OrLater
        else [SDPBackend.EFFICIENT_ATTENTION],
    )
    def test_invalid_fused_inputs_dim_3(self, device, kernel: SDPBackend):
        with sdp_kernel(**backend_map[kernel]):
            # Dim is not 4
            size = (2, 3, 8)
            dtype = torch.float16
            q = torch.randn(size, device=device, dtype=dtype)
            k = torch.randn(size, device=device, dtype=dtype)
            v = torch.randn(size, device=device, dtype=dtype)
            with self.assertWarnsRegex(UserWarning, "Both fused kernels requires query, key and value to be 4 dimensional"):
                self.assertRaises(RuntimeError, lambda: torch.nn.functional.scaled_dot_product_attention(
                    q, k, v, None, 0.0, False))

    @onlyCUDA
    @unittest.skipIf(not PLATFORM_SUPPORTS_FUSED_SDPA, "Does not support fused scaled dot product attention")
    @parametrize(
        "kernel",
        [SDPBackend.FLASH_ATTENTION, SDPBackend.EFFICIENT_ATTENTION]
        if SM80OrLater
        else [SDPBackend.EFFICIENT_ATTENTION],
    )
    def test_invalid_fused_inputs_broadcast(self, device, kernel: SDPBackend):
        with sdp_kernel(**backend_map[kernel]):
            #  Fused Kernels don't support broadcasting for dense inputs
            dtype = torch.float16
            size = (2, 4, 3, 8)
            size_broadcast = (1, 4, 3, 8)
            q = torch.randn(size_broadcast, device=device, dtype=dtype)
            k = torch.randn(size, device=device, dtype=dtype)
            v = torch.randn(size, device=device, dtype=dtype)
            self.assertRaises(RuntimeError, lambda: torch.nn.functional.scaled_dot_product_attention(
                q, k, v, None, 0.0, False))

    @onlyCUDA
    @unittest.skipIf(not PLATFORM_SUPPORTS_FUSED_SDPA or not SM80OrLater, "Does not support fused scaled dot product attention")
    @parametrize("kernel", [SDPBackend.FLASH_ATTENTION, SDPBackend.EFFICIENT_ATTENTION])
    def test_invalid_fused_inputs_head_dim(self, device, kernel: SDPBackend):
        with sdp_kernel(**backend_map[kernel]):
            # The embed dim per head is not divisible by 8 for flash attention
            dtype = torch.float16
            make_tensor = partial(rand_sdpa_tensor, type="dense", device=device, dtype=dtype)
            size = (2, 2, 3, 9)
            q, k, v = make_tensor(size), make_tensor(size), make_tensor(size)
            self.assertRaises(RuntimeError, lambda: torch.nn.functional.scaled_dot_product_attention(
                q, k, v, None, 0.0, False))

    @onlyCUDA
    @unittest.skipIf(not PLATFORM_SUPPORTS_FUSED_SDPA, "Does not support fused scaled dot product attention")
    @parametrize(
        "kernel",
        [SDPBackend.FLASH_ATTENTION, SDPBackend.EFFICIENT_ATTENTION]
        if SM80OrLater
        else [SDPBackend.EFFICIENT_ATTENTION],
    )
    def test_invalid_fused_inputs_invalid_dtype(self, device, kernel: SDPBackend):
        with sdp_kernel(**backend_map[kernel]):
            # Invalid dtype for both Flash Attention and Mem Efficient Attention
            size = (2, 2, 3, 16)
            make_tensor = partial(rand_sdpa_tensor, type="dense", device=device, dtype=torch.float64)
            q, k, v = make_tensor(size), make_tensor(size), make_tensor(size)
            self.assertRaises(RuntimeError, lambda: torch.nn.functional.scaled_dot_product_attention(
                q, k, v, None, 0.0, False))

    @onlyCUDA
    @unittest.skipIf(not PLATFORM_SUPPORTS_FUSED_SDPA, "Does not support fused scaled dot product attention")
    @parametrize(
        "kernel",
        [SDPBackend.FLASH_ATTENTION, SDPBackend.EFFICIENT_ATTENTION]
        if SM80OrLater
        else [SDPBackend.EFFICIENT_ATTENTION],
    )
    def test_invalid_fused_inputs_attn_mask_present(self, device, kernel: SDPBackend):
        with sdp_kernel(**backend_map[kernel]):
            # Failures for unsupported SDP args
            size = (2, 2, 3, 16)
            make_tensor = partial(rand_sdpa_tensor, type="dense", device=device, dtype=torch.float16)
            q, k, v = make_tensor(size), make_tensor(size), make_tensor(size)
            # Non-None attention mask
            self.assertRaises(RuntimeError, lambda: torch.nn.functional.scaled_dot_product_attention(
                q, k, v, torch.ones_like(q), 0.0, False))

    @onlyCUDA
    @unittest.skipIf(not PLATFORM_SUPPORTS_FUSED_SDPA or not SM80OrLater, "Does not support fused SDPA or pre-SM80 hardware")
    def test_unaligned_tensors(self, device):
        # The alignment is depdent on arch so we specifiy SM80OrLater
        dtype = torch.float16
        shape = (2, 2, 8, 5)
        make_tensor = partial(rand_sdpa_tensor, shape=shape, type=type, device=device, dtype=dtype)
        q, k, v = make_tensor(), make_tensor(), make_tensor()
        with sdp_kernel(enable_flash=False, enable_mem_efficient=True, enable_math=False):
            self.assertRaises(RuntimeError, lambda: torch.nn.functional.scaled_dot_product_attention(
                q, k, v, None, 0.0, False))

    @onlyCUDA
    @unittest.skipIf(not PLATFORM_SUPPORTS_FUSED_SDPA or not SM80OrLater, "Does not support fused SDPA or pre-SM80 hardware")
    def test_flash_fail_fp32(self, device):
        dtype = torch.float
        shape = (16, 16, 32, 32)
        make_tensor = partial(rand_sdpa_tensor, shape=shape, type=type, device=device, dtype=dtype)
        q, k, v = make_tensor(), make_tensor(), make_tensor()
        with sdp_kernel(enable_flash=True, enable_mem_efficient=False, enable_math=False):
            with self.assertWarnsRegex(UserWarning, "Expected query, key and value to all be of dtype: {Half, BFloat16}"):
                self.assertRaises(RuntimeError, lambda: torch.nn.functional.scaled_dot_product_attention(
                    q, k, v, None, 0.0, False))

    @onlyCUDA
    @unittest.skipIf(not PLATFORM_SUPPORTS_FUSED_SDPA or not SM80OrLater, "Does not support SDPA or pre-SM80 hardware")
    def test_flash_autocast_fp32_float16(self, device):
        dtype = torch.float
        shape = (16, 16, 32, 32)
        make_tensor = partial(rand_sdpa_tensor, shape=shape, type=type, device=device, dtype=dtype)
        q, k, v = make_tensor(), make_tensor(), make_tensor()
        with torch.autocast(device_type='cuda', dtype=torch.float16):
            with sdp_kernel(enable_flash=True, enable_mem_efficient=False, enable_math=False):
                _ = torch.nn.functional.scaled_dot_product_attention(
                    q, k, v, None, 0.0, False)

    @onlyCUDA
    @unittest.skipIf(not PLATFORM_SUPPORTS_FUSED_SDPA or not SM80OrLater, "Does not support SDPA or pre-SM80 hardware")
    def test_flash_autocast_fp32_bfloat16(self, device):
        dtype = torch.float
        shape = (16, 16, 32, 32)
        make_tensor = partial(rand_sdpa_tensor, shape=shape, type=type, device=device, dtype=dtype)
        q, k, v = make_tensor(), make_tensor(), make_tensor()
        with torch.autocast(device_type='cuda', dtype=torch.bfloat16):
            with sdp_kernel(enable_flash=True, enable_mem_efficient=False, enable_math=False):
                _ = torch.nn.functional.scaled_dot_product_attention(
                    q, k, v, None, 0.0, False)

    @parametrize("kernel", [SDPBackend.MATH, SDPBackend.FLASH_ATTENTION, SDPBackend.EFFICIENT_ATTENTION])
    def test_invalid_inputs_different_datatypes(self, device, kernel: SDPBackend):
        with sdp_kernel(**backend_map[kernel]):
            # Different datatypes
            shape = (1, 4, 8, 16)
            query = torch.randn(shape, dtype=torch.float32, device=device)
            key = torch.randn(shape, dtype=torch.float16, device=device)
            value = torch.randn(shape, dtype=torch.float16, device=device)
            self.assertRaises(RuntimeError, lambda: F.scaled_dot_product_attention(query, key, value))

    @onlyCUDA
    @parametrize("kernel", [SDPBackend.MATH, SDPBackend.FLASH_ATTENTION, SDPBackend.EFFICIENT_ATTENTION])
    def test_invalid_inputs_different_devices(self, device, kernel: SDPBackend):
        # Different devices
        shape = (1, 4, 8, 16)
        query = torch.randn(shape, dtype=torch.float32, device=device)
        key = torch.randn(shape, dtype=torch.float16, device='cpu')
        value = torch.randn(shape, dtype=torch.float16, device='cpu')
        self.assertRaises(RuntimeError, lambda: F.scaled_dot_product_attention(query, key, value))

    @parametrize("kernel", [SDPBackend.MATH, SDPBackend.FLASH_ATTENTION, SDPBackend.EFFICIENT_ATTENTION])
    def test_invalid_inputs_1_dimensional_inputs(self, device, kernel: SDPBackend):
        with sdp_kernel(**backend_map[kernel]):
            # 1 dimensional input
            shape = (1, 4)
            query = torch.randn(4, dtype=torch.float16, device=device)
            key = torch.randn(shape, dtype=torch.float16, device=device)
            value = torch.randn(shape, dtype=torch.float16, device=device)
            self.assertRaises(RuntimeError, lambda: F.scaled_dot_product_attention(query, key, value))

    @onlyCUDA
    @unittest.skipIf(not PLATFORM_SUPPORTS_FUSED_SDPA, "Fused SDPA was not built for this system")
    def test_fused_kernels_nested_broadcasting_error_cases(self, device):
        # one of k,v needs to be broadcasted and other has non consistent seq_len dim
        rand_nested_tensor = partial(rand_sdpa_tensor, type="nested", device=device, dtype=torch.float32)
        batch, num_heads, head_dim = 32, 8, 64
        seq_lens_q = torch.randint(low=1, high=32, size=(batch,)).tolist()
        seq_lens_v = torch.randint(low=1, high=32, size=(batch,)).tolist()

        q_shape = (batch, seq_lens_q, num_heads, head_dim)
        k_shape = (1, 1, num_heads, head_dim)
        v_shape = (batch, seq_lens_v, num_heads, head_dim)

        query = rand_nested_tensor(q_shape).transpose(1, 2)
        key = rand_nested_tensor(k_shape).transpose(1, 2)
        value = rand_nested_tensor(v_shape).transpose(1, 2)

        with sdp_kernel(enable_flash=False, enable_math=False, enable_mem_efficient=True):
            with self.assertRaisesRegex(RuntimeError, "No available kernel"):
                torch.nn.functional.scaled_dot_product_attention(
                    query, key, value, attn_mask=None, dropout_p=0.0, is_causal=False)


class TestSDPA(NNTestCase):
    """ Used to test the functionality of scaled_dot_product_attention
    Quarks:
        There is some trickiness with this function. It's runtime behavior
        is dependent on the CUDA architecture you are testing it on. See
        `PLATFORM_SUPPORTS_FUSED_SDPA` at the top of the file.
        Summary:
            Math: always supported
            FlashAttention: Supported on sm80 or newer hardware
            MemEfficientAttention: Supported on sm50 or newer hardware
    """
    _do_cuda_memory_leak_check = True
    _do_cuda_non_default_stream = True

    def convert_flash_attn_S_to_softmax(self, S, query_padding_mask, key_padding_mask, head_dim, causal=False):
        """FlashAttention stores the S matrix in a different way.
        Arguments:
            S: (batch_size, nheads, seqlen_q, seqlen_k)
            query_padding_mask: (batch_size, seqlen_q)
            key_padding_mask: (batch_size, seqlen_k)
        """
        def _get_block_size(head_dim):
            assert head_dim % 8 == 0 and head_dim <= 128
            return 256 if head_dim <= 64 else 128
        S_flat = S.view(S.shape[0], S.shape[1], S.shape[2] * S.shape[3])
        seqlen_q, seqlen_k = S.shape[-2:]
        block_size = _get_block_size(head_dim)
        loop_steps = math.ceil(seqlen_k / block_size)
        warps_n = 4
        mmas_n = (seqlen_k // warps_n //
                  16) if seqlen_k <= block_size else (block_size // warps_n // 16)

        S_converted = S_flat.view(S_flat.shape[0], S_flat.shape[1], loop_steps,
                                  seqlen_q // 16, mmas_n, warps_n, 8, 4, 2, 2, 2)
        S_converted = S_converted.permute(0, 1, 3, 8, 6, 2, 4, 5, 9, 7, 10)
        S_converted = S_converted.reshape(S_flat.shape[0],
                                          S_flat.shape[1], (seqlen_q // 16 * 2 * 8), (loop_steps * mmas_n * warps_n * 2 * 4 * 2))
        # Need to zero out things not in attention_mask in case S was initialized with random values
        # and some of those values aren't overwritten.
        seqlen_q_og = query_padding_mask.shape[-1]
        if seqlen_q_og < seqlen_q:
            query_padding_mask = F.pad(
                query_padding_mask, (0, seqlen_q - seqlen_q_og))
        else:
            query_padding_mask = query_padding_mask[:, :seqlen_q]
        q_mask_fill = ~query_padding_mask.view(query_padding_mask.shape[0], 1, query_padding_mask.shape[1], 1)
        S_converted = S_converted.masked_fill(q_mask_fill, 0.0)
        seqlen_k_og = key_padding_mask.shape[-1]
        if seqlen_k_og < seqlen_k:
            key_padding_mask = F.pad(key_padding_mask, (0, seqlen_k - seqlen_k_og))
        else:
            key_padding_mask = key_padding_mask[:, :seqlen_k]

        k_mask_fill = ~key_padding_mask.view(key_padding_mask.shape[0], 1, 1, key_padding_mask.shape[1])
        S_converted = S_converted.masked_fill(k_mask_fill, 0.0)

        if causal:
            causal_mask = torch.triu(torch.ones(
                seqlen_q, seqlen_k, dtype=torch.bool, device=S.device), 1)
            S_converted.masked_fill_(causal_mask, 0.0)
        if seqlen_q_og < seqlen_q:
            S_converted = S_converted[:, :, :seqlen_q_og, :]
        else:
            S_converted = F.pad(S_converted, (0, 0, 0, seqlen_q_og - seqlen_q))
        if seqlen_k_og < seqlen_k:
            S_converted = S_converted[:, :, :, :seqlen_k_og]
        else:
            S_converted = F.pad(S_converted, (0, seqlen_k_og - seqlen_k))
        return S_converted

    @onlyCUDA
    @unittest.skipIf(not PLATFORM_SUPPORTS_FUSED_SDPA, "Fused SDPA was not built for this system")
    @parametrize("type", ["dense", "nested"])
    @parametrize("is_contiguous", [True, False])
    @parametrize("head_dims_match", [True, False])
    def test_scaled_dot_product_attention_fused_kernels(self, device, type: str, is_contiguous: bool, head_dims_match: bool):
        make_tensor = partial(rand_sdpa_tensor, type=type, device=device, dtype=torch.float16)

        batch, seq_len, num_heads, head_dim = 32, 64, 16, 64
        shape = (batch, seq_len, num_heads, head_dim)
        if head_dims_match:
            shape_v = shape
        else:
            head_dim_v = 96
            shape_v = (batch, seq_len, num_heads, head_dim_v)

        query = make_tensor(shape)
        key = make_tensor(shape)
        value = make_tensor(shape_v)

        # Lets switch seq_len and num_heads
        # B x S X H X D -> B x H x S x D
        query = query.transpose(1, 2)
        key = key.transpose(1, 2)
        value = value.transpose(1, 2)

        if is_contiguous:
            query = query.contiguous()
            key = key.contiguous()
            value = value.contiguous()

        with sdp_kernel(enable_flash=False, enable_math=False, enable_mem_efficient=True):
            actual = torch.nn.functional.scaled_dot_product_attention(
                query, key, value, attn_mask=None, dropout_p=0.0, is_causal=False)
        with sdp_kernel(enable_flash=False, enable_math=True, enable_mem_efficient=False):
            math_ref = torch.nn.functional.scaled_dot_product_attention(
                query.contiguous(), key.contiguous(), value.contiguous(),
                attn_mask=None, dropout_p=0.0, is_causal=False)

        self.assertEqual(actual[0].contiguous(), math_ref[0].contiguous(), atol=1e-3, rtol=1e-2)

    @onlyCUDA
    @unittest.skipIf(not PLATFORM_SUPPORTS_FUSED_SDPA, "Fused SDPA was not built for this system")
    @parametrize("type", ["dense", "nested"])
    @parametrize("is_contiguous", [True, False])
    def test_scaled_dot_product_attention_fused_kernels_packed(self, device, type: str, is_contiguous: bool):
        make_tensor = partial(rand_sdpa_tensor, type=type, device=device, dtype=torch.float16, packed=True)

        batch_size, seq_len, num_heads, head_dim = 32, 64, 16, 64
        shape = (batch_size, seq_len, num_heads, head_dim)

        # Test Packed
        qkv = make_tensor(shape)
        query, key, value = qkv.chunk(3, dim=-1)

        query = query.view(batch_size, -1, num_heads, head_dim).transpose(1, 2)
        value = value.view(batch_size, -1, num_heads, head_dim).transpose(1, 2)
        key = key.view(batch_size, -1, num_heads, head_dim).transpose(1, 2)

        if is_contiguous:
            query = query.contiguous()
            key = key.contiguous()
            value = value.contiguous()

        with sdp_kernel(enable_flash=False, enable_math=False, enable_mem_efficient=True):
            actual = torch.nn.functional.scaled_dot_product_attention(
                query, key, value, attn_mask=None, dropout_p=0.0, is_causal=False)
        with sdp_kernel(enable_flash=False, enable_math=True, enable_mem_efficient=False):
            math_ref = torch.nn.functional.scaled_dot_product_attention(
                query.contiguous(), key.contiguous(), value.contiguous(),
                attn_mask=None, dropout_p=0.0, is_causal=False)

        self.assertEqual(actual.contiguous(), math_ref.contiguous(), atol=2e-3, rtol=1e-2)

    @onlyCUDA
    @unittest.skipIf(not PLATFORM_SUPPORTS_FUSED_SDPA, "Fused SDPA was not built for this system")
    @parametrize("type", ["dense", "nested"])
    @parametrize("fused_kernel", [SDPBackend.FLASH_ATTENTION, SDPBackend.EFFICIENT_ATTENTION])
    def test_scaled_dot_product_attention_fused_kernels_packed_accuracy(self, device, type: str, fused_kernel: str):
        if (not SM80OrLater) and fused_kernel == SDPBackend.FLASH_ATTENTION:
            return

        def rand_nt(shape):
            batch, seq_len, num_heads, head_dim = shape
            tensors = [6 * torch.rand((seq_len, 3 * num_heads * head_dim), device=device, dtype=torch.float32) - 3
                       for _ in range(batch)]
            return (torch.nested.nested_tensor(tensors, device=device, dtype=torch.float32),
                    torch.nested.nested_tensor(tensors, device=device, dtype=torch.float16))

        def rand_tensor(shape):
            batch, seq_len, num_heads, head_dim = shape
            tensor = 6 * torch.rand((batch, seq_len, 3 * num_heads * head_dim), device=device, dtype=torch.float32) - 3
            return tensor, tensor.to(dtype=torch.float16)

        batch_size, seq_len, num_heads, head_dim = 16, 8, 4, 64
        shape = (batch_size, seq_len, num_heads, head_dim)

        # Test Packed
        qkv, qkv_low_precision = rand_tensor(shape) if type == "dense" else rand_nt(shape)
        query, key, value = qkv.chunk(3, dim=-1)
        query_lp, key_lp, value_lp = qkv_low_precision.chunk(3, dim=-1)

        query = query.view(batch_size, -1, num_heads, head_dim).transpose(1, 2)
        key = key.view(batch_size, -1, num_heads, head_dim).transpose(1, 2)
        value = value.view(batch_size, -1, num_heads, head_dim).transpose(1, 2)

        query_lp = query_lp.view(batch_size, -1, num_heads, head_dim).transpose(1, 2)
        key_lp = key_lp.view(batch_size, -1, num_heads, head_dim).transpose(1, 2)
        value_lp = value_lp.view(batch_size, -1, num_heads, head_dim).transpose(1, 2)

        with sdp_kernel(**backend_map[fused_kernel]):
            actual = torch.nn.functional.scaled_dot_product_attention(
                query_lp, key_lp, value_lp, attn_mask=None, dropout_p=0.0, is_causal=False)

        with sdp_kernel(**backend_map[SDPBackend.MATH]):
            math_ref_lp = torch.nn.functional.scaled_dot_product_attention(
                query_lp.contiguous(), key_lp.contiguous(), value_lp.contiguous(),
                attn_mask=None, dropout_p=0.0, is_causal=False)

            math_query = query.contiguous()
            math_key = key.contiguous()
            math_value = value.contiguous()

            math_ref = torch.nn.functional.scaled_dot_product_attention(
                math_query, math_key, math_value, attn_mask=None, dropout_p=0.0, is_causal=False)

        actual_test = actual
        math_ref_test = math_ref
        math_ref_lp_test = math_ref_lp

        if actual_test.is_nested:
            actual_test = torch.nested.to_padded_tensor(actual_test.contiguous(), padding=0.0)
            math_ref_test = torch.nested.to_padded_tensor(math_ref_test, padding=0.0)
            math_ref_lp_test = torch.nested.to_padded_tensor(math_ref_lp_test, padding=0.0)

        actual_test = actual_test.to(dtype=torch.float32).contiguous()
        math_ref_test = math_ref_test.to(dtype=torch.float32).contiguous()
        math_ref_lp_test = math_ref_lp_test.to(dtype=torch.float32).contiguous()

        self.assertEqual(math_ref_test, math_ref_lp_test, atol=7e-3, rtol=7e-3)
        self.assertEqual(actual_test, math_ref_test, atol=5e-3, rtol=5e-3)

    @parametrize("contiguous_inputs", [True, False])
    def test_sdp_math_gradcheck(self, device, contiguous_inputs: bool):

        batch_size, seq_len, num_heads, head_dim = 4, 4, 2, 16
        make_tensor = partial(rand_sdpa_tensor, type="dense", device=device,
                              dtype=torch.float64, requires_grad=True, packed=True)

        qkv = make_tensor((batch_size, seq_len, num_heads, head_dim))
        query, key, value = qkv.chunk(3, dim=-1)

        query = query.view(batch_size, -1, num_heads, head_dim).transpose(1, 2)
        key = key.view(batch_size, -1, num_heads, head_dim).transpose(1, 2)
        value = value.view(batch_size, -1, num_heads, head_dim).transpose(1, 2)

        if contiguous_inputs:
            query = query.contiguous()
            key = key.contiguous()
            value = value.contiguous()

        with sdp_kernel(enable_math=True, enable_mem_efficient=False, enable_flash=False):
            assert gradcheck(lambda *args, **kwargs:
                             wrapper_set_seed(torch.nn.functional.scaled_dot_product_attention, *args, **kwargs),
                             (query, key, value, None, 0.0, False)
                             )

    @onlyCUDA
    @unittest.skipIf(not PLATFORM_SUPPORTS_FUSED_SDPA, "Flash Attention was not built for this system")
    @parametrize("contiguous_inputs", [True, False])
    @parametrize("is_causal", [True, False])
    def test_sdp_mem_efficient_grad_against_math(self, device, contiguous_inputs: bool, is_causal: bool):
        batch_size, seq_len, num_heads, head_dim = 4, 4, 2, 16
        make_tensor = partial(rand_sdpa_tensor, type="dense", device=device,
                              dtype=torch.float64, requires_grad=True, packed=True)

        qkv = make_tensor((batch_size, seq_len, num_heads, head_dim))
        qkv_lp = qkv.detach().clone().to(torch.float32).requires_grad_()

        query, key, value = qkv.chunk(3, dim=-1)
        query_lp, key_lp, value_lp = qkv_lp.chunk(3, dim=-1)

        query = query.view(batch_size, -1, num_heads, head_dim).transpose(1, 2)
        key = key.view(batch_size, -1, num_heads, head_dim).transpose(1, 2)
        value = value.view(batch_size, -1, num_heads, head_dim).transpose(1, 2)

        query_lp = query_lp.view(batch_size, -1, num_heads, head_dim).transpose(1, 2)
        key_lp = key_lp.view(batch_size, -1, num_heads, head_dim).transpose(1, 2)
        value_lp = value_lp.view(batch_size, -1, num_heads, head_dim).transpose(1, 2)

        if contiguous_inputs:
            query = query.contiguous()
            key = key.contiguous()
            value = value.contiguous()

            query_lp = query_lp.contiguous()
            key_lp = key_lp.contiguous()
            value_lp = value_lp.contiguous()

        with sdp_kernel(enable_math=True, enable_mem_efficient=False, enable_flash=False):
            out = torch.nn.functional.scaled_dot_product_attention(query, key, value, None, 0.0, is_causal)

        with sdp_kernel(enable_math=False, enable_mem_efficient=True, enable_flash=False):
            out_lp = torch.nn.functional.scaled_dot_product_attention(
                query_lp, key_lp, value_lp, None, 0.0, is_causal)

        rand_upward = torch.rand_like(out)
        rand_upward_lp = rand_upward.to(torch.float32)

        out.backward(rand_upward)
        out_lp.backward(rand_upward_lp)

        # Cast up and compare
        self.assertEqual(qkv.grad, qkv_lp.grad.to(torch.float64), atol=1e-5, rtol=1e-5)

    @onlyCUDA
    @unittest.skipIf(not PLATFORM_SUPPORTS_FUSED_SDPA or not SM80OrLater, "Flash Attention was not built for this system")
    @parametrize("contiguous_inputs", [True, False])
    @parametrize("is_causal", [True, False])
    @parametrize("dtype", [torch.float16, torch.bfloat16])
    def test_sdp_flash_attention_grad_against_math(self, device, contiguous_inputs: bool, is_causal: bool, dtype: torch.dtype):
        batch_size, seq_len, num_heads, head_dim = 4, 4, 2, 16
        make_tensor = partial(rand_sdpa_tensor, type="dense", device=device,
                              dtype=torch.float64, requires_grad=True, packed=True)

        qkv = make_tensor((batch_size, seq_len, num_heads, head_dim))
        qkv_lp = qkv.detach().clone().to(dtype).requires_grad_()

        query, key, value = qkv.chunk(3, dim=-1)
        query_lp, key_lp, value_lp = qkv_lp.chunk(3, dim=-1)

        query = query.view(batch_size, -1, num_heads, head_dim).transpose(1, 2)
        key = key.view(batch_size, -1, num_heads, head_dim).transpose(1, 2)
        value = value.view(batch_size, -1, num_heads, head_dim).transpose(1, 2)

        query_lp = query_lp.view(batch_size, -1, num_heads, head_dim).transpose(1, 2)
        key_lp = key_lp.view(batch_size, -1, num_heads, head_dim).transpose(1, 2)
        value_lp = value_lp.view(batch_size, -1, num_heads, head_dim).transpose(1, 2)

        if contiguous_inputs:
            query = query.contiguous()
            key = key.contiguous()
            value = value.contiguous()

            query_lp = query_lp.contiguous()
            key_lp = key_lp.contiguous()
            value_lp = value_lp.contiguous()

        with sdp_kernel(enable_math=True, enable_mem_efficient=False, enable_flash=False):
            out = torch.nn.functional.scaled_dot_product_attention(query, key, value, None, 0.0, is_causal)

        with sdp_kernel(enable_math=False, enable_mem_efficient=False, enable_flash=True):
            out_lp = torch.nn.functional.scaled_dot_product_attention(
                query_lp, key_lp, value_lp, None, 0.0, is_causal)

        rand_upward = torch.rand_like(out)
        rand_upward_lp = rand_upward.to(dtype)

        out.backward(rand_upward)
        out_lp.backward(rand_upward_lp)

        # Cast up and compare
        # Since we are doing the compute on fp16 we have to bump the tolerance
        # Bump down the tolearnce for blfoat16
        atol = 7e-4 if dtype == torch.float16 else 7e-3
        rtol = 7e-4 if dtype == torch.float16 else 7e-3
        self.assertEqual(qkv.grad, qkv_lp.grad.to(torch.float64), atol=atol, rtol=rtol)

    @onlyCPU
    @parametrize("type", ["dense", "nested"])
    def test_fused_sdp_choice_cpu(self, device, type: str):
        # Test that cpu and nestedtensor cpu return MATH backend
        for dtype in floating_types_and_half():
            make_tensor = partial(rand_sdpa_tensor, type=type, device=device, dtype=dtype)
            size = (2, 2, 3, 4)
            q, k, v = make_tensor(size), make_tensor(size), make_tensor(size)
            assert torch._fused_sdp_choice(q, k, v) == SDPBackend.MATH

    @onlyCUDA
    @parametrize("type", ["dense", "nested"])
    def test_fused_sdp_choice(self, device, type: str):
        if PLATFORM_SUPPORTS_FUSED_SDPA:
            batch_size, seq_len, num_heads, head_dim = 2, 128, 8, 64
            shape = (batch_size, seq_len, num_heads, head_dim)
            make_tensor = partial(rand_sdpa_tensor, device=device, dtype=torch.float16, packed=True)

            qkv = make_tensor(shape, type=type)
            query, key, value = qkv.chunk(3, dim=-1)

            query = query.view(batch_size, -1, num_heads, head_dim).transpose(1, 2)
            value = value.view(batch_size, -1, num_heads, head_dim).transpose(1, 2)
            key = key.view(batch_size, -1, num_heads, head_dim).transpose(1, 2)

            if SM80OrLater and not type == "nested":
                assert torch._fused_sdp_choice(query, key, value) == SDPBackend.FLASH_ATTENTION
            else:
                assert torch._fused_sdp_choice(query, key, value) == SDPBackend.EFFICIENT_ATTENTION

            # Change dtype to float32 so that efficient attention should get chosen
            make_tensor = partial(rand_sdpa_tensor, device=device, dtype=torch.float32, packed=True)

            qkv = make_tensor(shape, type=type)
            query, key, value = qkv.chunk(3, dim=-1)

            query = query.view(batch_size, -1, num_heads, head_dim).transpose(1, 2)
            value = value.view(batch_size, -1, num_heads, head_dim).transpose(1, 2)
            key = key.view(batch_size, -1, num_heads, head_dim).transpose(1, 2)

            assert torch._fused_sdp_choice(query, key, value) == SDPBackend.EFFICIENT_ATTENTION

    @onlyCUDA
    @unittest.skipIf(not PLATFORM_SUPPORTS_FUSED_SDPA, "Platform does not support fused SDPA")
    @parametrize("warn_only", [True, False])
    def test_sdp_choice_with_determinism(self, device, warn_only):
        # If we are only warning we still expect that efficient_attention will still be called.
        batch_size, seq_len, num_heads, head_dim = 1, 64, 8, 64
        shape = (batch_size, seq_len, num_heads, head_dim)
        make_tensor = partial(rand_sdpa_tensor, type="dense", device=device, dtype=torch.float32, packed=False)
        query, key, value = make_tensor(shape), make_tensor(shape), make_tensor(shape)

        with use_deterministic_algorithims(True, warn_only=warn_only):
            with sdp_kernel(enable_flash=False, enable_math=True, enable_mem_efficient=True):
                assert torch._fused_sdp_choice(query, key, value) == (
                    SDPBackend.EFFICIENT_ATTENTION if warn_only else SDPBackend.MATH)

    # verified passing successfully on H100
    @onlyCUDA
    @unittest.skipIf(not PLATFORM_SUPPORTS_FUSED_SDPA, "Does not support SDPA")
    @parametrize("batch_size", [1, 8])
    @parametrize("seq_len_q", [4, 8, 64, 128, 256, 512, 1024, 2048] if SM80OrLater else [4, 8, 64, 128, 256, 512])
    @parametrize("seq_len_k", [4, 8, 64, 128, 256, 512, 1024, 2048] if SM80OrLater else [4, 8, 64, 128, 256, 512])
    @parametrize("head_dim", [8, 16, 32, 64, 72, 96, 128] if SM80OrLater else [8, 16, 32, 64])
    @parametrize("is_causal", [True, False])
    @parametrize("dropout_p", [0.0])  # mem_efficient_attention does not support dropout
    @parametrize("dtype", [torch.float16, torch.bfloat16, torch.float32] if
                 SM80OrLater else [torch.float16, torch.float32])
    @parametrize("scale", [None, "l1"])
    def test_mem_efficient_attention_vs_math_ref_grads(self, device, batch_size: int, seq_len_q: int, seq_len_k: int,
                                                       head_dim: int, is_causal: bool, dropout_p: float, dtype: torch.dtype,
                                                       scale: str):

        scale = scale if scale is None else (1 / head_dim)
        n_heads = 4
        query = torch.rand(batch_size, n_heads, seq_len_q, head_dim,
                           device=device, dtype=dtype, requires_grad=True)
        key = torch.rand(batch_size, n_heads, seq_len_k, head_dim, device=device,
                         dtype=dtype, requires_grad=True)
        value = torch.rand(batch_size, n_heads, seq_len_k, head_dim,
                           device=device, dtype=dtype, requires_grad=True)

        # Run the math kernel on low precision references
        query_ref_lp = query.clone().detach().requires_grad_(True)
        key_ref_lp = key.clone().detach().requires_grad_(True)
        value_ref_lp = value.clone().detach().requires_grad_(True)

        higher_precision_dtype = torch.float64 if dtype == torch.float32 else torch.float32

        query_ref = query.clone().detach().to(higher_precision_dtype).requires_grad_(True)
        key_ref = key.clone().detach().to(higher_precision_dtype).requires_grad_(True)
        value_ref = value.clone().detach().to(higher_precision_dtype).requires_grad_(True)

        # Create real output
        with sdp_kernel(enable_mem_efficient=True, enable_flash=False, enable_math=False):
            # See check_head_dim_gt64_and_sm_ge86 in pytorch/aten/src/ATen/native/transformers/cuda/sdp_utils.h
            if isSM86or89Device and head_dim in range(65, 129):
                self.assertRaises(RuntimeError, lambda: F.scaled_dot_product_attention(query, key, value,
                                                                                       dropout_p=dropout_p,
                                                                                       is_causal=is_causal, scale=scale))
                return
            else:
                out = F.scaled_dot_product_attention(
                    query, key, value, dropout_p=dropout_p, is_causal=is_causal, scale=scale)

        with sdp_kernel(enable_math=True, enable_flash=False, enable_mem_efficient=False):
            # High Precision Math Reference
            out_ref = F.scaled_dot_product_attention(query_ref, key_ref, value_ref,
                                                     dropout_p=dropout_p, is_causal=is_causal, scale=scale)
            # Low Precision Math Reference
            out_lp_ref = F.scaled_dot_product_attention(query_ref_lp, key_ref_lp, value_ref_lp,
                                                        dropout_p=dropout_p, is_causal=is_causal, scale=scale)

        upstream_grad = torch.rand_like(out, requires_grad=False)

        out.backward(upstream_grad)
        out_ref.backward(upstream_grad.to(out_ref.dtype))
        out_lp_ref.backward(upstream_grad.to(out_lp_ref.dtype))

        # [Note] Fused Tolerances
        # Establish the numerical error between the "true" high precision math output
        # and the low precision math reference. We use this reference for the atol
        # And we use the default rtol for the low precision type.
        # We then provide a fudge factor for gradients respectively to account
        # for the use of the fused kernel rather than the eager implemntation.
        out_deviation = out_ref - out_lp_ref
        output_ref_atol = max(torch.abs(out_deviation).max().item(), default_atol[out.dtype])
        output_ref_rtol = max(get_rtol(out_ref, out_lp_ref), default_rtol[out.dtype])

        grad_q_deviation = query_ref.grad - query_ref_lp.grad
        grad_q_ref_atol = max(torch.abs(grad_q_deviation).max().item(), default_atol[out.dtype])
        grad_q_ref_rtol = max(get_rtol(query_ref.grad, query_ref_lp.grad), default_rtol[out.dtype])

        # TODO: Investigate why grad_k needs larger tolerances
        grad_k_deviation = key_ref.grad - key_ref_lp.grad
        grad_k_ref_atol = max(7 * torch.abs(grad_k_deviation).max().item(), 7 * default_atol[out.dtype])
        grad_k_ref_rtol = max(7 * get_rtol(key_ref.grad, key_ref_lp.grad), 7 * default_rtol[out.dtype])

        grad_v_deviation = value_ref.grad - value_ref_lp.grad
        grad_v_ref_atol = max(torch.abs(grad_v_deviation).max().item(), default_atol[out.dtype])
        grad_v_fudge_factor = 7 if not SM80OrLater and dtype == torch.float16 else 1.0
        grad_v_ref_rtol = max(grad_v_fudge_factor * get_rtol(value_ref.grad,
                              value_ref_lp.grad), default_rtol[out.dtype])

        self.assertEqual(out, out_ref.to(out.dtype), atol=output_ref_atol, rtol=output_ref_rtol)
        self.assertEqual(query.grad, query_ref.grad.to(query.grad.dtype),
                         atol=grad_q_ref_atol, rtol=grad_q_ref_rtol)
        self.assertEqual(key.grad, key_ref.grad.to(key.grad.dtype),
                         atol=grad_k_ref_atol, rtol=grad_k_ref_rtol)
        self.assertEqual(value.grad, value_ref.grad.to(value.grad.dtype),
                         atol=grad_v_ref_atol, rtol=grad_v_ref_rtol)

    # verified passing successfully on H100
    @onlyCUDA
    @unittest.skipIf(not PLATFORM_SUPPORTS_FUSED_SDPA or not SM80OrLater, "Does not support SDPA or pre-SM80 hardware")
    @parametrize("batch_size", [1, 8])
    @parametrize("seq_len_q", [4, 8, 64, 128, 256, 512, 1024, 2048])
    @parametrize("seq_len_k", [4, 8, 64, 128, 256, 512, 1024, 2048])
    @parametrize("head_dim", [8, 16, 32, 64, 72, 96, 128])
    @parametrize("is_causal", [True, False])
    @parametrize("dropout_p", [0.0, 0.22, 0.48])
    @parametrize("dtype", [torch.float16, torch.bfloat16])
    @parametrize("scale", [None, "l1"])
    def test_flash_attention_vs_math_ref_grads(self, device, batch_size: int, seq_len_q: int, seq_len_k: int,
                                               head_dim: int, is_causal: bool, dropout_p: float, dtype: torch.dtype,
                                               scale: str):

        scale = scale if scale is None else (1 / head_dim)
        n_heads = 4
        query = torch.rand(batch_size, n_heads, seq_len_q, head_dim,
                           device=device, dtype=dtype, requires_grad=True)
        key = torch.rand(batch_size, n_heads, seq_len_k, head_dim, device=device,
                         dtype=dtype, requires_grad=True)
        value = torch.rand(batch_size, n_heads, seq_len_k, head_dim,
                           device=device, dtype=dtype, requires_grad=True)

        # Run the math kernel on low precision references
        query_ref_lp = query.clone().detach().requires_grad_(True)
        key_ref_lp = key.clone().detach().requires_grad_(True)
        value_ref_lp = value.clone().detach().requires_grad_(True)

        query_ref = query.clone().detach().to(torch.float32).requires_grad_(True)
        key_ref = key.clone().detach().to(torch.float32).requires_grad_(True)
        value_ref = value.clone().detach().to(torch.float32).requires_grad_(True)

        is_dropout = dropout_p > 0.0

        # Create real output
        output_tuple = torch.ops.aten._scaled_dot_product_flash_attention(
            query, key, value, dropout_p=dropout_p, is_causal=is_causal, scale=scale, return_debug_mask=True)
        out = output_tuple[0]
        dbug_mask = output_tuple[-1]

        query_padding_mask = torch.ones(
            1, seq_len_q, device=device, dtype=torch.bool)
        key_padding_mask = torch.ones(
            1, seq_len_k, device=device, dtype=torch.bool)

        softmax_mask = self.convert_flash_attn_S_to_softmax(
            dbug_mask, query_padding_mask, key_padding_mask, head_dim=head_dim, causal=is_causal)
        dropout_mask = softmax_mask >= 0

        if not is_dropout:
            with sdp_kernel(enable_math=True, enable_flash=False, enable_mem_efficient=False):
                # High Precision Math Reference
                out_ref = F.scaled_dot_product_attention(
                    query_ref, key_ref, value_ref, is_causal=is_causal, scale=scale)
                # Low Precision Math Reference
                out_lp_ref = F.scaled_dot_product_attention(
                    query_ref_lp, key_ref_lp, value_ref_lp, is_causal=is_causal, scale=scale)
        else:
            # High Precision Math Reference
            out_ref = torch.ops.aten._scaled_dot_product_attention_math(
                query_ref, key_ref, value_ref, dropout_p=dropout_p, is_causal=is_causal, scale=scale, dropout_mask=dropout_mask)[0]
            # Low Precision Math Reference
            out_lp_ref = torch.ops.aten._scaled_dot_product_attention_math(
                query_ref_lp, key_ref_lp, value_ref_lp, dropout_p=dropout_p, is_causal=is_causal, scale=scale,
                dropout_mask=dropout_mask)[0]

        upstream_grad = torch.rand_like(out, requires_grad=False)

        # backward for flash attention on sm86 and sm89 for headdim > 64 currently disabled
        if isSM86or89Device and head_dim in range(65, 129):
            self.assertRaises(RuntimeError, lambda: out.backward(upstream_grad))
            return
        out.backward(upstream_grad)
        out_ref.backward(upstream_grad.to(out_ref.dtype))
        out_lp_ref.backward(upstream_grad.to(out_lp_ref.dtype))

        # See [Note] Fused Tolerances above
        out_deviation = out_ref - out_lp_ref
        output_ref_atol = max(torch.abs(out_deviation).max().item(), default_atol[out.dtype])
        output_ref_rtol = max(get_rtol(out_ref, out_lp_ref), default_rtol[out.dtype])

        # TODO: Investigate why grad_q needs larger tolerances
        grad_q_deviation = query_ref.grad - query_ref_lp.grad
        grad_q_ref_atol = max(4 * torch.abs(grad_q_deviation).max().item(), default_atol[out.dtype])
        grad_q_ref_rtol = max(get_rtol(query_ref.grad, query_ref_lp.grad), default_rtol[out.dtype])

        grad_k_deviation = key_ref.grad - key_ref_lp.grad
        grad_k_ref_atol = max(torch.abs(grad_k_deviation).max().item(), default_atol[out.dtype])
        grad_k_ref_rtol = max(get_rtol(key_ref.grad, key_ref_lp.grad), default_rtol[out.dtype])

        grad_v_deviation = value_ref.grad - value_ref_lp.grad
        grad_v_ref_atol = max(torch.abs(grad_v_deviation).max().item(), default_atol[out.dtype])
        grad_v_ref_rtol = max(get_rtol(value_ref.grad, value_ref_lp.grad), default_rtol[out.dtype])

        self.assertEqual(out, out_ref.to(out.dtype), atol=output_ref_atol, rtol=output_ref_rtol)
        self.assertEqual(query.grad, query_ref.grad.to(query.grad.dtype),
                         atol=grad_q_ref_atol, rtol=grad_q_ref_rtol)
        self.assertEqual(key.grad, key_ref.grad.to(key.grad.dtype),
                         atol=grad_k_ref_atol, rtol=grad_k_ref_rtol)
        self.assertEqual(value.grad, value_ref.grad.to(value.grad.dtype),
                         atol=grad_v_ref_atol, rtol=grad_v_ref_rtol)

    @unittest.skipIf(not PLATFORM_SUPPORTS_FUSED_SDPA or not SM80OrLater, "Does not support SDPA or pre-SM80 hardware")
    @parametrize("batch_size", [1, 8])
    @parametrize("seq_len_q", [512, 1024, 2048])
    @parametrize("seq_len_k", [512, 1024, 2048])
    @parametrize("head_dim", [32, 64])
    @parametrize("is_causal", [True, False])
    @parametrize("dropout_p", [0.0, 0.22])
    @parametrize("dtype", [torch.float16,])
    @parametrize("scale", [None, "l1"])
    def test_flash_attention_graph_vs_math_ref_grads(self, batch_size: int, seq_len_q: int, seq_len_k: int,
                                                     head_dim: int,
                                                     is_causal: bool,
                                                     dropout_p: float,
                                                     dtype: torch.dtype,
                                                     scale: str):

        scale = scale if scale is None else (1 / head_dim)
        n_heads = 4
        query = torch.rand(batch_size, n_heads, seq_len_q, head_dim,
                           device="cuda", dtype=dtype, requires_grad=True)
        key = torch.rand(batch_size, n_heads, seq_len_k, head_dim, device="cuda",
                         dtype=dtype, requires_grad=True)
        value = torch.rand(batch_size, n_heads, seq_len_k, head_dim,
                           device="cuda", dtype=dtype, requires_grad=True)

        # Run the math kernel on low precision references
        query_ref_lp = query.clone().detach().requires_grad_(True)
        key_ref_lp = key.clone().detach().requires_grad_(True)
        value_ref_lp = value.clone().detach().requires_grad_(True)

        query_ref = query.clone().detach().to(torch.float32).requires_grad_(True)
        key_ref = key.clone().detach().to(torch.float32).requires_grad_(True)
        value_ref = value.clone().detach().to(torch.float32).requires_grad_(True)

        is_dropout = dropout_p > 0.0
        # warmup
        s = torch.cuda.Stream()
        s.wait_stream(torch.cuda.current_stream())
        with torch.cuda.stream(s):
            output_tuple = torch.ops.aten._scaled_dot_product_flash_attention(
                query, key, value, dropout_p=dropout_p, is_causal=is_causal, scale=scale, return_debug_mask=True)
        torch.cuda.current_stream().wait_stream(s)
        out = output_tuple[0]
        dbug_mask = output_tuple[-1]
        upstream_grad = torch.rand_like(out, requires_grad=False)
        s.wait_stream(torch.cuda.current_stream())
        with torch.cuda.stream(s):
            out.backward(upstream_grad)
        for x in (query, key, value):
            x.grad = None

        g = torch.cuda.CUDAGraph()
        # Create real output
        with torch.cuda.graph(g):
            tmp = torch.rand_like(query, device=query.device)  # test non-zero intragraph offset
            output_tuple = torch.ops.aten._scaled_dot_product_flash_attention(
                query, key, value, dropout_p=dropout_p, is_causal=is_causal, scale=scale, return_debug_mask=True)
        g.replay()
        out_first = output_tuple[0].clone()
        dbug_mask_first = output_tuple[-1].clone()
        g.replay()
        out = output_tuple[0]
        dbug_mask = output_tuple[-1]
        if not is_dropout:
            self.assertEqual(out_first, out, atol=0, rtol=0)
        else:
            # replays produce different results
            self.assertNotEqual(out_first, out)


        query_padding_mask = torch.ones(
            1, seq_len_q, device="cuda", dtype=torch.bool)
        key_padding_mask = torch.ones(
            1, seq_len_k, device="cuda", dtype=torch.bool)

        softmax_mask = self.convert_flash_attn_S_to_softmax(
            dbug_mask, query_padding_mask, key_padding_mask, head_dim=head_dim, causal=is_causal)
        dropout_mask = softmax_mask >= 0

        if not is_dropout:
            with sdp_kernel(enable_math=True, enable_flash=False, enable_mem_efficient=False):
                # High Precision Math Reference
                out_ref = F.scaled_dot_product_attention(
                    query_ref, key_ref, value_ref, is_causal=is_causal, scale=scale)
                # Low Precision Math Reference
                out_lp_ref = F.scaled_dot_product_attention(
                    query_ref_lp, key_ref_lp, value_ref_lp, is_causal=is_causal, scale=scale)
        else:
            # High Precision Math Reference
            out_ref = torch.ops.aten._scaled_dot_product_attention_math(
                query_ref, key_ref, value_ref, dropout_p=dropout_p, is_causal=is_causal, scale=scale, dropout_mask=dropout_mask)[0]
            # Low Precision Math Reference
            out_lp_ref = torch.ops.aten._scaled_dot_product_attention_math(
                query_ref_lp, key_ref_lp, value_ref_lp, dropout_p=dropout_p, is_causal=is_causal, scale=scale,
                dropout_mask=dropout_mask)[0]

        upstream_grad = torch.rand_like(out, requires_grad=False)

        g1 = torch.cuda.CUDAGraph()
        with torch.cuda.graph(g1):
            out.backward(upstream_grad)
        g1.replay()
        out_ref.backward(upstream_grad.to(out_ref.dtype))
        out_lp_ref.backward(upstream_grad.to(out_lp_ref.dtype))

        # # See [Note] Fused Tolerances above
        out_deviation = out_ref - out_lp_ref
        output_ref_atol = max(torch.abs(out_deviation).max().item(), default_atol[out.dtype])
        output_ref_rtol = max(get_rtol(out_ref, out_lp_ref), default_rtol[out.dtype])

        # # TODO: Investigate why grad_q needs larger tolerances
        grad_q_deviation = query_ref.grad - query_ref_lp.grad
        grad_q_ref_atol = max(4 * torch.abs(grad_q_deviation).max().item(), default_atol[out.dtype])
        grad_q_ref_rtol = max(get_rtol(query_ref.grad, query_ref_lp.grad), default_rtol[out.dtype])

        grad_k_deviation = key_ref.grad - key_ref_lp.grad
        grad_k_ref_atol = max(torch.abs(grad_k_deviation).max().item(), default_atol[out.dtype])
        grad_k_ref_rtol = max(get_rtol(key_ref.grad, key_ref_lp.grad), default_rtol[out.dtype])

        grad_v_deviation = value_ref.grad - value_ref_lp.grad
        grad_v_ref_atol = max(torch.abs(grad_v_deviation).max().item(), default_atol[out.dtype])
        grad_v_ref_rtol = max(get_rtol(value_ref.grad, value_ref_lp.grad), default_rtol[out.dtype])

        self.assertEqual(out, out_ref.to(out.dtype), atol=output_ref_atol, rtol=output_ref_rtol)
        self.assertEqual(query.grad, query_ref.grad.to(query.grad.dtype),
                         atol=grad_q_ref_atol, rtol=grad_q_ref_rtol)
        self.assertEqual(key.grad, key_ref.grad.to(key.grad.dtype),
                         atol=grad_k_ref_atol, rtol=grad_k_ref_rtol)
        self.assertEqual(value.grad, value_ref.grad.to(value.grad.dtype),
                         atol=grad_v_ref_atol, rtol=grad_v_ref_rtol)


    @unittest.skipIf(not PLATFORM_SUPPORTS_FUSED_SDPA or not SM80OrLater, "Does not support SDPA or pre-SM80 hardware")
    @parametrize("batch_size", [1, 8])
    @parametrize("seq_len_q", [512, 1024, 2048])
    @parametrize("seq_len_k", [512, 1024, 2048])
    @parametrize("head_dim", [32, 64])
    @parametrize("is_causal", [True, False])
    @parametrize("dropout_p", [0.0, 0.22])
    @parametrize("dtype", [torch.float16,])
    @parametrize("scale", [None, "l1"])
    def test_flash_attention_graph_vs_math_ref_grads(self, batch_size: int, seq_len_q: int, seq_len_k: int,
                                                     head_dim: int,
                                                     is_causal: bool,
                                                     dropout_p: float,
                                                     dtype: torch.dtype,
                                                     scale: str):

        scale = scale if scale is None else (1 / head_dim)
        n_heads = 4
        query = torch.rand(batch_size, n_heads, seq_len_q, head_dim,
                           device="cuda", dtype=dtype, requires_grad=True)
        key = torch.rand(batch_size, n_heads, seq_len_k, head_dim, device="cuda",
                         dtype=dtype, requires_grad=True)
        value = torch.rand(batch_size, n_heads, seq_len_k, head_dim,
                           device="cuda", dtype=dtype, requires_grad=True)

        # Run the math kernel on low precision references
        query_ref_lp = query.clone().detach().requires_grad_(True)
        key_ref_lp = key.clone().detach().requires_grad_(True)
        value_ref_lp = value.clone().detach().requires_grad_(True)

        query_ref = query.clone().detach().to(torch.float32).requires_grad_(True)
        key_ref = key.clone().detach().to(torch.float32).requires_grad_(True)
        value_ref = value.clone().detach().to(torch.float32).requires_grad_(True)

        is_dropout = dropout_p > 0.0
        # warmup
        s = torch.cuda.Stream()
        s.wait_stream(torch.cuda.current_stream())
        with torch.cuda.stream(s):
            output_tuple = torch.ops.aten._scaled_dot_product_flash_attention(
                query, key, value, dropout_p=dropout_p, is_causal=is_causal, scale=scale, return_debug_mask=True)
        torch.cuda.current_stream().wait_stream(s)
        out = output_tuple[0]
        dbug_mask = output_tuple[-1]
        upstream_grad = torch.rand_like(out, requires_grad=False)
        s.wait_stream(torch.cuda.current_stream())
        with torch.cuda.stream(s):
            out.backward(upstream_grad)
        for x in (query, key, value):
            x.grad = None

        g = torch.cuda.CUDAGraph()
        # Create real output
        with torch.cuda.graph(g):
            tmp = torch.rand_like(query, device=query.device)  # test non-zero intragraph offset
            output_tuple = torch.ops.aten._scaled_dot_product_flash_attention(
                query, key, value, dropout_p=dropout_p, is_causal=is_causal, scale=scale, return_debug_mask=True)
        g.replay()
        out_first = output_tuple[0].clone()
        dbug_mask_first = output_tuple[-1].clone()
        g.replay()
        out = output_tuple[0]
        dbug_mask = output_tuple[-1]
        if not is_dropout:
            self.assertEqual(out_first, out, atol=0, rtol=0)
        else:
            # replays produce different results
            self.assertNotEqual(out_first, out)


        query_padding_mask = torch.ones(
            1, seq_len_q, device="cuda", dtype=torch.bool)
        key_padding_mask = torch.ones(
            1, seq_len_k, device="cuda", dtype=torch.bool)

        softmax_mask = self.convert_flash_attn_S_to_softmax(
            dbug_mask, query_padding_mask, key_padding_mask, head_dim=head_dim, causal=is_causal)
        dropout_mask = softmax_mask >= 0

        if not is_dropout:
            with sdp_kernel(enable_math=True, enable_flash=False, enable_mem_efficient=False):
                # High Precision Math Reference
                out_ref = F.scaled_dot_product_attention(
                    query_ref, key_ref, value_ref, is_causal=is_causal, scale=scale)
                # Low Precision Math Reference
                out_lp_ref = F.scaled_dot_product_attention(
                    query_ref_lp, key_ref_lp, value_ref_lp, is_causal=is_causal, scale=scale)
        else:
            # High Precision Math Reference
            out_ref = torch.ops.aten._scaled_dot_product_attention_math(
                query_ref, key_ref, value_ref, dropout_p=dropout_p, is_causal=is_causal, scale=scale, dropout_mask=dropout_mask)[0]
            # Low Precision Math Reference
            out_lp_ref = torch.ops.aten._scaled_dot_product_attention_math(
                query_ref_lp, key_ref_lp, value_ref_lp, dropout_p=dropout_p, is_causal=is_causal, scale=scale,
                dropout_mask=dropout_mask)[0]

        upstream_grad = torch.rand_like(out, requires_grad=False)

        g1 = torch.cuda.CUDAGraph()
        with torch.cuda.graph(g1):
            out.backward(upstream_grad)
        g1.replay()
        out_ref.backward(upstream_grad.to(out_ref.dtype))
        out_lp_ref.backward(upstream_grad.to(out_lp_ref.dtype))

        # # See [Note] Fused Tolerances above
        out_deviation = out_ref - out_lp_ref
        output_ref_atol = max(torch.abs(out_deviation).max().item(), default_atol[out.dtype])
        output_ref_rtol = max(get_rtol(out_ref, out_lp_ref), default_rtol[out.dtype])

        # # TODO: Investigate why grad_q needs larger tolerances
        grad_q_deviation = query_ref.grad - query_ref_lp.grad
        grad_q_ref_atol = max(4 * torch.abs(grad_q_deviation).max().item(), default_atol[out.dtype])
        grad_q_ref_rtol = max(get_rtol(query_ref.grad, query_ref_lp.grad), default_rtol[out.dtype])

        grad_k_deviation = key_ref.grad - key_ref_lp.grad
        grad_k_ref_atol = max(torch.abs(grad_k_deviation).max().item(), default_atol[out.dtype])
        grad_k_ref_rtol = max(get_rtol(key_ref.grad, key_ref_lp.grad), default_rtol[out.dtype])

        grad_v_deviation = value_ref.grad - value_ref_lp.grad
        grad_v_ref_atol = max(torch.abs(grad_v_deviation).max().item(), default_atol[out.dtype])
        grad_v_ref_rtol = max(get_rtol(value_ref.grad, value_ref_lp.grad), default_rtol[out.dtype])

        self.assertEqual(out, out_ref.to(out.dtype), atol=output_ref_atol, rtol=output_ref_rtol)
        self.assertEqual(query.grad, query_ref.grad.to(query.grad.dtype),
                         atol=grad_q_ref_atol, rtol=grad_q_ref_rtol)
        self.assertEqual(key.grad, key_ref.grad.to(key.grad.dtype),
                         atol=grad_k_ref_atol, rtol=grad_k_ref_rtol)
        self.assertEqual(value.grad, value_ref.grad.to(value.grad.dtype),
                         atol=grad_v_ref_atol, rtol=grad_v_ref_rtol)


    @onlyCUDA
    @unittest.skipIf(not PLATFORM_SUPPORTS_FUSED_SDPA, "Fused SDPA was not built for this system")
    @parametrize("fused_kernel", [SDPBackend.FLASH_ATTENTION, SDPBackend.EFFICIENT_ATTENTION])
    def test_fused_kernels_seq_len_1_inputs(self, device, fused_kernel):
        if (not SM80OrLater) and fused_kernel == SDPBackend.FLASH_ATTENTION:
            return
        rand_nested_tensor = partial(rand_sdpa_tensor, type="nested", device=device, dtype=torch.float16)
        batch, num_heads, head_dim = 32, 16, 64
        seq_lens = torch.randint(low=1, high=32, size=(batch,))
        # make sure some seq_lens are 1
        num_ones = 10
        indices = torch.randint(low=0, high=batch, size=(num_ones,))
        seq_lens.scatter_(0, indices, 1)

        shape = (batch, seq_lens.tolist(), num_heads, head_dim)
        query = rand_nested_tensor(shape)
        key = rand_nested_tensor(shape)
        value = rand_nested_tensor(shape)

        query = query.transpose(1, 2)
        key = key.transpose(1, 2)
        value = value.transpose(1, 2)

        with sdp_kernel(**backend_map[fused_kernel]):
            actual = torch.nn.functional.scaled_dot_product_attention(
                query, key, value, attn_mask=None, dropout_p=0.0, is_causal=False)
        with sdp_kernel(enable_flash=False, enable_math=True, enable_mem_efficient=False):
            math_ref = torch.nn.functional.scaled_dot_product_attention(
                query.contiguous().to(torch.float32),
                key.contiguous().to(torch.float32),
                value.contiguous().to(torch.float32),
                attn_mask=None, dropout_p=0.0, is_causal=False)

        self.assertEqual(actual.contiguous(), math_ref.contiguous().to(torch.float16), atol=1e-3, rtol=1e-2)

    @onlyCUDA
    @unittest.skipIf(not PLATFORM_SUPPORTS_FUSED_SDPA, "Fused SDPA was not built for this system")
    @parametrize("fused_kernel", [SDPBackend.FLASH_ATTENTION, SDPBackend.EFFICIENT_ATTENTION])
    def test_fused_kernels_seq_len_0_inputs(self, device, fused_kernel):
        if (not SM80OrLater) and fused_kernel == SDPBackend.FLASH_ATTENTION:
            return
        rand_nested_tensor = partial(rand_sdpa_tensor, type="nested", device=device, dtype=torch.float16)
        batch, num_heads, head_dim = 32, 16, 64
        seq_lens = torch.randint(low=1, high=32, size=(batch,))
        # make sure some seq_lens are 0
        num_zeros = 10
        indices = torch.randint(low=0, high=batch, size=(num_zeros,))
        seq_lens.scatter_(0, indices, 0)

        shape = (batch, seq_lens.tolist(), num_heads, head_dim)
        query = rand_nested_tensor(shape)
        key = rand_nested_tensor(shape)
        value = rand_nested_tensor(shape)

        query = query.transpose(1, 2)
        key = key.transpose(1, 2)
        value = value.transpose(1, 2)

        with sdp_kernel(**backend_map[fused_kernel]):
            with self.assertRaisesRegex(RuntimeError, "No available kernel"):
                torch.nn.functional.scaled_dot_product_attention(
                    query, key, value, attn_mask=None, dropout_p=0.0, is_causal=False)

    @onlyCUDA
    @unittest.skipIf(not PLATFORM_SUPPORTS_FUSED_SDPA, "Fused SDPA was not built for this system")
    @parametrize("kernel", [SDPBackend.FLASH_ATTENTION, SDPBackend.EFFICIENT_ATTENTION])
    @parametrize("expand_q_batch", [True, False])
    @parametrize("expand_k_batch", [True, False])
    @parametrize("expand_v_batch", [True, False])
    @parametrize("expand_q_num_heads", [True, False])
    @parametrize("expand_k_num_heads", [True, False])
    @parametrize("expand_v_num_heads", [True, False])
    def test_fused_kernels_nested_broadcasting(
        self,
        device,
        kernel,
        expand_q_batch,
        expand_k_batch,
        expand_v_batch,
        expand_q_num_heads,
        expand_k_num_heads,
        expand_v_num_heads,
    ):
        if (not SM80OrLater) and kernel == SDPBackend.FLASH_ATTENTION:
            return
        is_efficient = kernel == SDPBackend.EFFICIENT_ATTENTION
        dtype = torch.float32 if is_efficient else torch.float16
        rand_nested_tensor = partial(rand_sdpa_tensor, type="nested", device=device, dtype=dtype)
        batch, num_heads, head_dim = 32, 8, 64
        head_dim_v = 32 if is_efficient else head_dim
        seq_lens_q = (torch.randint(low=1, high=5, size=(1,)).item()
                      if expand_q_batch
                      else torch.randint(low=1, high=32, size=(batch,)).tolist())
        seq_lens_kv = (torch.randint(low=1, high=5, size=(1,)).item()
                       if (expand_k_batch or expand_v_batch)
                       else torch.randint(low=1, high=32, size=(batch,)).tolist())

        batch_q = 1 if expand_q_batch else batch
        batch_k = 1 if expand_k_batch else batch
        batch_v = 1 if expand_v_batch else batch

        # handle case where all batch_sizes are 1
        batch = max(batch_q, batch_k, batch_v)

        num_heads_q = 1 if expand_q_num_heads else num_heads
        num_heads_k = 1 if expand_k_num_heads else num_heads
        num_heads_v = 1 if expand_v_num_heads else num_heads

        # handle case where all num_heads are 1
        num_heads = max(num_heads_q, num_heads_k, num_heads_v)

        q_shape = (batch_q, seq_lens_q, num_heads_q, head_dim)
        k_shape = (batch_k, seq_lens_kv, num_heads_k, head_dim)
        v_shape = (batch_v, seq_lens_kv, num_heads_v, head_dim_v)

        query = rand_nested_tensor(q_shape)
        key = rand_nested_tensor(k_shape)
        value = rand_nested_tensor(v_shape)

        def _broadcast(t, batch_broadcasted, num_heads_broadcasted):
            if batch_broadcasted and num_heads_broadcasted:
                # (1, seq_len, 1, head_dim) -> (batch, seq_len, num_heads, head_dim)
                result = torch.nested.nested_tensor(
                    [t[0].expand(-1, num_heads, t.size(-1)) for _ in range(batch)], dtype=torch.float32)
            elif batch_broadcasted:
                # (1, seq_len, num_heads, head_dim) -> (batch, seq_len, num_heads, head_dim)
                result = torch.nested.nested_tensor([t[0] for _ in range(batch)], dtype=torch.float32)
            elif num_heads_broadcasted:
                # (batch, seq_len, 1, head_dim) -> (batch, seq_len, num_heads, head_dim)
                result = torch.nested.nested_tensor([x.expand(-1, num_heads, t.size(-1))
                                                    for x in t.unbind()], dtype=torch.float32)
            else:
                result = t.to(torch.float32)
            return result

        query_expanded = _broadcast(query, expand_q_batch, expand_q_num_heads).transpose(1, 2)
        key_expanded = _broadcast(key, expand_k_batch, expand_k_num_heads).transpose(1, 2)
        value_expanded = _broadcast(value, expand_v_batch, expand_v_num_heads).transpose(1, 2)

        query = query.transpose(1, 2)
        key = key.transpose(1, 2)
        value = value.transpose(1, 2)

        with sdp_kernel(**backend_map[kernel]):
            actual = torch.nn.functional.scaled_dot_product_attention(
                query, key, value, attn_mask=None, dropout_p=0.0, is_causal=False)
        with sdp_kernel(enable_flash=False, enable_math=True, enable_mem_efficient=False):
            math_ref = torch.nn.functional.scaled_dot_product_attention(
                query_expanded.contiguous(), key_expanded.contiguous(), value_expanded.contiguous(),
                attn_mask=None, dropout_p=0.0, is_causal=False)

        self.assertEqual(actual.contiguous(), math_ref.contiguous().to(dtype), atol=1e-3, rtol=1e-2)

    @onlyCUDA
    @unittest.skipIf(not PLATFORM_SUPPORTS_FUSED_SDPA, "Fused SDPA was not built for this system")
    def test_fused_kernels_nested_broadcasting_query_dense(self, device):
        rand_nested_tensor = partial(rand_sdpa_tensor, type="nested", device=device, dtype=torch.float32)
        batch, num_heads, head_dim, head_dim_v = 32, 16, 64, 96
        seq_lens = torch.randint(low=1, high=32, size=(batch,)).tolist()
        q_shape = (1, 1, num_heads, head_dim)
        k_shape = (batch, seq_lens, num_heads, head_dim)
        v_shape = (batch, seq_lens, 1, head_dim_v)

        # create a dense query
        query = torch.randn(q_shape, device=device, dtype=torch.float32)
        key = rand_nested_tensor(k_shape)
        value = rand_nested_tensor(v_shape)

        # (1, 1, num_heads, head_dim) -> (batch, 1, num_heads, head_dim)
        query_expanded = torch.nested.nested_tensor([query.squeeze(0) for _ in range(batch)]).transpose(1, 2)
        # (batch, seq_lens, 1, head_dim) -> (batch, seq_lens, num_heads, head_dim)
        value_expanded = torch.nested.nested_tensor(
            [t.expand(-1, num_heads, head_dim_v) for t in value.unbind()]).transpose(1, 2)

        query = query.transpose(1, 2)
        key = key.transpose(1, 2)
        value = value.transpose(1, 2)

        with sdp_kernel(enable_flash=False, enable_math=False, enable_mem_efficient=True):
            actual = torch.nn.functional.scaled_dot_product_attention(
                query, key, value, attn_mask=None, dropout_p=0.0, is_causal=False)
        with sdp_kernel(enable_flash=False, enable_math=True, enable_mem_efficient=False):
            math_ref = torch.nn.functional.scaled_dot_product_attention(
                query_expanded.contiguous(), key.contiguous(), value_expanded.contiguous(),
                attn_mask=None, dropout_p=0.0, is_causal=False)

        self.assertEqual(actual.contiguous(), math_ref.contiguous(), atol=1e-3, rtol=1e-2)

device_types = ("cpu", "cuda")
instantiate_device_type_tests(TestTransformers, globals(), only_for=device_types)
instantiate_device_type_tests(TestSDPA, globals(), only_for=device_types)
instantiate_device_type_tests(TestSDPAFailureModes, globals(), only_for=device_types)


if __name__ == '__main__':
    run_tests()<|MERGE_RESOLUTION|>--- conflicted
+++ resolved
@@ -688,8 +688,6 @@
 
             mha(query=x, key=x, value=x, key_padding_mask=pad_mask)
 
-<<<<<<< HEAD
-=======
     def test_kpm_mask_trailing_column_with_nested_tensor(self, device):
         encoder_layer = nn.TransformerEncoderLayer(
             d_model=256,
@@ -737,7 +735,6 @@
         self.assertEqual(out.is_nested, True)
 
 
->>>>>>> e72385af
     @onlyCUDA
     @unittest.skipIf(not TEST_FAIRSEQ, "Fairseq not found")
     def test_decoder_only_layer(self):
@@ -1915,137 +1912,6 @@
         output_ref_rtol = max(get_rtol(out_ref, out_lp_ref), default_rtol[out.dtype])
 
         # TODO: Investigate why grad_q needs larger tolerances
-        grad_q_deviation = query_ref.grad - query_ref_lp.grad
-        grad_q_ref_atol = max(4 * torch.abs(grad_q_deviation).max().item(), default_atol[out.dtype])
-        grad_q_ref_rtol = max(get_rtol(query_ref.grad, query_ref_lp.grad), default_rtol[out.dtype])
-
-        grad_k_deviation = key_ref.grad - key_ref_lp.grad
-        grad_k_ref_atol = max(torch.abs(grad_k_deviation).max().item(), default_atol[out.dtype])
-        grad_k_ref_rtol = max(get_rtol(key_ref.grad, key_ref_lp.grad), default_rtol[out.dtype])
-
-        grad_v_deviation = value_ref.grad - value_ref_lp.grad
-        grad_v_ref_atol = max(torch.abs(grad_v_deviation).max().item(), default_atol[out.dtype])
-        grad_v_ref_rtol = max(get_rtol(value_ref.grad, value_ref_lp.grad), default_rtol[out.dtype])
-
-        self.assertEqual(out, out_ref.to(out.dtype), atol=output_ref_atol, rtol=output_ref_rtol)
-        self.assertEqual(query.grad, query_ref.grad.to(query.grad.dtype),
-                         atol=grad_q_ref_atol, rtol=grad_q_ref_rtol)
-        self.assertEqual(key.grad, key_ref.grad.to(key.grad.dtype),
-                         atol=grad_k_ref_atol, rtol=grad_k_ref_rtol)
-        self.assertEqual(value.grad, value_ref.grad.to(value.grad.dtype),
-                         atol=grad_v_ref_atol, rtol=grad_v_ref_rtol)
-
-    @unittest.skipIf(not PLATFORM_SUPPORTS_FUSED_SDPA or not SM80OrLater, "Does not support SDPA or pre-SM80 hardware")
-    @parametrize("batch_size", [1, 8])
-    @parametrize("seq_len_q", [512, 1024, 2048])
-    @parametrize("seq_len_k", [512, 1024, 2048])
-    @parametrize("head_dim", [32, 64])
-    @parametrize("is_causal", [True, False])
-    @parametrize("dropout_p", [0.0, 0.22])
-    @parametrize("dtype", [torch.float16,])
-    @parametrize("scale", [None, "l1"])
-    def test_flash_attention_graph_vs_math_ref_grads(self, batch_size: int, seq_len_q: int, seq_len_k: int,
-                                                     head_dim: int,
-                                                     is_causal: bool,
-                                                     dropout_p: float,
-                                                     dtype: torch.dtype,
-                                                     scale: str):
-
-        scale = scale if scale is None else (1 / head_dim)
-        n_heads = 4
-        query = torch.rand(batch_size, n_heads, seq_len_q, head_dim,
-                           device="cuda", dtype=dtype, requires_grad=True)
-        key = torch.rand(batch_size, n_heads, seq_len_k, head_dim, device="cuda",
-                         dtype=dtype, requires_grad=True)
-        value = torch.rand(batch_size, n_heads, seq_len_k, head_dim,
-                           device="cuda", dtype=dtype, requires_grad=True)
-
-        # Run the math kernel on low precision references
-        query_ref_lp = query.clone().detach().requires_grad_(True)
-        key_ref_lp = key.clone().detach().requires_grad_(True)
-        value_ref_lp = value.clone().detach().requires_grad_(True)
-
-        query_ref = query.clone().detach().to(torch.float32).requires_grad_(True)
-        key_ref = key.clone().detach().to(torch.float32).requires_grad_(True)
-        value_ref = value.clone().detach().to(torch.float32).requires_grad_(True)
-
-        is_dropout = dropout_p > 0.0
-        # warmup
-        s = torch.cuda.Stream()
-        s.wait_stream(torch.cuda.current_stream())
-        with torch.cuda.stream(s):
-            output_tuple = torch.ops.aten._scaled_dot_product_flash_attention(
-                query, key, value, dropout_p=dropout_p, is_causal=is_causal, scale=scale, return_debug_mask=True)
-        torch.cuda.current_stream().wait_stream(s)
-        out = output_tuple[0]
-        dbug_mask = output_tuple[-1]
-        upstream_grad = torch.rand_like(out, requires_grad=False)
-        s.wait_stream(torch.cuda.current_stream())
-        with torch.cuda.stream(s):
-            out.backward(upstream_grad)
-        for x in (query, key, value):
-            x.grad = None
-
-        g = torch.cuda.CUDAGraph()
-        # Create real output
-        with torch.cuda.graph(g):
-            tmp = torch.rand_like(query, device=query.device)  # test non-zero intragraph offset
-            output_tuple = torch.ops.aten._scaled_dot_product_flash_attention(
-                query, key, value, dropout_p=dropout_p, is_causal=is_causal, scale=scale, return_debug_mask=True)
-        g.replay()
-        out_first = output_tuple[0].clone()
-        dbug_mask_first = output_tuple[-1].clone()
-        g.replay()
-        out = output_tuple[0]
-        dbug_mask = output_tuple[-1]
-        if not is_dropout:
-            self.assertEqual(out_first, out, atol=0, rtol=0)
-        else:
-            # replays produce different results
-            self.assertNotEqual(out_first, out)
-
-
-        query_padding_mask = torch.ones(
-            1, seq_len_q, device="cuda", dtype=torch.bool)
-        key_padding_mask = torch.ones(
-            1, seq_len_k, device="cuda", dtype=torch.bool)
-
-        softmax_mask = self.convert_flash_attn_S_to_softmax(
-            dbug_mask, query_padding_mask, key_padding_mask, head_dim=head_dim, causal=is_causal)
-        dropout_mask = softmax_mask >= 0
-
-        if not is_dropout:
-            with sdp_kernel(enable_math=True, enable_flash=False, enable_mem_efficient=False):
-                # High Precision Math Reference
-                out_ref = F.scaled_dot_product_attention(
-                    query_ref, key_ref, value_ref, is_causal=is_causal, scale=scale)
-                # Low Precision Math Reference
-                out_lp_ref = F.scaled_dot_product_attention(
-                    query_ref_lp, key_ref_lp, value_ref_lp, is_causal=is_causal, scale=scale)
-        else:
-            # High Precision Math Reference
-            out_ref = torch.ops.aten._scaled_dot_product_attention_math(
-                query_ref, key_ref, value_ref, dropout_p=dropout_p, is_causal=is_causal, scale=scale, dropout_mask=dropout_mask)[0]
-            # Low Precision Math Reference
-            out_lp_ref = torch.ops.aten._scaled_dot_product_attention_math(
-                query_ref_lp, key_ref_lp, value_ref_lp, dropout_p=dropout_p, is_causal=is_causal, scale=scale,
-                dropout_mask=dropout_mask)[0]
-
-        upstream_grad = torch.rand_like(out, requires_grad=False)
-
-        g1 = torch.cuda.CUDAGraph()
-        with torch.cuda.graph(g1):
-            out.backward(upstream_grad)
-        g1.replay()
-        out_ref.backward(upstream_grad.to(out_ref.dtype))
-        out_lp_ref.backward(upstream_grad.to(out_lp_ref.dtype))
-
-        # # See [Note] Fused Tolerances above
-        out_deviation = out_ref - out_lp_ref
-        output_ref_atol = max(torch.abs(out_deviation).max().item(), default_atol[out.dtype])
-        output_ref_rtol = max(get_rtol(out_ref, out_lp_ref), default_rtol[out.dtype])
-
-        # # TODO: Investigate why grad_q needs larger tolerances
         grad_q_deviation = query_ref.grad - query_ref_lp.grad
         grad_q_ref_atol = max(4 * torch.abs(grad_q_deviation).max().item(), default_atol[out.dtype])
         grad_q_ref_rtol = max(get_rtol(query_ref.grad, query_ref_lp.grad), default_rtol[out.dtype])
