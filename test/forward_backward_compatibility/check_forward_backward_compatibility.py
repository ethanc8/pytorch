--- conflicted
+++ resolved
@@ -119,14 +119,11 @@
     ("aten::quantile", datetime.date(2022, 9, 30)),
     ("aten::nanquantile", datetime.date(2022, 9, 30)),
     ("aten::_convolution_double_backward", datetime.date(2022, 3, 31)),
-<<<<<<< HEAD
+    ("aten::_scatter_reduce", datetime.date(2022, 1, 31)),
     ("aten::cudnn_batch_norm_backward", datetime.date(2022, 2, 28)),
     ("aten::cudnn_batch_norm", datetime.date(2022, 2, 28)),
     ("aten::_batch_norm_impl_index_backward", datetime.date(2022, 2, 28)),
     ("aten::_batch_norm_impl_index", datetime.date(2022, 2, 28)),
-=======
-    ("aten::_scatter_reduce", datetime.date(2022, 1, 31)),
->>>>>>> a49f2412
 ]
 
 ALLOW_LIST_COMPILED = [
