# Owner(s): ["module: optimizer"]

import math
import unittest
import functools
import itertools
from copy import deepcopy

import torch
from torch.nn import Parameter
from torch.optim import (
    Adadelta, Adagrad, Adam, Adamax, AdamW, ASGD, LBFGS, NAdam, RAdam, RMSprop, Rprop, SGD, SparseAdam, Optimizer
)
from torch.optim.lr_scheduler import (
    StepLR,
    ConstantLR,
    LinearLR,
    ExponentialLR,
    ReduceLROnPlateau,
    PolynomialLR,
)
from torch.testing._internal.common_utils import (
    TestCase,
    load_tests,
    gradcheck,
    skipIfRocm,
    skipIfTorchDynamo
)

from torch._dynamo import disable as disable_dynamo

from torch.testing._internal.common_cuda import TEST_CUDA
from typing import Dict, Any, Tuple
from torch.optim.optimizer import register_optimizer_step_pre_hook, register_optimizer_step_post_hook
from unittest.mock import patch

# load_tests from common_utils is used to automatically filter tests for
# sharding on sandcastle. This line silences flake warnings
load_tests = load_tests


def rosenbrock(tensor):
    assert tensor.size() == torch.Size([2]), f"Requires tensor with 2 scalars but got {tensor.size()}"
    x, y = tensor
    return (1 - x) ** 2 + 100 * (y - x**2) ** 2


def drosenbrock(tensor):
    assert tensor.size() == torch.Size([2]), f"Requires tensor with 2 scalars but got {tensor.size()}"
    x, y = tensor
    return torch.tensor((-400 * x * (y - x**2) - 2 * (1 - x), 200 * (y - x**2)))

@skipIfTorchDynamo("This is a TEMPORARY stopgap, see https://github.com/pytorch/pytorch/issues/103322")
class TestOptim(TestCase):
    exact_dtype = True

    def _test_rosenbrock_sparse(
        self,
        constructor,
        scheduler_constructors=None,
        sparse_only=False,
        maximize=False,
        multi_tensor=False
    ):
        if scheduler_constructors is None:
            scheduler_constructors = []
        # For rosenbrock tests, it is mandated that the param is a tensor with 2 numbers
        if multi_tensor:
            params_t = [torch.tensor([1.5, 1.5]), torch.tensor([1.5, 1.5], dtype=torch.float64)]
        else:
            params_t = [torch.tensor([1.5, 1.5])]

        params = [Parameter(param_t) for param_t in params_t]
        optimizer = constructor(params)
        schedulers = []
        for scheduler_constructor in scheduler_constructors:
            schedulers.append(scheduler_constructor(optimizer))

        if not sparse_only:
            params_c = [Parameter(param_t.clone()) for param_t in params_t]
            optimizer_c = constructor(params_c)

        solution = torch.tensor([1, 1])
        with torch.no_grad():
            initial_dist = sum([param.dist(solution) for param in params])

        def get_grad(param, sparse_grad):
            grad = drosenbrock(param)
            # NB: We torture test the optimizer by returning an
            # uncoalesced sparse tensor

            # Depending on w, provide only the x or y gradient
            if sparse_grad:
                if w:
                    i = torch.LongTensor([[0, 0]])
                    x = grad[0]
                    v = torch.tensor([x / 4.0, x - x / 4.0])
                else:
                    i = torch.LongTensor([[1, 1]])
                    y = grad[1]
                    v = torch.tensor([y - y / 4.0, y / 4.0])
                grad_out = torch.sparse_coo_tensor(i, v, (2,), dtype=v.dtype)
            else:
                if w:
                    grad_out = torch.tensor([grad[0], 0], dtype=param.dtype)
                else:
                    grad_out = torch.tensor([0, grad[1]], dtype=param.dtype)
            return grad_out

        def eval(params, sparse_grad, w):
            optimizer.zero_grad()
            if multi_tensor:
                loss = sum(rosenbrock(param) for param in params)
            else:
                loss = rosenbrock(params[0])
            loss.backward()

            grads_out = [get_grad(param, sparse_grad) for param in params]
            with torch.no_grad():
                params[0].grad = grads_out[0]
                if multi_tensor:
                    params[1].grad = grads_out[1].to(dtype=torch.float64)
            return loss

        for i in range(2000):
            # Do cyclic coordinate descent
            w = i % 2
            optimizer.step(functools.partial(eval, params, True, w))
            for scheduler in schedulers:
                if isinstance(scheduler, ReduceLROnPlateau):
                    scheduler.step(rosenbrock(params[0]))
                else:
                    scheduler.step()
            if not sparse_only:
                optimizer_c.step(functools.partial(eval, params_c, False, w))
                # Tolerance is increased due to floating point error from different
                # code path for dense case: x v.s. x - x / 4.0 + x / 4.0
                self.assertEqual(params, params_c, atol=5e-6, rtol=5e-6)

        if not maximize:
            self.assertLessEqual(
                sum([param.dist(solution) for param in params]),
                initial_dist
            )
        else:
            self.assertGreaterEqual(
                sum([rosenbrock(param) for param in params]),
                sum([rosenbrock(param_t) for param_t in params_t]),
            )

    def _test_basic_cases_template(
        self,
        weight_tensor,
        bias_tensor,
        input_tensor,
        constructor,
        scheduler_constructors,
        constructor_accepts_maximize=True,
        constructor_accepts_foreach=False,
    ):
        maximize_options = {False, constructor_accepts_maximize}
        foreach_options = {False, constructor_accepts_foreach}

        four_arg_constructor = constructor
        if constructor_accepts_maximize and constructor_accepts_foreach:
            pass
        elif constructor_accepts_maximize:

            def four_arg_constructor(weight, bias, maximize, foreach):  # noqa: F811
                self.assertFalse(foreach)
                return constructor(weight, bias, maximize)

        elif constructor_accepts_foreach:

            def four_arg_constructor(weight, bias, maximize, foreach):
                self.assertFalse(maximize)
                return constructor(weight, bias, foreach)

        else:

            def four_arg_constructor(weight, bias, maximize, foreach):
                self.assertFalse(maximize or foreach)
                return constructor(weight, bias)

        for maximize, foreach in itertools.product(maximize_options, foreach_options):
            with torch.no_grad():
                weight = Parameter(weight_tensor.clone().detach())
                bias = Parameter(bias_tensor.clone().detach())
                input = input_tensor.clone().detach().requires_grad_()
            optimizer = four_arg_constructor(weight, bias, maximize, foreach)
            schedulers = []
            for scheduler_constructor in scheduler_constructors:
                schedulers.append(scheduler_constructor(optimizer))


            def fn():
                optimizer.zero_grad()
                y = weight.mv(input)
                if y.is_cuda and bias.is_cuda and y.get_device() != bias.get_device():
                    y = y.cuda(bias.get_device())
                loss = (y + bias).pow(2).sum()
                loss.backward()
                return loss

            initial_value = fn().item()
            for _ in range(200):
                optimizer.step(fn)
                for scheduler in schedulers:
                    if isinstance(scheduler, ReduceLROnPlateau):
                        val_loss = fn()
                        scheduler.step(val_loss)
                    else:
                        scheduler.step()
            if maximize:
                self.assertGreater(fn().item(), initial_value)
            else:
                self.assertLess(fn().item(), initial_value)

    # Note: disable dynamo on this function
    # This allows us to continue running actual logic of the optimizer
    # tests in dynamo without tracing this test code which has a lot of unsupported
    # behavior
    @disable_dynamo(recursive=False)
    def _test_state_dict(self, weight, bias, input, constructor, atol=None, rtol=None):
        weight = Parameter(weight)
        bias = Parameter(bias)
        with torch.no_grad():
            input = input.clone().detach().requires_grad_()

        # Note: Disable dynamo on this function
        # This avoids a bug where input_cuda is not detected in the environment
        # because it currently is not defined in the local environmet. Unable to repro
        # anywhere else however and this is test code that we don't need to spend
        # time getting dynamo to trace unless the issue repros in real models.
        @disable_dynamo(recursive=False)
        def fn_base(optimizer, weight, bias):
            optimizer.zero_grad()
            i = input_cuda if weight.is_cuda else input
            loss = (weight.mv(i) + bias).pow(2).sum()
            loss.backward()
            return loss

        optimizer = constructor(weight, bias)
        fn = functools.partial(fn_base, optimizer, weight, bias)

        # Prime the optimizer
        for _i in range(20):
            optimizer.step(fn)

        # Make sure that optimizers that support maximize can load older models
        old_state_dict = deepcopy(optimizer.state_dict())
        state_dict_no_maximize = deepcopy(optimizer.state_dict())
        if "maximize" in state_dict_no_maximize["param_groups"][0]:
            for group in state_dict_no_maximize["param_groups"]:
                del group["maximize"]
            optimizer.load_state_dict(state_dict_no_maximize)
            # Make sure we can still step
            optimizer.step()
            # Undo these changes before proceeding!
            optimizer.load_state_dict(old_state_dict)
        # Make sure that optimizers that support foreach can load older models
        state_dict_no_foreach = deepcopy(optimizer.state_dict())
        if "foreach" in state_dict_no_foreach["param_groups"][0]:
            for group in state_dict_no_foreach["param_groups"]:
                del group["foreach"]
            optimizer.load_state_dict(state_dict_no_foreach)
            # Make sure we can still step
            optimizer.step()
            # Undo these changes before proceeding!
            optimizer.load_state_dict(old_state_dict)

        # Make sure that loading optimizers with step not wrapped in tensor can work
        state_dict = optimizer.state_dict()
        if "step" in state_dict["state"][0] and torch.is_tensor(
            state_dict["state"][0]["step"]
        ):
            for state in state_dict["state"].values():
                state["step"] = state["step"].item()
            optimizer.load_state_dict(state_dict)
            optimizer.step()

        # Check that state dict can be loaded even when we cast parameters
        # to a different type and move to a different device.
        if not torch.cuda.is_available():
            return

        with torch.no_grad():
            input_cuda = input.clone().detach().to(dtype=torch.float32, device="cuda")
            weight_cuda = Parameter(
                weight.clone().detach().to(dtype=torch.float32, device="cuda")
            )
            bias_cuda = Parameter(
                bias.clone().detach().to(dtype=torch.float32, device="cuda")
            )
        optimizer_cuda = constructor(weight_cuda, bias_cuda)
        fn_cuda = functools.partial(fn_base, optimizer_cuda, weight_cuda, bias_cuda)

        state_dict = deepcopy(optimizer.state_dict())
        state_dict_c = deepcopy(optimizer.state_dict())
        optimizer_cuda.load_state_dict(state_dict_c)

        # Make sure state_dict_c isn't modified by merely calling load_state_dict
        self.assertEqual(state_dict, state_dict_c)

        # Make sure that device of state['step'] is still CPU
        new_state_dict = optimizer_cuda.state_dict()
        if "step" in state_dict["state"][0] and torch.is_tensor(
            state_dict["state"][0]["step"]
        ):
            for state in new_state_dict["state"].values():
                self.assertEqual(state["step"].device.type, "cpu")

        for _ in range(20):
            optimizer.step(fn)
            optimizer_cuda.step(fn_cuda)
            self.assertEqual(weight, weight_cuda)
            self.assertEqual(bias, bias_cuda, atol=atol, rtol=rtol)

        # validate deepcopy() copies all public attributes
        def getPublicAttr(obj):
            return {k for k in obj.__dict__ if not k.startswith("_")}

        self.assertEqual(getPublicAttr(optimizer), getPublicAttr(deepcopy(optimizer)))

    def _test_basic_cases(
        self,
        constructor,
        scheduler_constructors=None,
        ignore_multidevice=False,
        constructor_accepts_maximize=False,
        constructor_accepts_foreach=False,
        atol=None,
        rtol=None,
    ):
        if scheduler_constructors is None:
            scheduler_constructors = []

        def make_two_arg_constructor(
            constructor, maximize: bool, foreach: bool
        ):
            if constructor_accepts_maximize and constructor_accepts_foreach:
                return lambda weight, bias: constructor(weight, bias, maximize, foreach)
            if constructor_accepts_maximize:
                return lambda weight, bias: constructor(weight, bias, maximize)
            if constructor_accepts_foreach:
                return lambda weight, bias: constructor(weight, bias, foreach)
            return constructor

        for maximize, foreach in itertools.product(
            {False, constructor_accepts_maximize},
            {False, constructor_accepts_foreach},
        ):
            self._test_state_dict(
                torch.randn(10, 5),
                torch.randn(10),
                torch.randn(5),
                make_two_arg_constructor(constructor, maximize, foreach),
                atol=atol,
                rtol=rtol,
            )
        self._test_basic_cases_template(
            torch.randn(10, 5),
            torch.randn(10),
            torch.randn(5),
            constructor,
            scheduler_constructors,
            constructor_accepts_maximize,
            constructor_accepts_foreach,
        )
        # non-contiguous parameters
        self._test_basic_cases_template(
            torch.randn(10, 5, 2)[..., 0],
            torch.randn(10, 2)[..., 0],
            torch.randn(5),
            constructor,
            scheduler_constructors,
            constructor_accepts_maximize,
            constructor_accepts_foreach,
        )
        # CUDA
        if not torch.cuda.is_available():
            return
        self._test_basic_cases_template(
            torch.randn(10, 5).cuda(),
            torch.randn(10).cuda(),
            torch.randn(5).cuda(),
            constructor,
            scheduler_constructors,
            constructor_accepts_maximize,
            constructor_accepts_foreach,
        )
        # Multi-GPU
        if not torch.cuda.device_count() > 1 or ignore_multidevice:
            return
        self._test_basic_cases_template(
            torch.randn(10, 5).cuda(0),
            torch.randn(10).cuda(1),
            torch.randn(5).cuda(0),
            constructor,
            scheduler_constructors,
            constructor_accepts_maximize,
            constructor_accepts_foreach,
        )

    def _test_complex_optimizer(self, optimizer_constructor):
        complex_param = torch.randn(5, 5, dtype=torch.complex64, requires_grad=True)
        real_param = torch.view_as_real(complex_param).detach().clone().requires_grad_()
        complex_opt = optimizer_constructor(complex_param)
        real_opt = optimizer_constructor(real_param)

        for _ in range(3):
            complex_param.grad = torch.randn_like(complex_param)
            real_param.grad = torch.view_as_real(complex_param.grad)
            complex_opt.step()
            real_opt.step()

            self.assertEqual(torch.view_as_real(complex_param), real_param)

    def _test_complex_2d(self, optimizer_constructor):
        a1 = torch.randn(2, dtype=torch.complex64, requires_grad=True)
        a1_real = a1.real.clone().detach()
        a1_imag = a1.imag.clone().detach()
        a1_real.requires_grad_()
        a1_imag.requires_grad_()
        optim1 = optimizer_constructor([a1])
        optim2 = optimizer_constructor([a1_real, a1_imag])

        for _ in range(10):
            optim1.zero_grad()
            optim2.zero_grad()
            a2 = torch.complex(a1_real, a1_imag)
            rosenbrock(a1).abs().backward()
            rosenbrock(a2).abs().backward()

            self.assertEqual(a1.grad.real, a1_real.grad)
            self.assertEqual(a1.grad.imag, a1_imag.grad)

            optim1.step()
            optim2.step()
            self.assertEqual(a1.real, a1_real)
            self.assertEqual(a1.imag, a1_imag)

    def _build_params_dict(self, weight, bias, **kwargs):
        return [{"params": [weight]}, dict(params=[bias], **kwargs)]

    def _build_params_dict_single(self, weight, bias, **kwargs):
        return [dict(params=bias, **kwargs)]

    def test_sgd(self):
        self._test_basic_cases(
            lambda weight, bias, maximize, foreach: SGD(
                [weight, bias], lr=1e-3, maximize=maximize, foreach=foreach
            ),
            constructor_accepts_maximize=True,
            constructor_accepts_foreach=True,
        )
        self._test_basic_cases(
            lambda weight, bias, maximize, foreach: SGD(
                self._build_params_dict(weight, bias, lr=1e-2),
                lr=1e-3,
                maximize=maximize,
                foreach=foreach,
            ),
            constructor_accepts_maximize=True,
            constructor_accepts_foreach=True,
        )
        self._test_basic_cases(
            lambda weight, bias, maximize, foreach: SGD(
                self._build_params_dict_single(weight, bias, lr=1e-2),
                lr=1e-3,
                maximize=maximize,
                foreach=foreach,
            ),
            constructor_accepts_maximize=True,
            constructor_accepts_foreach=True,
        )
        self._test_basic_cases(
            lambda weight, bias, maximize, foreach: SGD(
                self._build_params_dict_single(weight, bias, lr=1e-2),
                maximize=maximize,
                foreach=foreach,
            ),
            constructor_accepts_maximize=True,
            constructor_accepts_foreach=True,
        )
        self._test_basic_cases(
            lambda weight, bias, maximize, foreach: SGD(
                [weight, bias], lr=1e-3, maximize=maximize, foreach=foreach
            ),
            scheduler_constructors=[lambda opt: StepLR(opt, gamma=0.9, step_size=10)],
            constructor_accepts_maximize=True,
            constructor_accepts_foreach=True,
        )
        self._test_basic_cases(
            lambda weight, bias, maximize, foreach: SGD(
                [weight, bias], lr=1e-3, maximize=maximize, foreach=foreach
            ),
            scheduler_constructors=[
                lambda opt: LinearLR(
                    opt, start_factor=0.4, end_factor=0.8, total_iters=4
                )
            ],
            constructor_accepts_maximize=True,
            constructor_accepts_foreach=True,
        )
        self._test_basic_cases(
            lambda weight, bias, maximize, foreach: SGD(
                [weight, bias], lr=1e-3, maximize=maximize, foreach=foreach
            ),
            scheduler_constructors=[lambda opt: ConstantLR(opt, factor=0.4, total_iters=4)],
            constructor_accepts_maximize=True,
            constructor_accepts_foreach=True,
        )
        self._test_basic_cases(
            lambda weight, bias, maximize, foreach: SGD(
                [weight, bias], lr=1e-3, maximize=maximize, foreach=foreach
            ),
            scheduler_constructors=[lambda opt: PolynomialLR(opt, power=0.9, total_iters=4)],
            constructor_accepts_maximize=True,
            constructor_accepts_foreach=True,
        )
        self._test_basic_cases(
            lambda weight, bias, maximize, foreach: SGD(
                [weight, bias], lr=1e-3, maximize=maximize, foreach=foreach
            ),
            scheduler_constructors=[
                lambda opt: StepLR(opt, gamma=0.9, step_size=10),
                lambda opt: LinearLR(
                    opt, start_factor=0.4, end_factor=0.6, total_iters=4
                ),
            ],
            constructor_accepts_maximize=True,
            constructor_accepts_foreach=True,
        )
        self._test_basic_cases(
            lambda weight, bias, maximize, foreach: SGD(
                [weight, bias], lr=1e-3, maximize=maximize, foreach=foreach
            ),
            [
                lambda opt: StepLR(opt, gamma=0.9, step_size=10),
                lambda opt: ReduceLROnPlateau(opt),
            ],
            constructor_accepts_maximize=True,
            constructor_accepts_foreach=True,
        )
        self._test_basic_cases(
            lambda weight, bias, maximize, foreach: SGD(
                [weight, bias], lr=1e-3, maximize=maximize, foreach=foreach
            ),
            [
                lambda opt: StepLR(opt, gamma=0.99, step_size=10),
                lambda opt: ExponentialLR(opt, gamma=0.99),
                lambda opt: ReduceLROnPlateau(opt),
            ],
            constructor_accepts_maximize=True,
            constructor_accepts_foreach=True,
        )
        self._test_basic_cases(
            lambda weight, bias, maximize, foreach: SGD(
                [weight, bias],
                lr=1e-3,
                momentum=0.5,
                maximize=maximize,
                foreach=foreach,
            ),
            constructor_accepts_maximize=True,
            constructor_accepts_foreach=True,
        )
        self._test_basic_cases(
            lambda weight, bias, maximize, foreach: SGD(
                [weight, bias],
                lr=1e-3,
                momentum=0.5,
                weight_decay=1,
                maximize=maximize,
                foreach=foreach,
            ),
            constructor_accepts_maximize=True,
            constructor_accepts_foreach=True,
        )
        self._test_basic_cases(
            lambda weight, bias, maximize, foreach: SGD(
                [weight, bias],
                nesterov=True,
                lr=1e-3,
                momentum=0.5,
                weight_decay=1,
                maximize=maximize,
                foreach=foreach,
            ),
            constructor_accepts_maximize=True,
            constructor_accepts_foreach=True,
        )


    def test_sgd_sparse(self):
        for foreach in (False, True):
            self._test_rosenbrock_sparse(
                lambda params: SGD(params, lr=4.8e-3, foreach=foreach),
                multi_tensor=foreach,
            )
            self._test_rosenbrock_sparse(
                lambda params: SGD(params, lr=0.0048, foreach=foreach),
                scheduler_constructors=[lambda opt: StepLR(opt, gamma=0.99999, step_size=300)],
                multi_tensor=foreach,
            )

    def test_sgd_complex(self):
        for foreach in (False, True):
            self._test_complex_optimizer(
                lambda param: SGD([param], lr=0.001, foreach=foreach)
            )
            self._test_complex_optimizer(
                lambda param: SGD([param], lr=0.001, momentum=1, foreach=foreach)
            )
            self._test_complex_optimizer(
                lambda param: SGD(
                    [param], lr=0.001, momentum=1, weight_decay=1, foreach=foreach
                )
            )
            self._test_complex_optimizer(
                lambda param: SGD(
                    [param],
                    lr=0.001,
                    nesterov=True,
                    momentum=1,
                    weight_decay=1,
                    foreach=foreach,
                )
            )
            self._test_complex_optimizer(
                lambda param: SGD(
                    [param],
                    lr=0.001,
                    momentum=1,
                    dampening=0.5,
                    weight_decay=1,
                    foreach=foreach,
                )
            )


    def test_adam(self):
        self._test_basic_cases(
            lambda weight, bias, maximize, foreach: Adam(
                [weight, bias], lr=1e-3, maximize=maximize, foreach=foreach
            ),
            constructor_accepts_maximize=True,
            constructor_accepts_foreach=True,
        )
        self._test_basic_cases(
            lambda weight, bias, maximize, foreach: Adam(
                self._build_params_dict(weight, bias, lr=1e-2),
                lr=1e-3,
                maximize=maximize,
                foreach=foreach,
            ),
            constructor_accepts_maximize=True,
            constructor_accepts_foreach=True,
        )
        self._test_basic_cases(
            lambda weight, bias, maximize, foreach: Adam(
                [weight, bias],
                lr=1e-3,
                amsgrad=True,
                maximize=maximize,
                foreach=foreach,
            ),
            constructor_accepts_maximize=True,
            constructor_accepts_foreach=True,
        )
        self._test_basic_cases(
            lambda weight, bias, maximize, foreach: Adam(
                [weight, bias],
                lr=1e-3,
                weight_decay=0.1,
                maximize=maximize,
                foreach=foreach,
            ),
            constructor_accepts_maximize=True,
            constructor_accepts_foreach=True,
        )
        self._test_basic_cases(
            lambda weight, bias, maximize, foreach: Adam(
                self._build_params_dict(weight, bias, lr=1e-2),
                lr=1e-3,
                amsgrad=True,
                maximize=maximize,
                foreach=foreach,
            ),
            constructor_accepts_maximize=True,
            constructor_accepts_foreach=True,
        )
        self._test_basic_cases(
            lambda weight, bias, maximize, foreach: Adam(
                self._build_params_dict(weight, bias, lr=1e-2),
                lr=1e-3,
                maximize=maximize,
                foreach=foreach,
            ),
            [lambda opt: ExponentialLR(opt, gamma=0.9)],
            constructor_accepts_maximize=True,
            constructor_accepts_foreach=True,
        )
        self._test_basic_cases(
            lambda weight, bias, maximize, foreach: Adam(
                self._build_params_dict(weight, bias, lr=1e-2),
                lr=1e-3,
                maximize=maximize,
                foreach=foreach,
            ),
            [lambda opt: LinearLR(opt, start_factor=0.4, total_iters=4)],
            constructor_accepts_maximize=True,
            constructor_accepts_foreach=True,
        )
        self._test_basic_cases(
            lambda weight, bias, maximize, foreach: Adam(
                self._build_params_dict(weight, bias, lr=1e-2),
                lr=1e-3,
                maximize=maximize,
                foreach=foreach,
            ),
            [lambda opt: ConstantLR(opt, factor=0.4, total_iters=4)],
            constructor_accepts_maximize=True,
            constructor_accepts_foreach=True,
        )
        self._test_basic_cases(
            lambda weight, bias, maximize, foreach: Adam(
                [weight, bias],
                lr=1e-3,
                amsgrad=True,
                maximize=maximize,
                foreach=foreach,
            ),
            [
                lambda opt: ConstantLR(opt, factor=0.4, total_iters=4),
                lambda opt: ExponentialLR(opt, gamma=0.9),
            ],
            constructor_accepts_maximize=True,
            constructor_accepts_foreach=True,
        )
        self._test_basic_cases(
            lambda weight, bias, maximize, foreach: Adam(
                [weight, bias],
                lr=1e-3,
                amsgrad=True,
                maximize=maximize,
                foreach=foreach,
            ),
            [
                lambda opt: ExponentialLR(opt, gamma=0.9),
                lambda opt: ReduceLROnPlateau(opt),
            ],
            constructor_accepts_maximize=True,
            constructor_accepts_foreach=True,
        )
        self._test_basic_cases(
            lambda weight, bias, maximize, foreach: Adam(
                self._build_params_dict(weight, bias, lr=1e-2),
                lr=1e-3,
                amsgrad=True,
                maximize=maximize,
                foreach=foreach,
            ),
            [
                lambda opt: StepLR(opt, gamma=0.9, step_size=10),
                lambda opt: ReduceLROnPlateau(opt),
            ],
            constructor_accepts_maximize=True,
            constructor_accepts_foreach=True,
        )

        self._test_basic_cases(
            lambda weight, bias, maximize, foreach: Adam(
                self._build_params_dict(weight, bias, lr=1e-2),
                lr=1e-3,
                maximize=maximize,
                foreach=foreach,
            ),
            [lambda opt: PolynomialLR(opt, total_iters=4, power=0.9)],
            constructor_accepts_maximize=True,
            constructor_accepts_foreach=True,
        )
        self._test_basic_cases(
            lambda weight, bias, maximize, foreach: Adam(
                self._build_params_dict(weight, bias, lr=1e-2),
                lr=torch.tensor(1e-3),
                maximize=maximize,
                foreach=False,  # foreach for lr tensors tested in multi configs
            ),
            [lambda opt: PolynomialLR(opt, total_iters=4, power=0.9)],
            constructor_accepts_maximize=True,
            constructor_accepts_foreach=True,
        )

    def test_adam_complex(self):
        for foreach in (False, True):
            self._test_complex_2d(functools.partial(Adam, foreach=foreach))
            self._test_complex_2d(functools.partial(Adam, foreach=foreach, amsgrad=True))
            self._test_complex_2d(functools.partial(Adam, foreach=foreach, weight_decay=0.2))
            self._test_complex_2d(functools.partial(Adam, foreach=foreach, weight_decay=0.2, amsgrad=True))
        self._test_complex_2d(Adam)
        self._test_complex_2d(functools.partial(
            Adam, lr=torch.tensor(.001), weight_decay=0.2, amsgrad=True,
        ))

    def test_adamw(self):
        self._test_basic_cases(
            lambda weight, bias, maximize, foreach: AdamW(
                [weight, bias], lr=1e-3, maximize=maximize, foreach=foreach
            ),
            constructor_accepts_maximize=True,
            constructor_accepts_foreach=True,
        )
        self._test_basic_cases(
            lambda weight, bias, maximize, foreach: AdamW(
                self._build_params_dict(weight, bias, lr=1e-2),
                lr=1e-3,
                maximize=maximize,
                foreach=foreach,
            ),
            constructor_accepts_maximize=True,
            constructor_accepts_foreach=True,
        )
        self._test_basic_cases(
            lambda weight, bias, maximize, foreach: AdamW(
                [weight, bias],
                lr=1e-3,
                weight_decay=1,
                maximize=maximize,
                foreach=foreach,
            ),
            constructor_accepts_maximize=True,
            constructor_accepts_foreach=True,
        )
        self._test_basic_cases(
            lambda weight, bias, maximize, foreach: AdamW(
                [weight, bias],
                lr=1e-3,
                weight_decay=1,
                amsgrad=True,
                maximize=maximize,
                foreach=foreach,
            ),
            constructor_accepts_maximize=True,
            constructor_accepts_foreach=True,
        )
        self._test_basic_cases(
            lambda weight, bias, maximize, foreach: AdamW(
                [weight, bias],
                lr=torch.tensor(1e-3),
                weight_decay=1,
                amsgrad=True,
                maximize=maximize,
                foreach=False,  # foreach for lr tensors tested in multi configs
            ),
            constructor_accepts_maximize=True,
            constructor_accepts_foreach=True,
        )


    def test_adamw_complex(self):
        self._test_complex_2d(AdamW)
        self._test_complex_2d(functools.partial(
            AdamW, lr=torch.tensor(.001), weight_decay=0.2, amsgrad=True,
        ))
        for foreach in (False, True):
            self._test_complex_2d(functools.partial(AdamW, foreach=foreach))
            self._test_complex_2d(functools.partial(AdamW, foreach=foreach, amsgrad=True))
            self._test_complex_2d(functools.partial(AdamW, foreach=foreach, weight_decay=0.2))
            self._test_complex_2d(functools.partial(AdamW, foreach=foreach, weight_decay=0.2, amsgrad=True))

    def test_sparse_adam(self):
        self._test_rosenbrock_sparse(
            lambda params: SparseAdam(params, lr=4e-2), [], True
        )
        self._test_rosenbrock_sparse(
            lambda params: SparseAdam(params, lr=4e-2, maximize=True),
            scheduler_constructors=[],
            sparse_only=True,
            maximize=True,
        )

    # ROCm precision is too low to pass this test
    def test_adadelta(self):
        # Handles https://github.com/pytorch/pytorch/issues/69698
        self.rel_tol = 4e-3
        self._test_basic_cases(
            lambda weight, bias, maximize, foreach: Adadelta(
                [weight, bias], maximize=maximize, foreach=foreach
            ),
            constructor_accepts_maximize=True,
            constructor_accepts_foreach=True,
        )
        self._test_basic_cases(
            lambda weight, bias, maximize, foreach: Adadelta(
                self._build_params_dict(weight, bias, rho=0.95),
                maximize=maximize,
                foreach=foreach,
            ),
            constructor_accepts_maximize=True,
            constructor_accepts_foreach=True,
        )
        self._test_basic_cases(
            lambda weight, bias, maximize, foreach: Adadelta(
                self._build_params_dict(weight, bias, rho=0.95),
                maximize=maximize,
                foreach=foreach,
            ),
            [
                lambda opt: StepLR(opt, gamma=0.9, step_size=10),
                lambda opt: ReduceLROnPlateau(opt),
            ],
            constructor_accepts_maximize=True,
            constructor_accepts_foreach=True,
        )
        self._test_basic_cases(
            lambda weight, bias, maximize, foreach: Adadelta(
                [weight, bias], weight_decay=1, maximize=maximize, foreach=foreach
            ),
            constructor_accepts_maximize=True,
            constructor_accepts_foreach=True,
        )

    def test_adadelta_complex(self):
        # Handles https://github.com/pytorch/pytorch/issues/110606
        self.rel_tol = 2e-2
        for foreach in (False, True):
            self._test_complex_optimizer(lambda weight: Adadelta([weight], foreach=foreach))
            self._test_complex_optimizer(lambda weight: Adadelta([weight], rho=0.95, foreach=foreach))
            self._test_complex_optimizer(
                lambda weight: Adadelta([weight], rho=0.95, weight_decay=1, foreach=foreach)
            )

    def test_nadam(self):
        self._test_basic_cases(
            lambda weight, bias, foreach: NAdam(
                self._build_params_dict(weight, bias, lr=1e-2), lr=1e-3, foreach=foreach
            ),
            constructor_accepts_foreach=True,
        )
        self._test_basic_cases(
            lambda weight, bias, foreach: NAdam(
                [weight, bias], lr=1e-3, foreach=foreach
            ),
            constructor_accepts_foreach=True,
        )
        self._test_basic_cases(
            lambda weight, bias, foreach: NAdam(
                [weight, bias],
                lr=1e-3,
                weight_decay=0.1,
                momentum_decay=6e-3,
                foreach=foreach,
            ),
            constructor_accepts_foreach=True,
        )
        self._test_basic_cases(
            lambda weight, bias, foreach: NAdam(
                [weight, bias],
                lr=1e-3,
                weight_decay=0.1,
                momentum_decay=6e-3,
                foreach=foreach,
            ),
            [lambda opt: ExponentialLR(opt, gamma=0.9)],
            constructor_accepts_foreach=True,
        )
        # NAdamW tests
        self._test_basic_cases(
            lambda weight, bias, foreach: NAdam(
                [weight, bias],
                lr=1e-3,
                weight_decay=0.1,
                momentum_decay=6e-3,
                decoupled_weight_decay=True,
                foreach=foreach,
            ),
            constructor_accepts_foreach=True,
        )
        self._test_basic_cases(
            lambda weight, bias, foreach: NAdam(
                [weight, bias],
                lr=1e-3,
                weight_decay=0.1,
                momentum_decay=6e-3,
                decoupled_weight_decay=True,
                foreach=foreach,
            ),
            [lambda opt: ExponentialLR(opt, gamma=0.9)],
            constructor_accepts_foreach=True,
        )


    def test_nadam_complex(self):
        for foreach in (False, True):
            self._test_complex_optimizer(
                lambda param: NAdam([param], lr=1e-1, foreach=foreach)
            )
            self._test_complex_optimizer(
                lambda param: NAdam(
                    [param],
                    lr=1e-1,
                    weight_decay=0.01,
                    foreach=foreach,
                )
            )
            self._test_complex_optimizer(
                lambda param: NAdam(
                    [param],
                    lr=1e-1,
                    momentum_decay=0.01,
                    foreach=foreach,
                )
            )

    def test_adagrad(self):
        self._test_basic_cases(
            lambda weight, bias, maximize, foreach: Adagrad(
                [weight, bias], lr=1e-1, maximize=maximize, foreach=foreach
            ),
            constructor_accepts_maximize=True,
            constructor_accepts_foreach=True,
        )
        self._test_basic_cases(
            lambda weight, bias, maximize, foreach: Adagrad(
                [weight, bias],
                lr=1e-1,
                initial_accumulator_value=0.1,
                maximize=maximize,
                foreach=foreach,
            ),
            constructor_accepts_maximize=True,
            constructor_accepts_foreach=True,
        )
        self._test_basic_cases(
            lambda weight, bias, maximize, foreach: Adagrad(
                self._build_params_dict(weight, bias, lr=1e-2),
                lr=1e-1,
                maximize=maximize,
                foreach=foreach,
            ),
            constructor_accepts_maximize=True,
            constructor_accepts_foreach=True,
        )
        self._test_basic_cases(
            lambda weight, bias, maximize, foreach: Adagrad(
                self._build_params_dict(weight, bias, lr=1e-2),
                lr=1e-1,
                maximize=maximize,
                foreach=foreach,
            ),
            [lambda opt: ReduceLROnPlateau(opt)],
            constructor_accepts_maximize=True,
            constructor_accepts_foreach=True,
        )
        self._test_basic_cases(
            lambda weight, bias, maximize, foreach: Adagrad(
                self._build_params_dict(weight, bias, lr=1e-2),
                lr=1e-1,
                maximize=maximize,
                foreach=foreach,
            ),
            [
                lambda opt: ReduceLROnPlateau(opt),
                lambda opt: ExponentialLR(opt, gamma=0.99),
            ],
            constructor_accepts_maximize=True,
            constructor_accepts_foreach=True,
        )


    def test_adagrad_sparse(self):
        for foreach in (False, True):
            self._test_rosenbrock_sparse(
                lambda params: Adagrad(params, lr=1e-1, foreach=foreach),
                multi_tensor=foreach,
            )
            self._test_rosenbrock_sparse(
                lambda params: Adagrad(params, lr=0.1, foreach=foreach),
                scheduler_constructors=[
                    lambda opt: StepLR(opt, gamma=1 - 1e-5, step_size=500),
                    lambda opt: ReduceLROnPlateau(opt, threshold=1e-4),
                ],
                multi_tensor=foreach,
            )

    def test_adagrad_complex(self):
        for foreach in (False, True):
            self._test_complex_optimizer(
                lambda param: Adagrad([param], lr=1e-1, foreach=foreach)
            )
            self._test_complex_optimizer(
                lambda param: Adagrad(
                    [param],
                    lr=1e-1,
                    initial_accumulator_value=0.1,
                    foreach=foreach,
                )
            )

    def test_adamax(self):
        self._test_basic_cases(
            lambda weight, bias, maximize, foreach: Adamax(
                [weight, bias], lr=1e-1, maximize=maximize, foreach=foreach
            ),
            constructor_accepts_maximize=True,
            constructor_accepts_foreach=True,
        )
        self._test_basic_cases(
            lambda weight, bias, maximize, foreach: Adamax(
                self._build_params_dict(weight, bias, lr=1e-2),
                lr=1e-1,
                maximize=maximize,
                foreach=foreach,
            ),
            constructor_accepts_maximize=True,
            constructor_accepts_foreach=True,
        )
        self._test_basic_cases(
            lambda weight, bias, maximize, foreach: Adamax(
                [weight, bias],
                lr=1e-1,
                weight_decay=1,
                maximize=maximize,
                foreach=foreach,
            ),
            constructor_accepts_maximize=True,
            constructor_accepts_foreach=True,
        )
        self._test_complex_2d(Adamax)
        self._test_complex_2d(functools.partial(Adamax, foreach=True))


    def test_radam(self):
        self._test_basic_cases(
            lambda weight, bias, foreach: RAdam(
                [weight, bias], lr=1e-3, foreach=foreach
            ),
            constructor_accepts_foreach=True,
        )
        self._test_basic_cases(
            lambda weight, bias, foreach: RAdam(
                self._build_params_dict(weight, bias, lr=1e-2), lr=1e-3, foreach=foreach
            ),
            constructor_accepts_foreach=True,
        )
        self._test_basic_cases(
            lambda weight, bias, foreach: RAdam(
                [weight, bias], lr=1e-3, weight_decay=0.1, foreach=foreach
            ),
            constructor_accepts_foreach=True,
        )
        self._test_basic_cases(
            lambda weight, bias, foreach: RAdam(
                [weight, bias], lr=1e-3, foreach=foreach
            ),
            [
                lambda opt: ExponentialLR(opt, gamma=0.9),
                lambda opt: ReduceLROnPlateau(opt),
            ],
            constructor_accepts_foreach=True,
        )
        # RAdamW tests
        self._test_basic_cases(
            lambda weight, bias, foreach: RAdam(
                [weight, bias], lr=1e-3, weight_decay=0.1, decoupled_weight_decay=True, foreach=foreach
            ),
            constructor_accepts_foreach=True,
        )
        self._test_basic_cases(
            lambda weight, bias, foreach: RAdam(
                [weight, bias], lr=1e-3, weight_decay=0.1, decoupled_weight_decay=True, foreach=foreach
            ),
            [
                lambda opt: ExponentialLR(opt, gamma=0.9),
                lambda opt: ReduceLROnPlateau(opt),
            ],
            constructor_accepts_foreach=True,
        )


    def test_radam_complex(self):
        for foreach in (False, True):
            self._test_complex_optimizer(
                lambda param: RAdam([param], lr=1e-1, foreach=foreach)
            )
            self._test_complex_optimizer(
                lambda param: RAdam(
                    [param],
                    lr=1e-1,
                    weight_decay=0.01,
                    foreach=foreach,
                )
            )
            self._test_complex_optimizer(
                lambda param: RAdam(
                    [param],
                    lr=1e-1,
                    weight_decay=0.01,
                    decoupled_weight_decay=True,
                    foreach=foreach,
                )
            )

    def test_rmsprop(self):
        for foreach in (False, True):
            self._test_basic_cases(
                lambda weight, bias, maximize, foreach: RMSprop(
                    [weight, bias], lr=1e-2, maximize=maximize, foreach=foreach
                ),
                constructor_accepts_maximize=True,
                constructor_accepts_foreach=True,
            )
            self._test_basic_cases(
                lambda weight, bias, maximize, foreach: RMSprop(
                    self._build_params_dict(weight, bias, lr=1e-3),
                    lr=1e-2,
                    maximize=maximize,
                    foreach=foreach,
                ),
                constructor_accepts_maximize=True,
                constructor_accepts_foreach=True,
            )
            self._test_basic_cases(
                lambda weight, bias, maximize, foreach: RMSprop(
                    self._build_params_dict(weight, bias, lr=1e-3),
                    lr=1e-2,
                    centered=True,
                    maximize=maximize,
                    foreach=foreach,
                ),
                constructor_accepts_maximize=True,
                constructor_accepts_foreach=True,
            )
            self._test_basic_cases(
                lambda weight, bias, maximize, foreach: RMSprop(
                    self._build_params_dict(weight, bias, lr=1e-3),
                    lr=1e-2,
                    centered=True,
                    momentum=0.1,
                    maximize=maximize,
                    foreach=foreach,
                ),
                constructor_accepts_maximize=True,
                constructor_accepts_foreach=True,
            )
            self._test_basic_cases(
                lambda weight, bias, maximize, foreach: RMSprop(
                    self._build_params_dict(weight, bias, lr=1e-3),
                    lr=1e-2,
                    momentum=0.1,
                    maximize=maximize,
                    foreach=foreach,
                ),
                constructor_accepts_maximize=True,
                constructor_accepts_foreach=True,
            )
            self._test_basic_cases(
                lambda weight, bias, maximize, foreach: RMSprop(
                    self._build_params_dict(weight, bias, lr=1e-3),
                    lr=1e-2,
                    momentum=0.1,
                    weight_decay=1,
                    maximize=maximize,
                    foreach=foreach,
                ),
                constructor_accepts_maximize=True,
                constructor_accepts_foreach=True,
            )
            self._test_complex_2d(lambda param: RMSprop(param, foreach=foreach))
            self._test_complex_2d(
                lambda param: RMSprop(param, centered=True, foreach=foreach)
            )
            self._test_complex_2d(
                lambda param: RMSprop(param, momentum=0.1, foreach=foreach)
            )
            self._test_complex_2d(
                lambda param: RMSprop(param, maximize=True, foreach=foreach)
            )
            self._test_complex_optimizer(
                lambda param: RMSprop([param], foreach=foreach)
            )
            self._test_complex_optimizer(
                lambda param: RMSprop([param], centered=True, foreach=foreach)
            )
            self._test_complex_optimizer(
                lambda param: RMSprop([param], momentum=0.1, foreach=foreach)
            )
            self._test_complex_optimizer(
                lambda param: RMSprop([param], maximize=True, foreach=foreach)
            )


    def test_asgd(self):
        for foreach in (False, True):
            self._test_basic_cases(
                lambda weight, bias, maximize, foreach: ASGD(
                    [weight, bias], lr=1e-3, t0=100, maximize=maximize, foreach=foreach
                ),
                constructor_accepts_maximize=True,
                constructor_accepts_foreach=True,
            )
            self._test_basic_cases(
                lambda weight, bias, maximize, foreach: ASGD(
                    self._build_params_dict(weight, bias, lr=1e-2),
                    lr=1e-3,
                    t0=100,
                    maximize=maximize,
                    foreach=foreach,
                ),
                constructor_accepts_maximize=True,
                constructor_accepts_foreach=True,
            )
            self._test_basic_cases(
                lambda weight, bias, maximize, foreach: ASGD(
                    self._build_params_dict(weight, bias, lr=1e-2),
                    lr=1e-3,
                    weight_decay=1,
                    maximize=maximize,
                    foreach=foreach,
                ),
                constructor_accepts_maximize=True,
                constructor_accepts_foreach=True,
            )
            # Ref: https://github.com/pytorch/pytorch/issues/84560
            # self._test_complex_2d(optimizer)
            self._test_complex_optimizer(
                lambda params: ASGD([params], foreach=foreach)
            )
            self._test_complex_optimizer(
                lambda params: ASGD([params], maximize=True, foreach=foreach)
            )
            self._test_complex_optimizer(
                lambda params: ASGD(
                    [params], maximize=True, weight_decay=0.9, foreach=foreach
                )
            )
            self._test_complex_optimizer(
                lambda params: ASGD(
                    [params], maximize=False, weight_decay=0.9, foreach=foreach
                )
            )


    @skipIfRocm
    @skipIfTorchDynamo()
    def test_rprop(self):
        is_cuda_sm86 = torch.cuda.is_available() and torch.cuda.get_device_capability(
            0
        ) == (8, 6)
        for foreach in (False, True):
            self._test_basic_cases(
                lambda weight, bias, maximize, foreach: Rprop(
                    [weight, bias], lr=2e-4, maximize=maximize, foreach=foreach
                ),
                constructor_accepts_maximize=True,
                constructor_accepts_foreach=True,
            )
            self._test_basic_cases(
                lambda weight, bias, maximize, foreach: Rprop(
                    self._build_params_dict(weight, bias, lr=1e-2),
                    lr=2e-4,
                    maximize=maximize,
                    foreach=foreach,
                ),
                constructor_accepts_maximize=True,
                constructor_accepts_foreach=True,
                atol=4e-5 if is_cuda_sm86 else None,
                rtol=3e-5 if is_cuda_sm86 else None,
            )
            self._test_complex_2d(lambda param: Rprop(param, foreach=foreach))
            self._test_complex_optimizer(
                lambda param: Rprop([param], lr=0.001, foreach=foreach)
            )
            self._test_complex_optimizer(
                lambda param: Rprop(
                    [param], lr=0.001, maximize=True, foreach=foreach
                )
            )


    def test_lbfgs(self):
        self._test_basic_cases(
            lambda weight, bias: LBFGS([weight, bias]), ignore_multidevice=True
        )
        self._test_basic_cases(
            lambda weight, bias: LBFGS(
                [weight, bias], line_search_fn="strong_wolfe"
            ),
            ignore_multidevice=True,
        )

    def test_lbfgs_returns_consistent_type(self):
        params = [torch.randn(10, 5), torch.randn(10)]
        opt1 = LBFGS(params, 0.01, tolerance_grad=math.inf)
        opt2 = LBFGS(params, 0.01, tolerance_grad=-math.inf)

        def closure():
            return torch.tensor([10])

        res1 = opt1.step(closure)
        res2 = opt2.step(closure)
        self.assertEqual(type(res1), type(res2))


    def test_fused_optimizer_does_not_step_if_foundinf(self):
        if not torch.cuda.is_available():
            self.skipTest("CUDA is required.")

        from torch.optim import adam, adamw

        num_tensors = 5
        for functional_optim, amsgrad, no_grad_scale in itertools.product((adam.adam, adamw.adamw), (False, True), (False, True)):
            params, grads, exp_avgs, exp_avg_sqs = (
                [torch.ones((1,), device="cuda") for _ in range(num_tensors)] for _ in range(4))
            prev_params = [t.clone().detach() for t in params]
            max_exp_avg_sqs = [torch.ones((1,), device="cuda") for _ in range(num_tensors)] if amsgrad else []
            state_steps = [torch.ones((), dtype=torch.float32, device="cuda") for _ in range(num_tensors)]
            grad_scale = None if no_grad_scale else torch.ones((1,), dtype=torch.float32, device="cuda")
            found_inf = torch.ones((), dtype=torch.float32, device="cuda")

            functional_optim(
                params,
                grads,
                exp_avgs,
                exp_avg_sqs,
                max_exp_avg_sqs,
                state_steps,
                foreach=False,
                capturable=False,
                fused=True,
                amsgrad=amsgrad,
                beta1=0.9,
                beta2=0.99,
                lr=1e-2,
                weight_decay=0.0,
                eps=1e-8,
                maximize=False,
                grad_scale=grad_scale,
                found_inf=found_inf,
            )

            self.assertEqual(
                state_steps,
                [
                    torch.ones((), dtype=torch.float32, device="cuda")
                    for _ in range(num_tensors)
                ],
            )
            self.assertEqual(params, prev_params)


<<<<<<< HEAD
    @unittest.skipIf(not torch.cuda.is_available(), "CUDA is required.")
    def test_fused_optimizer_load_state_dict(self):
        # NOTE: This SIMULATES a fused/capturable optimizer with state moved to CPU, issue 103256
        # How do we get there? Users typically create CUDA models on fused optimizers and then
        # store checkpoints on CPU as CUDA memory is limited with torch.load(...map_location="cpu").
        # Since this is a unit test, it is more expedient to simulate what the state_dict
        # would look like, which is basically CPU tensors with fused/capturable flag = True.
        for optimC, kwarg in itertools.product((Adam, AdamW), ("fused", "capturable")):
            input = torch.tensor([0.1, 0.2], dtype=torch.float32, device="cpu")
            optimizer = optimC([input])
            optimizer.zero_grad()
            input.grad = torch.rand_like(input)
            optimizer.step()
            optim_state_dict_cpu = deepcopy(optimizer.state_dict())
            optim_state_dict_cpu["param_groups"][0][kwarg] = True

            # load
            input_cuda = input.clone().detach().to(device="cuda")
            defaults = {kwarg: True}
            optimizer_cuda = optimC([input_cuda], **defaults)
            optimizer_cuda.load_state_dict(optim_state_dict_cpu)
            optimizer_cuda.zero_grad()
            input_cuda.grad = torch.rand_like(input_cuda)
            optimizer_cuda.step()


=======
>>>>>>> f96b7d06
    @skipIfTorchDynamo()
    def test_post_hook(self):
        def post_hook(opt: Optimizer, args: Tuple[Any], kwargs: Dict[Any, Any]):
            nonlocal data
            data += 2

        params = [torch.Tensor([1, 1])]
        opt = SGD(params, lr=0.001)
        data = 2
        hook_handle = opt.register_step_post_hook(post_hook)

        opt.step()
        opt.step()
        # check if pre hooks were registered
        self.assertEqual(data, 6)

        # remove handles, take step and verify that hook is no longer registered
        hook_handle.remove()

        opt.step()
        self.assertEqual(data, 6)

    @skipIfTorchDynamo()
    def test_pre_hook(self):
        def pre_hook(opt: Optimizer, args: Tuple[Any], kwargs: Dict[Any, Any]):
            nonlocal data
            data += 2

        params = [torch.Tensor([1, 1])]
        opt = SGD(params, lr=0.001)
        data = 5
        hook_handle = opt.register_step_pre_hook(pre_hook)

        opt.step()
        opt.step()
        # check if pre hooks were registered
        self.assertEqual(data, 9)

        # remove handles, take step and verify that hook is no longer registered
        hook_handle.remove()

        opt.step()
        self.assertEqual(data, 9)

    @skipIfTorchDynamo()
    def test_pre_and_post_hook(self):
        def global_pre_hook(opt: Optimizer, args: Tuple[Any], kwargs: Dict[Any, Any]):
            nonlocal data
            data.append(0)

        def global_post_hook(opt: Optimizer, args: Tuple[Any], kwargs: Dict[Any, Any]):
            nonlocal data
            data.append(5)

        def local_pre_hook(opt: Optimizer, args: Tuple[Any], kwargs: Dict[Any, Any]):
            nonlocal data
            data.append(1)

        def local_post_hook(opt: Optimizer, args: Tuple[Any], kwargs: Dict[Any, Any]):
            nonlocal data
            data.append(2)

        params = [torch.Tensor([1, 1])]
        opt1 = SGD(params, lr=0.001)
        opt2 = Adam(params, lr=0.01)
        data = []

        # register global hooks to both optimizers
        global_pre_handle = register_optimizer_step_pre_hook(global_pre_hook)
        global_post_handle = register_optimizer_step_post_hook(global_post_hook)

        # register local hooks
        first_pre_handle = opt1.register_step_pre_hook(local_pre_hook)
        first_post_handle = opt1.register_step_post_hook(local_post_hook)
        second_pre_handle = opt2.register_step_pre_hook(local_pre_hook)
        second_post_handle = opt2.register_step_post_hook(local_post_hook)

        opt1.step()
        self.assertListEqual(data, [0, 1, 2, 5])
        opt2.step()
        self.assertListEqual(data, [0, 1, 2, 5, 0, 1, 2, 5])
        opt1.step()
        self.assertListEqual(data, [0, 1, 2, 5, 0, 1, 2, 5, 0, 1, 2, 5])

        # remove all hooks
        global_pre_handle.remove()
        global_post_handle.remove()
        first_pre_handle.remove()
        first_post_handle.remove()
        second_pre_handle.remove()
        second_post_handle.remove()

        opt1.step()
        opt2.step()
        self.assertListEqual(data, [0, 1, 2, 5, 0, 1, 2, 5, 0, 1, 2, 5])


    @staticmethod
    def _state_dict_pre_hook(optimizer: Optimizer) -> None:
        optimizer.state["test"] = 1

    @staticmethod
    def _state_dict_post_hook(optimizer: Optimizer, state_dict: Dict[str, Any]) -> Dict[str, Any]:
        if "test" in state_dict["state"]:
            state_dict["state"].pop("test")
            state_dict["ran_state_dict_pre_hook"] = True
        else:
            state_dict["ran_state_dict_pre_hook"] = False
        return state_dict

    @staticmethod
    def _load_state_dict_pre_hook1(optimizer: Optimizer, state_dict: Dict[str, Any]) -> None:
        state_dict["param_groups"][0]["lr"] = 0.002

    @staticmethod
    def _load_state_dict_pre_hook2(optimizer: Optimizer, state_dict: Dict[str, Any]) -> Dict[str, Any]:
        # The typical use case for returning a state dict is to drastically modify the state dict.
        # I will simulate by simply making a deep copy and ensuring that my_state_dict still gets used
        my_state_dict = deepcopy(state_dict)
        my_state_dict["param_groups"][0]["lr"] = 0.003
        return my_state_dict

    @staticmethod
    def _load_state_dict_post_hook(optimizer: Optimizer) -> None:
        optimizer.state["ran_load_state_dict_pre_hook2"] = optimizer.param_groups[0]["lr"] == 0.003
        optimizer.state["ran_load_state_dict_post_hook"] = True

    def test_state_dict_pre_hook(self):
        param = torch.rand(2, 3, requires_grad=True)
        param.grad = torch.rand(2, 3, requires_grad=True)
        opt = SGD([param], lr=0.001)
        opt.register_state_dict_pre_hook(self._state_dict_pre_hook)
        state_dict = opt.state_dict()
        self.assertEqual(state_dict["state"]["test"], 1)

    def test_state_dict_post_hook(self):
        param = torch.rand(2, 3, requires_grad=True)
        param.grad = torch.rand(2, 3, requires_grad=True)
        opt = SGD([param], lr=0.001)
        opt.register_state_dict_post_hook(self._state_dict_post_hook)
        state_dict = opt.state_dict()
        self.assertEqual(state_dict["ran_state_dict_pre_hook"], False)

    def test_state_dict_pre_post_hook(self):
        param = torch.rand(2, 3, requires_grad=True)
        param.grad = torch.rand(2, 3, requires_grad=True)
        opt = SGD([param], lr=0.001)
        opt.register_state_dict_pre_hook(self._state_dict_pre_hook)
        opt.register_state_dict_post_hook(self._state_dict_post_hook)
        state_dict = opt.state_dict()
        self.assertFalse("test" in state_dict["state"])
        self.assertEqual(state_dict["ran_state_dict_pre_hook"], True)

    def test_load_state_dict_pre_hook_and_prepend(self):
        param = torch.rand(2, 3, requires_grad=True)
        param.grad = torch.rand(2, 3, requires_grad=True)
        opt = SGD([param], lr=0.001)
        state_dict = opt.state_dict()

        # usually one would have a new opt instance here, but it's all the same here
        opt.register_load_state_dict_pre_hook(self._load_state_dict_pre_hook1)
        opt.load_state_dict(state_dict)
        self.assertEqual(opt.param_groups[0]["lr"], 0.002)

        opt.register_load_state_dict_pre_hook(self._load_state_dict_pre_hook2, prepend=True)
        opt.load_state_dict(state_dict)
        # If prepend were False would be 0.003 but since prepend is True, the other hook overrides
        self.assertEqual(opt.param_groups[0]["lr"], 0.002)

    def test_load_state_dict_post_hook(self):
        param = torch.rand(2, 3, requires_grad=True)
        param.grad = torch.rand(2, 3, requires_grad=True)
        opt = SGD([param], lr=0.001)

        opt.register_load_state_dict_post_hook(self._load_state_dict_post_hook)
        opt.load_state_dict(opt.state_dict())
        self.assertFalse(opt.state["ran_load_state_dict_pre_hook2"])
        self.assertTrue(opt.state["ran_load_state_dict_post_hook"])

    def test_load_state_dict_pre_post_hook(self):
        param = torch.rand(2, 3, requires_grad=True)
        param.grad = torch.rand(2, 3, requires_grad=True)
        opt = SGD([param], lr=0.001)

        opt.register_load_state_dict_pre_hook(self._load_state_dict_pre_hook2)
        opt.register_load_state_dict_post_hook(self._load_state_dict_post_hook)
        opt.load_state_dict(opt.state_dict())
        self.assertTrue(opt.state["ran_load_state_dict_pre_hook2"])
        self.assertTrue(opt.state["ran_load_state_dict_post_hook"])


def _diff_fn(p, grad, opt_differentiable_state, opt_class, kwargs, *ignored):
    # Ignored is the list of values in `opt_differentiable_state`, we do this
    # for `gradcheck` to correctly track the state tensors as function inputs
    # because otherwise it can't unpack the values in the `opt_differentiable_state`
    # dict
    p = p.clone()
    p.grad = grad
    opt_differentiable_state = {
        k: v.clone() if isinstance(v, torch.Tensor) else v
        for k, v in opt_differentiable_state.items()
    }
    opt = opt_class([p], **kwargs)
    opt.state[p].update(opt_differentiable_state)
    opt.step()
    return (p,) + tuple(
        v
        for v in opt.state[p].values()
        if isinstance(v, torch.Tensor) and v.requires_grad
    )


@skipIfTorchDynamo("Differentiable optimizers not supported")
class TestDifferentiableOptimizer(TestCase):

    def test_sgd(self):
        p = torch.rand(10, requires_grad=True, dtype=torch.float64)
        grad = torch.rand(10, requires_grad=True, dtype=torch.float64)
        mbuff = torch.rand(10, requires_grad=True, dtype=torch.float64)
        state = {"momentum_buffer": mbuff}
        gradcheck(
            _diff_fn,
            (
                p,
                grad,
                state,
                SGD,
                {"lr": 0.9, "differentiable": True},
                *state.values(),
            ),
        )


    def test_adam(self):
        state = {}
        p = torch.rand(10, requires_grad=True, dtype=torch.float64)
        grad = torch.rand(10, requires_grad=True, dtype=torch.float64)
        # `step` is not a continuous variable (even though we define it as a float)
        # and so it shouldn't require gradients.
        state["step"] = torch.tensor(10.0, requires_grad=False, dtype=torch.float64)
        state["exp_avg"] = torch.rand(10, requires_grad=True, dtype=torch.float64)
        state["exp_avg_sq"] = torch.rand(10, requires_grad=True, dtype=torch.float64)
        state["max_exp_avg_sq"] = torch.rand(
            10, requires_grad=True, dtype=torch.float64
        )

        gradcheck(
            _diff_fn,
            (
                p,
                grad,
                state,
                Adam,
                {"lr": 0.9, "differentiable": True, "amsgrad": True},
                *state.values(),
            ),
        )


    def test_rmsprop(self):
        state = {}
        p = torch.rand(10, requires_grad=True, dtype=torch.float64)
        grad = torch.rand(10, requires_grad=True, dtype=torch.float64)
        state["step"] = 0
        state["square_avg"] = torch.rand(10, requires_grad=True, dtype=torch.float64)
        state["momentum_buffer"] = torch.rand(
            10, requires_grad=True, dtype=torch.float64
        )
        # This can cause issues with large values and nan due to sqrt ops
        state["grad_avg"] = 1e-2 * torch.rand(
            10, requires_grad=True, dtype=torch.float64
        )
        gradcheck(
            _diff_fn,
            (
                p,
                grad,
                state,
                RMSprop,
                {
                    "lr": 0.9,
                    "maximize": True,
                    "momentum": 0.9,
                    "differentiable": True,
                    "centered": True,
                    "weight_decay": 0.1,
                },
                *state.values(),
            ),
        )


    def test_adadelta(self):
        state = {}
        p = torch.rand(10, requires_grad=True, dtype=torch.float64)
        grad = torch.rand(10, requires_grad=True, dtype=torch.float64)
        # `step` is not a continuous variable (even though we define it as a float)
        # and so it shouldn't require gradients.
        state["step"] = torch.tensor(10.0, requires_grad=False, dtype=torch.float64)
        state["square_avg"] = torch.rand(10, requires_grad=True, dtype=torch.float64)
        state["acc_delta"] = torch.rand(10, requires_grad=True, dtype=torch.float64)
        gradcheck(
            _diff_fn,
            (
                p,
                grad,
                state,
                Adadelta,
                {"lr": 0.9, "weight_decay": 0.1, "differentiable": True},
                *state.values(),
            ),
        )


    def test_adagrad(self):
        state = {}
        p = torch.rand(10, requires_grad=True, dtype=torch.float64)
        grad = torch.rand(10, requires_grad=True, dtype=torch.float64)
        # `step` is not a continuous variable (even though we define it as a float)
        # and so it shouldn't require gradients.
        state["step"] = torch.tensor(10.0, requires_grad=False, dtype=torch.float64)
        state["sum"] = torch.rand(10, requires_grad=True, dtype=torch.float64)
        gradcheck(
            _diff_fn,
            (
                p,
                grad,
                state,
                Adagrad,
                {"lr": 0.9, "weight_decay": 0.1, "differentiable": True},
                *state.values(),
            ),
        )


    def test_adamax(self):
        state = {}
        p = torch.rand(10, requires_grad=True, dtype=torch.float64)
        grad = torch.rand(10, requires_grad=True, dtype=torch.float64)
        # `step` is not a continuous variable (even though we define it as a float)
        # and so it shouldn't require gradients.
        state["step"] = torch.tensor(10.0, requires_grad=False, dtype=torch.float64)
        state["exp_avg"] = torch.rand(10, requires_grad=True, dtype=torch.float64)
        state["exp_inf"] = torch.rand(10, requires_grad=True, dtype=torch.float64)
        gradcheck(
            _diff_fn,
            (
                p,
                grad,
                state,
                Adamax,
                {"lr": 0.9, "weight_decay": 0.1, "differentiable": True},
                *state.values(),
            ),
        )


    @skipIfTorchDynamo("The inplace mu update fails with dynamo, "
                       "since this is only happening when differentiable is enabled, skipping for now")
    def test_asgd(self):
        state = {}
        p = torch.rand(10, requires_grad=True, dtype=torch.float64)
        grad = torch.rand(10, requires_grad=True, dtype=torch.float64)
        # `step` `eta` & `mu` are not continuous variables (even though we define them as floats)
        # and so they shouldn't require gradients.
        state["step"] = torch.tensor(10.0, requires_grad=False, dtype=torch.float64)
        state["eta"] = torch.tensor(0.9, requires_grad=False, dtype=torch.float64)
        state["mu"] = torch.tensor(1.0, requires_grad=False, dtype=torch.float64)
        state["ax"] = torch.rand(10, requires_grad=True, dtype=torch.float64)

        gradcheck(
            _diff_fn,
            (
                p,
                grad,
                state,
                ASGD,
                {"lr": 0.9, "differentiable": True},
                *state.values(),
            ),
        )

    def test_rprop(self):
        state = {}
        p = torch.rand(10, requires_grad=True, dtype=torch.float64)
        grad = torch.rand(10, requires_grad=True, dtype=torch.float64)
        # `step` is not a continuous variable (even though we define it as a float)
        # and so it shouldn't require gradients.
        state["step"] = torch.tensor(10.0, requires_grad=False, dtype=torch.float64)
        state["prev"] = torch.rand(10, requires_grad=True, dtype=torch.float64)
        state["step_size"] = torch.rand(10, requires_grad=True, dtype=torch.float64)

        gradcheck(
            _diff_fn,
            (
                p,
                grad,
                state,
                Rprop,
                {"lr": 0.9, "differentiable": True},
                *state.values(),
            ),
        )

    def test_adamw(self):
        state = {}
        p = torch.rand(10, requires_grad=True, dtype=torch.float64)
        grad = torch.rand(10, requires_grad=True, dtype=torch.float64)
        # `step` is not a continuous variable (even though we define it as a float)
        # and so it shouldn't require gradients.
        state["step"] = torch.tensor(10.0, requires_grad=False, dtype=torch.float64)
        state["exp_avg"] = torch.rand(10, requires_grad=True, dtype=torch.float64)
        state["exp_avg_sq"] = torch.rand(10, requires_grad=True, dtype=torch.float64)
        state["max_exp_avg_sq"] = torch.rand(
            10, requires_grad=True, dtype=torch.float64
        )

        gradcheck(
            _diff_fn,
            (
                p,
                grad,
                state,
                AdamW,
                {"lr": 0.9, "differentiable": True, "amsgrad": True},
                *state.values(),
            ),
        )

    def test_nadam(self):
        state = {}
        p = torch.rand(10, requires_grad=True, dtype=torch.float64)
        grad = torch.rand(10, requires_grad=True, dtype=torch.float64)
        # `step` is not a continuous variable (even though we define it as a float)
        # and so it shouldn't require gradients.
        state["step"] = torch.tensor(10.0, requires_grad=False, dtype=torch.float64)
        state["exp_avg"] = torch.rand(10, requires_grad=True, dtype=torch.float64)
        state["exp_avg_sq"] = torch.rand(10, requires_grad=True, dtype=torch.float64)
        state["mu_product"] = torch.tensor(1.0, requires_grad=True, dtype=torch.float64)

        gradcheck(
            _diff_fn,
            (
                p,
                grad,
                state,
                NAdam,
                {"lr": 0.9, "differentiable": True},
                *state.values(),
            ),
        )

        gradcheck(
            _diff_fn,
            (
                p,
                grad,
                state,
                NAdam,
                {"lr": 0.9, "decoupled_weight_decay": True, "differentiable": True},
                *state.values(),
            ),
        )

    def test_radam(self):
        state = {}
        p = torch.rand(10, requires_grad=True, dtype=torch.float64)
        grad = torch.rand(10, requires_grad=True, dtype=torch.float64)
        # `step` is not a continuous variable (even though we define it as a float)
        # and so it shouldn't require gradients.
        state["step"] = torch.tensor(10.0, requires_grad=False, dtype=torch.float64)
        state["exp_avg"] = torch.rand(10, requires_grad=True, dtype=torch.float64)
        state["exp_avg_sq"] = torch.rand(10, requires_grad=True, dtype=torch.float64)

        gradcheck(
            _diff_fn,
            (
                p,
                grad,
                state,
                RAdam,
                {"lr": 0.9, "differentiable": True},
                *state.values(),
            ),
        )
        gradcheck(
            _diff_fn,
            (
                p,
                grad,
                state,
                RAdam,
                {"lr": 0.9, "weight_decay": 0.1, "decoupled_weight_decay": True, "differentiable": True},
                *state.values(),
            ),
        )

    @unittest.skipIf(not TEST_CUDA, "test requires CUDA")
    def test_defaults_changed_to_foreach(self):
        from torch.optim import (adam, adamw, nadam, sgd, radam, rmsprop, rprop,
                                 asgd, adamax, adadelta, adagrad)
        multi_optims = ((Adam, adam, "_multi_tensor_adam"),
                        (AdamW, adamw, "_multi_tensor_adamw"),
                        (NAdam, nadam, "_multi_tensor_nadam"),
                        (SGD, sgd, "_multi_tensor_sgd"),
                        (RAdam, radam, "_multi_tensor_radam"),
                        (RMSprop, rmsprop, "_multi_tensor_rmsprop"),
                        (Rprop, rprop, "_multi_tensor_rprop"),
                        (ASGD, asgd, "_multi_tensor_asgd"),
                        (Adamax, adamax, "_multi_tensor_adamax"),
                        (Adadelta, adadelta, "_multi_tensor_adadelta"),
                        (Adagrad, adagrad, "_multi_tensor_adagrad"),)

        model = torch.nn.Linear(5, 5)
        model.to(dtype=torch.float64, device="cuda")
        input = torch.rand(2, 5, dtype=torch.float64, device="cuda")

        for opt, mod, func in multi_optims:
            defaults = {}
            if opt == SGD:
                defaults["lr"] = 1e-2
            optimizer = opt(model.parameters(), **defaults)
            optimizer.zero_grad()
            output = model(input)
            loss = output.sum()
            loss.backward()
            with patch.object(mod, func) as mocked_foreach_impl:
                optimizer.step()
                self.assertTrue(mocked_foreach_impl.called)


if __name__ == "__main__":
    print("These tests should be run through test/test_optim.py instead")<|MERGE_RESOLUTION|>--- conflicted
+++ resolved
@@ -27,7 +27,6 @@
     skipIfTorchDynamo
 )
 
-from torch._dynamo import disable as disable_dynamo
 
 from torch.testing._internal.common_cuda import TEST_CUDA
 from typing import Dict, Any, Tuple
@@ -216,111 +215,6 @@
             else:
                 self.assertLess(fn().item(), initial_value)
 
-    # Note: disable dynamo on this function
-    # This allows us to continue running actual logic of the optimizer
-    # tests in dynamo without tracing this test code which has a lot of unsupported
-    # behavior
-    @disable_dynamo(recursive=False)
-    def _test_state_dict(self, weight, bias, input, constructor, atol=None, rtol=None):
-        weight = Parameter(weight)
-        bias = Parameter(bias)
-        with torch.no_grad():
-            input = input.clone().detach().requires_grad_()
-
-        # Note: Disable dynamo on this function
-        # This avoids a bug where input_cuda is not detected in the environment
-        # because it currently is not defined in the local environmet. Unable to repro
-        # anywhere else however and this is test code that we don't need to spend
-        # time getting dynamo to trace unless the issue repros in real models.
-        @disable_dynamo(recursive=False)
-        def fn_base(optimizer, weight, bias):
-            optimizer.zero_grad()
-            i = input_cuda if weight.is_cuda else input
-            loss = (weight.mv(i) + bias).pow(2).sum()
-            loss.backward()
-            return loss
-
-        optimizer = constructor(weight, bias)
-        fn = functools.partial(fn_base, optimizer, weight, bias)
-
-        # Prime the optimizer
-        for _i in range(20):
-            optimizer.step(fn)
-
-        # Make sure that optimizers that support maximize can load older models
-        old_state_dict = deepcopy(optimizer.state_dict())
-        state_dict_no_maximize = deepcopy(optimizer.state_dict())
-        if "maximize" in state_dict_no_maximize["param_groups"][0]:
-            for group in state_dict_no_maximize["param_groups"]:
-                del group["maximize"]
-            optimizer.load_state_dict(state_dict_no_maximize)
-            # Make sure we can still step
-            optimizer.step()
-            # Undo these changes before proceeding!
-            optimizer.load_state_dict(old_state_dict)
-        # Make sure that optimizers that support foreach can load older models
-        state_dict_no_foreach = deepcopy(optimizer.state_dict())
-        if "foreach" in state_dict_no_foreach["param_groups"][0]:
-            for group in state_dict_no_foreach["param_groups"]:
-                del group["foreach"]
-            optimizer.load_state_dict(state_dict_no_foreach)
-            # Make sure we can still step
-            optimizer.step()
-            # Undo these changes before proceeding!
-            optimizer.load_state_dict(old_state_dict)
-
-        # Make sure that loading optimizers with step not wrapped in tensor can work
-        state_dict = optimizer.state_dict()
-        if "step" in state_dict["state"][0] and torch.is_tensor(
-            state_dict["state"][0]["step"]
-        ):
-            for state in state_dict["state"].values():
-                state["step"] = state["step"].item()
-            optimizer.load_state_dict(state_dict)
-            optimizer.step()
-
-        # Check that state dict can be loaded even when we cast parameters
-        # to a different type and move to a different device.
-        if not torch.cuda.is_available():
-            return
-
-        with torch.no_grad():
-            input_cuda = input.clone().detach().to(dtype=torch.float32, device="cuda")
-            weight_cuda = Parameter(
-                weight.clone().detach().to(dtype=torch.float32, device="cuda")
-            )
-            bias_cuda = Parameter(
-                bias.clone().detach().to(dtype=torch.float32, device="cuda")
-            )
-        optimizer_cuda = constructor(weight_cuda, bias_cuda)
-        fn_cuda = functools.partial(fn_base, optimizer_cuda, weight_cuda, bias_cuda)
-
-        state_dict = deepcopy(optimizer.state_dict())
-        state_dict_c = deepcopy(optimizer.state_dict())
-        optimizer_cuda.load_state_dict(state_dict_c)
-
-        # Make sure state_dict_c isn't modified by merely calling load_state_dict
-        self.assertEqual(state_dict, state_dict_c)
-
-        # Make sure that device of state['step'] is still CPU
-        new_state_dict = optimizer_cuda.state_dict()
-        if "step" in state_dict["state"][0] and torch.is_tensor(
-            state_dict["state"][0]["step"]
-        ):
-            for state in new_state_dict["state"].values():
-                self.assertEqual(state["step"].device.type, "cpu")
-
-        for _ in range(20):
-            optimizer.step(fn)
-            optimizer_cuda.step(fn_cuda)
-            self.assertEqual(weight, weight_cuda)
-            self.assertEqual(bias, bias_cuda, atol=atol, rtol=rtol)
-
-        # validate deepcopy() copies all public attributes
-        def getPublicAttr(obj):
-            return {k for k in obj.__dict__ if not k.startswith("_")}
-
-        self.assertEqual(getPublicAttr(optimizer), getPublicAttr(deepcopy(optimizer)))
 
     def _test_basic_cases(
         self,
@@ -346,18 +240,6 @@
                 return lambda weight, bias: constructor(weight, bias, foreach)
             return constructor
 
-        for maximize, foreach in itertools.product(
-            {False, constructor_accepts_maximize},
-            {False, constructor_accepts_foreach},
-        ):
-            self._test_state_dict(
-                torch.randn(10, 5),
-                torch.randn(10),
-                torch.randn(5),
-                make_two_arg_constructor(constructor, maximize, foreach),
-                atol=atol,
-                rtol=rtol,
-            )
         self._test_basic_cases_template(
             torch.randn(10, 5),
             torch.randn(10),
@@ -1408,7 +1290,7 @@
         if not torch.cuda.is_available():
             self.skipTest("CUDA is required.")
 
-        from torch.optim import adam, adamw
+        from torch.optim import adam, adamw, sgd
 
         num_tensors = 5
         for functional_optim, amsgrad, no_grad_scale in itertools.product((adam.adam, adamw.adamw), (False, True), (False, True)):
@@ -1449,37 +1331,33 @@
                 ],
             )
             self.assertEqual(params, prev_params)
-
-
-<<<<<<< HEAD
-    @unittest.skipIf(not torch.cuda.is_available(), "CUDA is required.")
-    def test_fused_optimizer_load_state_dict(self):
-        # NOTE: This SIMULATES a fused/capturable optimizer with state moved to CPU, issue 103256
-        # How do we get there? Users typically create CUDA models on fused optimizers and then
-        # store checkpoints on CPU as CUDA memory is limited with torch.load(...map_location="cpu").
-        # Since this is a unit test, it is more expedient to simulate what the state_dict
-        # would look like, which is basically CPU tensors with fused/capturable flag = True.
-        for optimC, kwarg in itertools.product((Adam, AdamW), ("fused", "capturable")):
-            input = torch.tensor([0.1, 0.2], dtype=torch.float32, device="cpu")
-            optimizer = optimC([input])
-            optimizer.zero_grad()
-            input.grad = torch.rand_like(input)
-            optimizer.step()
-            optim_state_dict_cpu = deepcopy(optimizer.state_dict())
-            optim_state_dict_cpu["param_groups"][0][kwarg] = True
-
-            # load
-            input_cuda = input.clone().detach().to(device="cuda")
-            defaults = {kwarg: True}
-            optimizer_cuda = optimC([input_cuda], **defaults)
-            optimizer_cuda.load_state_dict(optim_state_dict_cpu)
-            optimizer_cuda.zero_grad()
-            input_cuda.grad = torch.rand_like(input_cuda)
-            optimizer_cuda.step()
-
-
-=======
->>>>>>> f96b7d06
+        else:
+            for momentum in (0.0, 0.1):
+                params, d_p_list, momentum_buffer_list = (
+                    [torch.ones((1,), device="cuda") for _ in range(num_tensors)] for _ in range(3))
+                if momentum == 0.0:
+                    momentum_buffer_list = [None for _ in range(num_tensors)]
+                prev_params = [t.clone().detach() for t in params]
+                grad_scale = None if no_grad_scale else torch.ones((1,), dtype=torch.float32, device="cuda")
+                found_inf = torch.ones((), dtype=torch.float32, device="cuda")
+                sgd.sgd(
+                    params,
+                    d_p_list,
+                    momentum_buffer_list,
+                    has_sparse_grad=False,
+                    foreach=False,
+                    fused=True,
+                    grad_scale=grad_scale,
+                    found_inf=found_inf,
+                    weight_decay=0.0,
+                    momentum=momentum,
+                    lr=0.01,
+                    dampening=0.0,
+                    nesterov=False,
+                    maximize=False,
+                )
+
+
     @skipIfTorchDynamo()
     def test_post_hook(self):
         def post_hook(opt: Optimizer, args: Tuple[Any], kwargs: Dict[Any, Any]):
