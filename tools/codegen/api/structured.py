from tools.codegen.model import (Argument, BaseTy, BaseType, ListType,
                                 NativeFunctionsGroup, OptionalType,
                                 SelfArgument, TensorOptionsArguments, Type)

from tools.codegen.api.types import (ArgName, BaseCType, Binding, ArrayRefCType,
                                     ConstRefCType, OptionalCType, NamedCType,
                                     tensorT, scalarT, intArrayRefT, dimnameListT,
                                     optionalTensorRefT, optionalScalarRefT,
<<<<<<< HEAD
                                     iTensorListRefT, iOptTensorListRefT)
=======
                                     optionalIntArrayRefT, iTensorListRefT)
>>>>>>> 9b639f26

from tools.codegen.api import cpp
from tools.codegen.utils import assert_never

from typing import Union, List

# This file describes the translation of JIT schema to the structured functions API.
# This is similar to native API, but a number of historical problems with native
# API have been fixed.

# Translation of types occuring in JIT arguments to a C++ argument type.
# NB: For now, mutable doesn't do anything; but it could if we make
# some more nominal types
def argumenttype_type(t: Type, *, mutable: bool, binds: ArgName) -> NamedCType:
    # If it's a value type, do the value type translation
    r = cpp.valuetype_type(t, binds=binds)
    if r is not None:
        return r

    if isinstance(t, BaseType):
        if t.name == BaseTy.Tensor:
            return NamedCType(binds, ConstRefCType(BaseCType(tensorT)))
        elif t.name == BaseTy.Scalar:
            return NamedCType(binds, ConstRefCType(BaseCType(scalarT)))
        else:
            raise AssertionError(f"base type should have been value type {t}")
    elif isinstance(t, OptionalType):
        if t.elem == BaseType(BaseTy.Tensor):
            return NamedCType(binds, BaseCType(optionalTensorRefT))
        elif t.elem == BaseType(BaseTy.Scalar):
            return NamedCType(binds, BaseCType(optionalScalarRefT))
        elif isinstance(t.elem, ListType) and str(t.elem.elem) == 'int':
            return NamedCType(binds, BaseCType(optionalIntArrayRefT))
        elem = argumenttype_type(t.elem, mutable=mutable, binds=binds)
        return NamedCType(binds, OptionalCType(elem.type))
    elif isinstance(t, ListType):
        if t.elem == BaseType(BaseTy.Tensor):
            return NamedCType(binds, BaseCType(iTensorListRefT))
<<<<<<< HEAD
        elif t.elem == OptionalType(BaseType(BaseTy.Tensor)):
            return NamedCType(binds, BaseCType(iOptTensorListRefT))
=======
>>>>>>> 9b639f26
        # TODO: delete these special cases; see tools.codegen.api.cpp--these
        # must be changed in tandem, but there are problems; see
        # https://github.com/pytorch/pytorch/pull/51485
        elif str(t.elem) == 'int':
            return NamedCType(binds, BaseCType(intArrayRefT))
        elif str(t.elem) == 'Dimname':
            return NamedCType(binds, BaseCType(dimnameListT))
        elem = argumenttype_type(t.elem, mutable=mutable, binds=binds)
        return NamedCType(binds, ArrayRefCType(elem.type))
    else:
        raise AssertionError(f"unrecognized type {repr(t)}")

def argument_type(a: Argument, *, binds: ArgName) -> NamedCType:
    return argumenttype_type(a.type, mutable=a.is_write, binds=binds)

# returns_type intentionally omitted, because structured kernels never "return";
# instead, they always indirectly report their outputs (in the case of a meta
# function, by calling set_output; in the case of an impl function, by writing
# directly into the provided out argument).

# Structured kernels are never defaulted
def argument(a: Union[Argument, SelfArgument, TensorOptionsArguments]) -> List[Binding]:
    if isinstance(a, Argument):
        return [Binding(
            nctype=argument_type(a, binds=a.name),
            name=a.name,
            default=None,
            argument=a,
        )]
    elif isinstance(a, SelfArgument):
        return argument(a.argument)
    elif isinstance(a, TensorOptionsArguments):
        raise AssertionError("structured kernels don't support TensorOptions yet")
    else:
        assert_never(a)

def impl_arguments(g: NativeFunctionsGroup) -> List[Binding]:
    args: List[Union[Argument, TensorOptionsArguments, SelfArgument]] = []

    if g.out.precomputed:
        # A list of parameters for the impl function with
        # certain parameters replaced with precomputed counterparts
        # as specified in native_functions.yaml.
        non_out_args_replaced: List[Union[Argument, TensorOptionsArguments, SelfArgument]] = []
        for a in g.out.func.arguments.non_out:
            if isinstance(a, Argument) and a.name in g.out.precomputed.replace:
                # If a is in precompute.replace, append the parameters
                # that should replace it onto non_out_args_replaced.
                for replacement in g.out.precomputed.replace[a.name]:
                    non_out_args_replaced.append(replacement)
            else:
                # If not, push a as it is.
                non_out_args_replaced.append(a)

        args.extend(non_out_args_replaced)
        # g.out.precomputed.add is the list of parameters that are added
        # without replacement after the non out args and just before the out args
        args.extend(g.out.precomputed.add)
    else:
        args.extend(g.out.func.arguments.non_out)

    args.extend(g.out.func.arguments.out)
    return [r for arg in args for r in argument(arg)]

def meta_arguments(g: NativeFunctionsGroup) -> List[Binding]:
    args: List[Union[Argument, TensorOptionsArguments, SelfArgument]] = []
    args.extend(g.functional.func.arguments.non_out)
    return [r for arg in args for r in argument(arg)]

def out_arguments(g: NativeFunctionsGroup) -> List[Binding]:
    args: List[Union[Argument, TensorOptionsArguments, SelfArgument]] = []
    args.extend(g.out.func.arguments.out)
    return [r for arg in args for r in argument(arg)]<|MERGE_RESOLUTION|>--- conflicted
+++ resolved
@@ -6,11 +6,7 @@
                                      ConstRefCType, OptionalCType, NamedCType,
                                      tensorT, scalarT, intArrayRefT, dimnameListT,
                                      optionalTensorRefT, optionalScalarRefT,
-<<<<<<< HEAD
-                                     iTensorListRefT, iOptTensorListRefT)
-=======
-                                     optionalIntArrayRefT, iTensorListRefT)
->>>>>>> 9b639f26
+                                     optionalIntArrayRefT, iTensorListRefT, iOptTensorListRefT)
 
 from tools.codegen.api import cpp
 from tools.codegen.utils import assert_never
@@ -49,11 +45,8 @@
     elif isinstance(t, ListType):
         if t.elem == BaseType(BaseTy.Tensor):
             return NamedCType(binds, BaseCType(iTensorListRefT))
-<<<<<<< HEAD
         elif t.elem == OptionalType(BaseType(BaseTy.Tensor)):
             return NamedCType(binds, BaseCType(iOptTensorListRefT))
-=======
->>>>>>> 9b639f26
         # TODO: delete these special cases; see tools.codegen.api.cpp--these
         # must be changed in tandem, but there are problems; see
         # https://github.com/pytorch/pytorch/pull/51485
