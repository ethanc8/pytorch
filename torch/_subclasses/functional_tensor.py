import contextlib
from abc import ABC, abstractmethod
from typing import Any, Callable, ContextManager, Tuple

import torch
import torch.utils._pytree as pytree
from torch._C import _functionalization_reapply_views_tls as _reapply_views
from torch._ops import _get_dispatch_mode_pre_dispatch
from torch.utils._python_dispatch import (
    _detect_functional_mode,
    return_and_correct_aliasing,
    TorchDispatchMode,
)

not_implemented_log = torch._logging.getArtifactLogger(__name__, "not_implemented")


class FunctionalTensor(torch.Tensor):
    """
    Functional tensors represent tensors that will remove mutations
    from a program. If you perform a mutable operation on a functional tensor,
    it will re-dispatch to the functional variant of that operation.

    Historically, functionalization is implemented in C++ in the dispatcher.
    This class is a lightweight python shim around the C++ functionalization logic.

    FunctionalTensor is required to be used with a corresponding
    FunctionalTensormode active, because it relies
    on using the mode for dispatch (which can properly handle factory functions).
    """

    elem: torch.Tensor
    # Indicates to our torch_dispatch dispatching infra that
    # this is an "infra" mode with lower dispatching precedence.
    _mode_key = torch._C._TorchDispatchModeKey.FUNCTIONAL

    # Note: The reason we add these extra keys to our FunctionalTensor subclass
    # is to mirror the behavior of C++ functionalization (we can choose to change this
    # later, as long as it doesn't break anything).
    # FunctionalTensorWrapper copies **all** dispatch keys from the inner tensor
    # to the wrapper, excluding functorch and python dispatch keys.
    # Here I'm trying to re-use the keyset the functorch wrapper subclasses copy,
    # except that they don't include ZeroTensor so I'm manually adding it in.
    _extra_dispatch_keys = torch._C._additional_keys_to_prop_for_wrapper_tensors.add(
        torch._C.DispatchKey.ZeroTensor
    )

    # These are all aten ops that correspond to metadata queries.
    # We want FunctionalTensor to be able to handle them directly.
    metadata_fns = [
        torch.ops.aten.is_contiguous.default,  # type: ignore[has-type]
        torch.ops.aten.is_contiguous.memory_format,  # type: ignore[has-type]
        torch.ops.aten.is_strides_like_format.default,  # type: ignore[has-type]
        torch.ops.aten.is_non_overlapping_and_dense.default,  # type: ignore[has-type]
        torch.ops.aten.size.default,  # type: ignore[has-type]
        torch.ops.aten.sym_size.default,  # type: ignore[has-type]
        torch.ops.aten.stride.default,  # type: ignore[has-type]
        torch.ops.aten.sym_stride.default,  # type: ignore[has-type]
        torch.ops.aten.storage_offset.default,  # type: ignore[has-type]
        torch.ops.aten.sym_storage_offset.default,  # type: ignore[has-type]
        torch.ops.aten.numel.default,  # type: ignore[has-type]
        torch.ops.aten.sym_numel.default,  # type: ignore[has-type]
        torch.ops.aten.dim.default,  # type: ignore[has-type]
        torch.ops.prim.device.default,  # type: ignore[has-type]
    ]

    # These are ops that claim to be functional, but actually are maybe-mutating/maybe-aliasing
    # TODO (tmanlaibaatar) make it a tag
    maybe_aliasing_or_mutating_ops = [
        torch.ops.aten.dropout.default,  # type: ignore[has-type]
        torch.ops.aten.batch_norm.default,  # type: ignore[has-type]
        torch.ops.aten.native_batch_norm.default,  # type: ignore[has-type]
        torch.ops.aten._batch_norm_impl_index.default,  # type: ignore[has-type]
        torch.ops.aten.cudnn_batch_norm.default,  # type: ignore[has-type]
        torch.ops.aten.miopen_batch_norm.default,  # type: ignore[has-type]
    ]

    def __new__(cls, elem):
        assert torch._is_functional_tensor(elem)

        # In general, we'd like our functional tensor subclass to only be in charge of functionalization,
        # and defer to the inner subclass for all other functionality.
        # Example: If our inner tensor is a ZeroTensor, we would want to defer running the ZeroTensor fallback
        # until after we redispatch to our inner ZeroTensor.
        # However, there are a few keys that we need to mirror between the inner and outer tensors.
        #   Conjugate
        #   Negative
        # Why? These keys are used to test metadata queries, like `.is_conj()` and `.is_neg()`.
        # We **need** calls to is_conj() to return the same thing on the outer and inner tensors,
        # Because user code / framework code that branches like so needs to do the same thing
        # when it sees the outer FunctionalTensor:
        #     if (x.is_conj()) {
        #         return at::view_as_real(x.resolve_conj());
        #     } else {
        #         return at::view_as_real(x);
        #     }
        extra_dispatch_keys = (
            FunctionalTensor._extra_dispatch_keys & torch._C._dispatch_keys(elem)
        )

        out = torch.Tensor._make_wrapper_subclass(  # type: ignore[arg-type, attr-defined]
            # TODO: right now, _make_wrapper_subclass's dynamic shape interaction is not great.
            # Calling the overload that has kwargs causes us to go down the first overload path,
            # which will **always** specialize sizes.
            # We should probably eventually fix this so that the first overload can just handle dynamic shapes.
            cls,
            elem.shape,  # sizes
            elem.stride(),  # strides
            elem.storage_offset(),  # storage_offset
            None,  # memory_format
            elem.dtype,  # dtype
            elem.layout,  # layout
            elem.device,  # device
            False,  # pin_memory
            elem.requires_grad,  # requires_grad
            "sizes",  # dispatch_sizes_strides_policy
            False,  # dispatch_device
            False,  # dispatch_layout
            extra_dispatch_keys,  # _extra_dispatch_keys
        )
        out.elem = elem
        return out

    # Need to disable default torch_function. Why?
    # Default torch_function will always wrap outputs into a subclass if they aren't already a subclass.
    # We actually.. don't want to do this sometimes, see Note [FunctionalTensorMode inputs are sometimes plain tensors]
    __torch_function__ = torch._C._disabled_torch_function_impl

    def __torch_dispatch__(self, func, types, args=(), kwargs=None):
        unrecognized_types = [
            t
            for t in types
            if t not in [torch.Tensor, torch._subclasses.FakeTensor, FunctionalTensor]
        ]
        if unrecognized_types:
            not_implemented_log.debug(
                "FunctionalTensor unrecognized subclass(es): %s", unrecognized_types
            )
            return NotImplemented

        if kwargs is None:
            kwargs = {}

        # FunctionalTensor needs to plumb all metadata requests to the inner tensor.
        # In theory we don't have to do this - but if we want to service metadata requests here,
        # we need to carefully make sure all metadata is accurate (including metadata mutations)
        if func in FunctionalTensor.metadata_fns:

            def unwrap(x):
                return x.elem

            assert len(args) == 1 and isinstance(args[0], FunctionalTensor)
            assert len(kwargs) == 0
            # All metadata accesses should be plumbed to the inner tensor, that way we don't have to worry
            # about the problem of keeping metadata in sync between the wrapper and inner tensor.
            # This also alleviates us from having to manually handle metadata mutations on the wrapper.
            return func(args[0].elem)
        # Originally I tried to implement my subclass without giving it a torch_dispatch, but I gave up:
        # - _make_wrapper_subclass requires a __torch_dispatch__
        # - If we want to use _make_subclass(), we have a problem: the subclass will share a TensorImpl with the inner tensor,
        #   which is of type FunctionalTensorWrapper! We explicitly do not want our wrapper to be a FunctionalTensorWrapper.
        # - If we use the default tensor.__new__(), we have another problem: it returns inner_tensor.alias(),
        #   which causes every subclass created above autograd to have autograd view metadata
        #   (in addition to also being a FunctionalTensorWrapper).
        breakpoint()
        raise RuntimeError(
            "Attempting to use FunctionalTensor on its own. Instead, please use it with a corresponding FunctionalTensorMode()"
        )

    def __repr__(self):
        return f"FunctionalTensor({repr(self.elem)})"

    @staticmethod
    def to_functional(x):
        # We will do the wrapping for the user.
        assert not torch._is_functional_tensor(x)
        # The only autograd metadata we care about on the FunctionalTensor is:
        # - requires_grad (so autograd runs)
        # - is_leaf (so that mutations on graph inputs that are not leaves are allowed by the autograd engine)
        #   this is handled by FunctionalTensor.to_functional
        x_functional = torch._to_functional_tensor(x)
        # Technically the FunctionalTensormode here is unnecessary,
        # but it avoids spurious NotImplemented logs during `ProxyTorchDispatchMode` tracing.
        # _mirror_autograd_meta_to queries tensor sizes,
        # and otherwise the sym_size() call will go to the proxy mode before hitting
        # FunctionalTensor.__torch_dispatch__

        functional_mode = _detect_functional_mode()
        assert functional_mode is not None

        with functional_mode:
            torch._mirror_autograd_meta_to(x, x_functional)  # type: ignore[attr-defined]
            out = FunctionalTensor(x_functional)
            torch._mirror_autograd_meta_to(x_functional, out)  # type: ignore[attr-defined]
        return out

    def from_functional(self):
        torch._sync(self)
        return torch._from_functional_tensor(self.elem)

    def replace_(self, output) -> None:
        torch._functionalize_replace(self.elem, output)

    def commit_update(self) -> None:
        torch._functionalize_commit_update(self.elem)

    def sync(self) -> None:
        torch._functionalize_sync(self.elem)

    def mark_mutation_hidden_from_autograd(self) -> None:
        torch._functionalize_mark_mutation_hidden_from_autograd(self.elem)


class FunctionalTensorMode(TorchDispatchMode):
    def __init__(self, pre_dispatch=False, export=False):
        self.export = export
        self.is_on_stack = False
        self.enter_stack = []
        # Indicates to our torch_dispatch dispatching infra that
        # this is an "infra" mode with lower dispatching precedence.
        self._mode_key = torch._C._TorchDispatchModeKey.FUNCTIONAL
        # This will be turned off later for pre-dispatch functionalization
        self._dispatch_key = torch._C.DispatchKey.PreDispatch if pre_dispatch else None  # type: ignore[attr-defined]

    # No-op if FunctionalTensorMode is already in use
    def __enter__(self):
        def _get_prev_mode():
            if self._dispatch_key == torch._C.DispatchKey.PreDispatch:
                return _get_dispatch_mode_pre_dispatch(
                    torch._C._TorchDispatchModeKey.FUNCTIONAL
                )
            return torch._C._get_dispatch_mode(
                torch._C._TorchDispatchModeKey.FUNCTIONAL
            )

        if _get_prev_mode() is None:
            self.enter_stack.append(True)
            return super().__enter__()
        else:
            self.enter_stack.append(False)
            return self

    def __exit__(self, a, b, c):
        is_on_stack = self.enter_stack.pop()
        if is_on_stack:
            super().__exit__(a, b, c)

    def __torch_dispatch__(self, func, types, args=(), kwargs=None):
        if kwargs is None:
            kwargs = {}

        unrecognized_types = [
            t
            for t in types
            if not issubclass(t, torch._subclasses.FakeTensor)
            and t not in [torch.Tensor, FunctionalTensor]
        ]
        if unrecognized_types:
            not_implemented_log.debug(
                "FunctionalTensor unrecognized subclass(es): %s", unrecognized_types
            )
            return NotImplemented

        def _can_decompose(func):
            # See https://github.com/pytorch/pytorch/pull/115258#issuecomment-1900755832
            # We never decompose dropout in export
            if self.export and func == torch.ops.aten.dropout.default:
                return False
            # TODO (tmanlaibaatar)
            # Eventually, we don't want to decompose any aten op at all
            # but there is a safety and coverage gap that we need to close
            # before that.
            #
            # (1) the "safety" is what we are risking with this PR
            #     (we are blindly taking every op that advertises as
            #      functional and sending it to the functional fallback.
            #      We risk silent correctness if we have an op that lies about its schema,
            #      that we didn't manually hardcode above) Therefore we always decompose them
            # (2) the "not every composite inplace op has a functional variant" is a coverage gap,
            #      but not really a safety risk, since we'll loudly error when we try to generate
            #      functionalization kernels for these new (composite) inplace/view ops. But until we
            #      establish such gap more concretely, we still decompose them
            if self._dispatch_key is not None:
                # it is unsafe to not decompose ops that claim to be functional but actually aren't
                if func in FunctionalTensor.maybe_aliasing_or_mutating_ops:
                    return True
                # only decompose view or inplace mutating ops
                alias_info = len(
                    [i for i in func._schema.arguments if i.alias_info is not None]
                )
                return alias_info != 0 or func._schema.is_mutable
            return True

        if (
            func not in FunctionalTensor.metadata_fns
            and _can_decompose(func)
            # Not all funcs from __torch_dispatch__ are actual dispatcher ops,
            # e.g. prim.device
            and torch._C._dispatch_has_kernel(func.name())
        ):
            with self:
                r = func.decompose(*args, **kwargs)
                if r is not NotImplemented:
                    return r

        def assert_is_functional(x):
            assert torch._is_functional_tensor(x)

        def wrap(x):
            # Only wrap our outputs in subclasses if the inner functionalization call
            # also wrapped outputs into FunctionalTensorWrappers.
            # When can this happen? e.g. `torch.div(2, 2)`
            assert not isinstance(x, FunctionalTensor)
            if isinstance(x, torch.Tensor) and torch._is_functional_tensor(x):
                return FunctionalTensor(x)
            return x

        any_functional_inputs = False

        def unwrap(x):
            any_functional_inputs = True
            return x.elem

        from torch._higher_order_ops.auto_functionalize import (
            can_auto_functionalize,
            do_auto_functionalize,
        )

        if can_auto_functionalize(
            func
        ) and not torch._C._dispatch_has_kernel_for_dispatch_key(
            func.name(), torch._C.DispatchKey.Functionalize
        ):
            return do_auto_functionalize(func, args, kwargs)

        args_unwrapped, kwargs_unwrapped = pytree.tree_map_only(
            FunctionalTensor, unwrap, (args, kwargs)
        )

        # Expectation: functionalization should not **already** be enabled above our mode.
        # Why would that be bad? when we return a FunctionalTensor here, we don't want functionalization
        # to run above this mode and further wrap that output in **another** C++ FunctionalTensorWrapper.
        is_included = torch._C._dispatch_tls_is_dispatch_key_included(
            torch._C.DispatchKey.Functionalize
        )
        is_excluded = torch._C._dispatch_tls_is_dispatch_key_excluded(
            torch._C.DispatchKey.Functionalize
        )
        assert is_excluded or not is_included
        include_to_set = (
            torch._C._dispatch_tls_local_include_set()
            | torch._C.DispatchKeySet(torch._C.DispatchKey.Functionalize)
        )
        exclude_to_set = (
            torch._C._dispatch_tls_local_exclude_set().remove(
                torch._C.DispatchKey.Functionalize
            )
            - FunctionalTensor._extra_dispatch_keys
        )

        # All we want to do here is re-use the existing C++ functionalization logic.
        # This requires swizzling our TLS dispatch keys so that the Functionalize key is active.
        with torch._C._ForceDispatchKeyGuard(include_to_set, exclude_to_set):
            try:
                # By default for python functionalization (for AOTAutograd), we reapply views.
                old_apply_views = torch._functionalize_enable_reapply_views(True)  # type: ignore[attr-defined]

                # Sometimes these functions cannot be directly dispatched to functionalize key
                # because args are sometimes not functional tensors for some reason?
                if func in FunctionalTensor.metadata_fns:
                    outs_unwrapped = func(*args_unwrapped, **kwargs_unwrapped)
                    outs_wrapped = pytree.tree_map_only(
                        torch.Tensor, wrap, outs_unwrapped
                    )
                else:
                    # When we dispatch to the C++ functionalization kernel, we might need to jump back to the
                    # PreDispatch mode stack afterwards, to handle any other PreDispatch modes underneath
                    # FunctionalTensorMode. If we call func() directly, we would need to exclude PreDispatch
                    # from the TLS in order to avoid infinite looping, but this would prevent us from coming
                    # back to PreDispatch later
                    outs_unwrapped = func._op_dk(
                        torch._C.DispatchKey.Functionalize,
                        *args_unwrapped,
                        **kwargs_unwrapped,
                    )
                    # We don't allow any mutation on result of dropout
                    if self.export and func == torch.ops.aten.dropout.default:
                        torch._freeze_functional_tensor(outs_unwrapped)  # type: ignore[attr-defined]
                    outs_wrapped = pytree.tree_map_only(
                        torch.Tensor, wrap, outs_unwrapped
                    )
            finally:
                torch._disable_functionalization()
                torch._functionalize_enable_reapply_views(old_apply_views)  # type: ignore[attr-defined]

        is_included = torch._C._dispatch_tls_is_dispatch_key_included(
            torch._C.DispatchKey.Functionalize
        )
        is_excluded = torch._C._dispatch_tls_is_dispatch_key_excluded(
            torch._C.DispatchKey.Functionalize
        )
        assert is_excluded or not is_included

        if (
            # If no outputs are our functional subclass, then don't try to fix up aliasing
            not any(
                isinstance(x, FunctionalTensor)
                for x in pytree.tree_leaves(outs_wrapped)
            )
            # Since lift_fresh lifts its argument into a functional tensor, we can skip the
            # aliasing correction step. Otherwise, we would be setting the storage of a
            # lifted tensor to that of an unlifted tensor.
            # Ref: https://github.com/pytorch/pytorch/issues/111506
            or func == torch.ops.aten.lift_fresh.default
        ):
            return outs_wrapped
        # Wrapper tensor subclasses do not have correct aliasing info! Use this util to manually correct the output aliasing.
        # inplace ops like `aten.add_()` are expected to return inputs **directly**, instead of creating fresh tensor objects.
        # Use this util to figure out the right thing to return.
        # If none of our inputs were wrapped, then we have no FunctionalTensor outputs that we need to fix up storages for.
        return return_and_correct_aliasing(func, args, kwargs, outs_wrapped)


@contextlib.contextmanager
def maybe_disable_functional_mode():
    maybe_func_mode = torch._C._unset_dispatch_mode(
        torch._C._TorchDispatchModeKey.FUNCTIONAL
    )
    try:
        yield
    finally:
        if maybe_func_mode is not None:
            torch._C._set_dispatch_mode(maybe_func_mode)


# TODO: clean up the redundancy here,
# unify on a single context manager for all mode keys.
@contextlib.contextmanager
def unset_functional_temporarily(is_pre_dispatch=False):
    from torch._ops import _set_mode_pre_dispatch, unset_mode_pre_dispatch

    old = (
        torch._C._unset_dispatch_mode(torch._C._TorchDispatchModeKey.FUNCTIONAL)
        if not is_pre_dispatch
        else unset_mode_pre_dispatch(torch._C._TorchDispatchModeKey.FUNCTIONAL)
    )
    try:
        yield old
    finally:
        if old is not None:
            torch._C._set_dispatch_mode(
                old
            ) if not is_pre_dispatch else _set_mode_pre_dispatch(old)


# This is similar to torch.func.functionalize, but:
# - It uses FunctionalTensorMode, and FunctionalTensor (a python subclass).
#   One important advantage to using this mode is that it will let us
#   run functionalization underneath __torch_dispatch__,
#   which we need in AOTAutograd.
# - Doing so means that it does not automatically compose with other
#   functorch transforms, since these transforms always run above __torch_dispatch__.
#   That's why this util lives here, and not in functorch.
def dispatch_functionalize(func):
    # TODO: pull these from aot autograd
    def to_fun(t):
        if isinstance(t, torch.Tensor):
            return FunctionalTensor.to_functional(t)
        return t

    def from_fun(t):
        if not isinstance(t, FunctionalTensor):
            # quick sanity assert
            if isinstance(t, torch.Tensor):
                assert not torch._is_functional_tensor(t)
            return t
        torch._sync(t)
        return torch._from_functional_tensor(t.elem)

    def inner(*args, **kwargs):
        disable_above = torch._C._ExcludeDispatchKeyGuard(
            torch._C.DispatchKeySet(torch._C.DispatchKey.Functionalize)
        )
        current_functional_mode = _detect_functional_mode()
        functional_mode = (
            current_functional_mode
            if current_functional_mode
<<<<<<< HEAD
            else FunctionalTensorMode(True)
        )

        with disable_above, functional_mode:
            func_args = pytree.tree_map_only(torch.Tensor, to_fun, args)
            func_kwargs = pytree.tree_map_only(torch.Tensor, to_fun, kwargs)
            include_to_set = (
                torch._C._dispatch_tls_local_include_set()
                | torch._C.DispatchKeySet(torch._C.DispatchKey.PreDispatch)
            )
            with torch._C._ForceDispatchKeyGuard(
                include_to_set, torch._C._dispatch_tls_local_exclude_set()
            ):
                func_outputs = func(*func_args, **func_kwargs)
=======
            else FunctionalTensorMode()
        )
        with disable_above, functional_mode:
            func_args = pytree.tree_map_only(torch.Tensor, to_fun, args)
            func_kwargs = pytree.tree_map_only(torch.Tensor, to_fun, kwargs)
            func_outputs = func(*func_args, **func_kwargs)
>>>>>>> 08c90c6b
            outputs = pytree.tree_map_only(FunctionalTensor, from_fun, func_outputs)

            return outputs

    return inner


class BaseFunctionalizeAPI(ABC):
    @abstractmethod
    def wrap_tensors(self, args: Tuple[Any]) -> Tuple[Any]:
        pass

    @abstractmethod
    def unwrap_tensors(self, args: Tuple[Any]) -> Tuple[Any]:
        pass

    @abstractmethod
    def functionalize(self, inner_f: Callable) -> Callable:
        pass

    @abstractmethod
    def redispatch_to_next(self) -> ContextManager:
        pass

    @abstractmethod
    def replace(self, input_tensor, output_tensor) -> None:
        pass

    @abstractmethod
    def commit_update(self, tensor) -> None:
        pass

    @abstractmethod
    def sync(self, tensor) -> None:
        pass

    @abstractmethod
    def mark_mutation_hidden_from_autograd(self, tensor) -> None:
        pass


class PythonFunctionalizeAPI(BaseFunctionalizeAPI):
    def __init__(self, pre_dispatch: bool = False) -> None:
        super().__init__()
        self.pre_dispatch = pre_dispatch

    def wrap_tensors(self, args: Tuple[Any]) -> Tuple[Any]:
        if self.pre_dispatch:
            with FunctionalTensorMode(True):
                return torch.utils._pytree.tree_map_only(
                    torch.Tensor, FunctionalTensor.to_functional, args
                )
        with FunctionalTensorMode():
            return torch.utils._pytree.tree_map_only(
                torch.Tensor, FunctionalTensor.to_functional, args
            )

    def unwrap_tensors(self, args: Tuple[Any]) -> Tuple[Any]:
        return torch.utils._pytree.tree_map_only(
            FunctionalTensor, FunctionalTensor.from_functional, args
        )

    def functionalize(self, inner_f: Callable) -> Callable:
        return dispatch_functionalize(inner_f)

    def redispatch_to_next(self) -> ContextManager:
        return unset_functional_temporarily()

    def replace(self, input_tensor, output_tensor) -> None:
        assert isinstance(input_tensor, FunctionalTensor)
        assert not isinstance(output_tensor, FunctionalTensor)
        input_tensor.replace_(output_tensor)

    def commit_update(self, tensor) -> None:
        assert isinstance(tensor, FunctionalTensor)
        tensor.commit_update()

    def sync(self, tensor) -> None:
        assert isinstance(tensor, FunctionalTensor)
        tensor.sync()

    def mark_mutation_hidden_from_autograd(self, tensor) -> None:
        assert isinstance(tensor, FunctionalTensor)
        tensor.mark_mutation_hidden_from_autograd()


class CppFunctionalizeAPI(BaseFunctionalizeAPI):
    def wrap_tensors(self, args: Tuple[Any]) -> Tuple[Any]:
        from torch._functorch.eager_transforms import _wrap_all_tensors_to_functional

        return _wrap_all_tensors_to_functional(args, level=0)

    def unwrap_tensors(self, args: Tuple[Any]) -> Tuple[Any]:
        from torch._functorch.eager_transforms import (
            _unwrap_all_tensors_from_functional,
        )

        return _unwrap_all_tensors_from_functional(args, reapply_views=_reapply_views())

    def functionalize(self, inner_f: Callable) -> Callable:
        return torch.func.functionalize(inner_f)

    def redispatch_to_next(self) -> ContextManager:
        return torch._C._ExcludeDispatchKeyGuard(
            torch._C.DispatchKeySet(torch._C.DispatchKey.Functionalize)
        )

    def replace(self, input_tensor, output_tensor) -> None:
        torch._functionalize_replace(input_tensor, output_tensor)

    def commit_update(self, tensor) -> None:
        torch._functionalize_commit_update(tensor)

    def sync(self, tensor) -> None:
        torch._functionalize_sync(tensor)

    def mark_mutation_hidden_from_autograd(self, tensor) -> None:
        torch._functionalize_mark_mutation_hidden_from_autograd(tensor)


class FunctorchFunctionalizeAPI(BaseFunctionalizeAPI):
    def __init__(self, interpreter):
        self.interpreter = interpreter

    def wrap_tensors(self, args: Tuple[Any]) -> Tuple[Any]:
        from torch._functorch.eager_transforms import _wrap_all_tensors_to_functional

        return _wrap_all_tensors_to_functional(args, level=self.interpreter.level())

    def unwrap_tensors(self, args: Tuple[Any]) -> Tuple[Any]:
        from torch._functorch.eager_transforms import (
            _unwrap_all_tensors_from_functional,
        )

        return _unwrap_all_tensors_from_functional(
            args, reapply_views=self.interpreter.functionalize_add_back_views()
        )

    def functionalize(self, inner_f: Callable) -> Callable:
        return torch.func.functionalize(
            inner_f,
            remove="mutations_and_views"
            if self.interpreter.functionalize_add_back_views()
            else "mutations",
        )

    def redispatch_to_next(self) -> ContextManager:
        return self.interpreter.lower()

    def replace(self, input_tensor, output_tensor) -> None:
        torch._functionalize_replace(input_tensor, output_tensor)

    def commit_update(self, tensor) -> None:
        torch._functionalize_commit_update(tensor)

    def sync(self, tensor) -> None:
        torch._functionalize_sync(tensor)

    def mark_mutation_hidden_from_autograd(self, tensor) -> None:
        torch._functionalize_mark_mutation_hidden_from_autograd(tensor)<|MERGE_RESOLUTION|>--- conflicted
+++ resolved
@@ -148,12 +148,15 @@
 
             def unwrap(x):
                 return x.elem
-
-            assert len(args) == 1 and isinstance(args[0], FunctionalTensor)
-            assert len(kwargs) == 0
             # All metadata accesses should be plumbed to the inner tensor, that way we don't have to worry
             # about the problem of keeping metadata in sync between the wrapper and inner tensor.
             # This also alleviates us from having to manually handle metadata mutations on the wrapper.
+            assert len(kwargs) == 0
+            if func in [torch.ops.aten.is_strides_like_format.default, torch.ops.aten.is_contiguous.memory_format]:
+                assert len(args) == 2 and isinstance(args[0], FunctionalTensor)
+                return func(args[0].elem, args[1])
+            assert len(args) == 1 and isinstance(args[0], FunctionalTensor)
+
             return func(args[0].elem)
         # Originally I tried to implement my subclass without giving it a torch_dispatch, but I gave up:
         # - _make_wrapper_subclass requires a __torch_dispatch__
@@ -162,7 +165,6 @@
         # - If we use the default tensor.__new__(), we have another problem: it returns inner_tensor.alias(),
         #   which causes every subclass created above autograd to have autograd view metadata
         #   (in addition to also being a FunctionalTensorWrapper).
-        breakpoint()
         raise RuntimeError(
             "Attempting to use FunctionalTensor on its own. Instead, please use it with a corresponding FunctionalTensorMode()"
         )
@@ -461,7 +463,7 @@
 # - Doing so means that it does not automatically compose with other
 #   functorch transforms, since these transforms always run above __torch_dispatch__.
 #   That's why this util lives here, and not in functorch.
-def dispatch_functionalize(func):
+def dispatch_functionalize(func, mode):
     # TODO: pull these from aot autograd
     def to_fun(t):
         if isinstance(t, torch.Tensor):
@@ -481,33 +483,12 @@
         disable_above = torch._C._ExcludeDispatchKeyGuard(
             torch._C.DispatchKeySet(torch._C.DispatchKey.Functionalize)
         )
-        current_functional_mode = _detect_functional_mode()
-        functional_mode = (
-            current_functional_mode
-            if current_functional_mode
-<<<<<<< HEAD
-            else FunctionalTensorMode(True)
-        )
-
-        with disable_above, functional_mode:
-            func_args = pytree.tree_map_only(torch.Tensor, to_fun, args)
-            func_kwargs = pytree.tree_map_only(torch.Tensor, to_fun, kwargs)
-            include_to_set = (
-                torch._C._dispatch_tls_local_include_set()
-                | torch._C.DispatchKeySet(torch._C.DispatchKey.PreDispatch)
-            )
-            with torch._C._ForceDispatchKeyGuard(
-                include_to_set, torch._C._dispatch_tls_local_exclude_set()
-            ):
-                func_outputs = func(*func_args, **func_kwargs)
-=======
-            else FunctionalTensorMode()
-        )
-        with disable_above, functional_mode:
+        from torch._dispatch.python import enable_python_dispatcher
+
+        with disable_above, mode, enable_python_dispatcher():
             func_args = pytree.tree_map_only(torch.Tensor, to_fun, args)
             func_kwargs = pytree.tree_map_only(torch.Tensor, to_fun, kwargs)
             func_outputs = func(*func_args, **func_kwargs)
->>>>>>> 08c90c6b
             outputs = pytree.tree_map_only(FunctionalTensor, from_fun, func_outputs)
 
             return outputs
@@ -550,17 +531,13 @@
 
 
 class PythonFunctionalizeAPI(BaseFunctionalizeAPI):
-    def __init__(self, pre_dispatch: bool = False) -> None:
+    def __init__(self, mode, pre_dispatch: bool = False) -> None:
         super().__init__()
+        self.mode = mode
         self.pre_dispatch = pre_dispatch
 
     def wrap_tensors(self, args: Tuple[Any]) -> Tuple[Any]:
-        if self.pre_dispatch:
-            with FunctionalTensorMode(True):
-                return torch.utils._pytree.tree_map_only(
-                    torch.Tensor, FunctionalTensor.to_functional, args
-                )
-        with FunctionalTensorMode():
+        with self.mode:
             return torch.utils._pytree.tree_map_only(
                 torch.Tensor, FunctionalTensor.to_functional, args
             )
@@ -571,7 +548,7 @@
         )
 
     def functionalize(self, inner_f: Callable) -> Callable:
-        return dispatch_functionalize(inner_f)
+        return dispatch_functionalize(inner_f, self.mode)
 
     def redispatch_to_next(self) -> ContextManager:
         return unset_functional_temporarily()
