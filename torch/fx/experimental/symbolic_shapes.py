import torch
from typing import Set, Dict, List, Type, Optional, cast, Union
import sys
import itertools
import operator
import math
import functools
import threading
from contextlib import contextmanager
from functools import lru_cache
import traceback
import collections
import textwrap
import logging

# NB: The sym_* functions are used via getattr() and must be imported here.
from torch import SymInt, SymFloat, SymBool, sym_not, sym_float, sym_int, sym_max, sym_min  # noqa: F401
from torch._guards import ShapeGuard, Source

SymTypes = (SymInt, SymFloat, SymBool)

log = logging.getLogger(__name__)

try:
    import sympy  # type: ignore[import]
    from sympy.printing.precedence import precedence  # type: ignore[import] # noqa: F401
    from sympy.printing.str import StrPrinter  # type: ignore[import]
    HAS_SYMPY = True
except ImportError:
    HAS_SYMPY = False

aten = torch._ops.ops.aten  # type: ignore[has-type]

__all__ = [
    "has_symbolic_sizes_strides", "create_contiguous", "ShapeEnv",
    "SymDispatchMode", "FloorDiv", "guard_int", "wrap_node",
]

SYM_FUNCTION_MODE = None

# We don't bother with the metaclass as all of the dispatching logic happens
# entirely from Python
#
# Didn't bother with ancestors for now, unlikely to have multiple modes for
# symints right now


# SymDispatchMode gets invoked whenever an operation is processed on
# a PySymInt.  When this occurs, you get called at __sym_dispatch__
# with the operation in question.  This is symmetric to TorchDispatchMode
# but with some caveats:
#
#   - In TorchDispatchMode, you get the same arguments as what a user
#     invoked your API with; e.g., if you call torch.ops.aten.foo(a, b),
#     you get (a, b) as args to your call.  In SymDispatchMode, if
#     you call a + b (where a and b are SymInts), you will get
#     (a.node, b.node) as your args (these are PySymInts)
#
#   - SymInt/PySymInt don't have FX proxy support (unlike, e.g., Tensor).
#     So you have to manually call Tracer/create_node to write into
#     the graph.  See ProxySymDispatchMode for an example
#
class SymDispatchMode:
    def __sym_dispatch__(self, func, types, args, kwargs):
        raise NotImplementedError()

    def __enter__(self):
        global SYM_FUNCTION_MODE
        old = SYM_FUNCTION_MODE
        if hasattr(self, "inner"):
            raise RuntimeError(f"{self} has already been used as a mode. Please use a fresh version")
        else:
            self.inner = old
        SYM_FUNCTION_MODE = self
        return self

    def __exit__(self, exc_type, exc_val, exc_tb):
        global SYM_FUNCTION_MODE
        SYM_FUNCTION_MODE = self.inner

def has_symbolic_sizes_strides(elem):
    return elem._has_symbolic_sizes_strides

def create_contiguous(shape):
    strides = [1]
    for dim in reversed(shape[:-1]):
        strides.append(dim * strides[-1])
    return list(reversed(strides))

def _handle_sym_dispatch(func, args, kwargs):
    global SYM_FUNCTION_MODE
    mode = SYM_FUNCTION_MODE
    assert mode
    SYM_FUNCTION_MODE = mode.inner
    try:
        # TODO: properly compute types
        types: List[Type] = []
        return mode.__sym_dispatch__(func, types, args, kwargs)
    finally:
        SYM_FUNCTION_MODE = mode

def guard_int(a):
    if isinstance(a, SymInt):
        return a.node.guard_int("", 0)  # NB: uses Python backtrace
    assert type(a) is int
    return a

# Drop in replacement for math.sqrt
def sym_sqrt(a):
    if hasattr(a, '__sym_sqrt__'):
        return a.__sym_sqrt__()
    return math.sqrt(a)

def to_node(self, num):
    if isinstance(num, SymTypes):
        return num.node
    elif type(num) is bool:
        return self.wrap_bool(num)
    elif type(num) is int:
        return self.wrap_int(num)
    elif type(num) is float:
        return self.wrap_float(num)
    else:
        # NotImplemented is important so that Python tries the
        # other magic method
        return NotImplemented

# Given a GraphModule, return all the FakeTensors for all the placeholders
def fx_placeholder_vals(gm):
    return [n.meta['val'] for n in gm.graph.nodes if n.op == "placeholder"]

# Given a GraphModule and arguments to run it with, evaluate that the guards
# for its associated ShapeEnv are satisfied by the passed arguments.  This
# WILL check for duck sizing.
def eval_guards(gm, *args):
    return gm.shape_env.evaluate_guards_for_args(fx_placeholder_vals(gm), args)

def bind_symbols(gm, *args):
    return gm.shape_env.bind_symbols(fx_placeholder_vals(gm), args)

# TODO: An incomplete list
# 1. Set variables to be equal when we do equality
# 2. Specialize on 0/1 when we do subtraction
class SymNode:
    """
    This is a type erased SymInt/SymFloat which we use to do actual operations.
    End users don't touch this.  Magic methods are NOT defined on this object.
    """
    def __init__(self, expr, shape_env, pytype, constant=None):
        self._expr = expr
        self.shape_env = shape_env
        self.pytype = pytype
        self.constant = constant

    @property
    def expr(self):
        self._update_expr()
        return self._expr

    def _update_expr(self):
        self._expr = self.shape_env.replace(self._expr)

    def is_int(self):
        return self.pytype is int

    def is_float(self):
        return self.pytype is float

    def is_bool(self):
        return self.pytype is bool

    def wrap_int(self, num):
        assert type(num) is int
        return SymNode(sympy.Integer(num), self.shape_env, int, constant=num)

    def wrap_float(self, num):
        assert type(num) is float
        return SymNode(sympy.Float(num), self.shape_env, float, constant=num)

    def wrap_bool(self, num):
        assert type(num) is bool
        return SymNode(sympy.true if num else sympy.false, self.shape_env, bool, constant=num)

    def clone(self):
        return self

    def str(self):
        return f"{self.expr}"

    def __str__(self):
        return self.str()

    def __repr__(self):
        return self.str()

    # These methods are metaprogrammed in below
    def sym_int(self) -> "SymNode":  # noqa: F811
        raise AssertionError("should have been overridden")

    def sym_float(self) -> "SymNode":  # noqa: F811
        raise AssertionError("should have been overridden")

    def or_(self, other) -> "SymNode":  # noqa: F811
        raise AssertionError("should have been overridden")

    def and_(self, other) -> "SymNode":  # noqa: F811
        raise AssertionError("should have been overridden")

    # Make C++ happy
    def sym_or(self, other):
        return self.or_(other)

    def sym_and(self, other):
        return self.and_(other)

    # Today we error on calling int on a symbolic shape, as this is a very accessible footgun.
    def int_(self):
        if len(self.expr.free_symbols) == 0:
            return int(self.expr)
        raise RuntimeError("Trying to extract a concrete int out of a symbolic int")

    # You can manually trigger a guard with this function
    def guard_int(self, file, line):
        # TODO: use the file/line for some useful diagnostic on why a
        # guard occurred
        return int(self.shape_env.evaluate_expr(self.expr))

    def guard_float(self, file, line):
        # TODO: use the file/line for some useful diagnostic on why a
        # guard occurred
        return float(self.shape_env.evaluate_expr(self.expr))

    def guard_bool(self, file, line):
        # TODO: use the file/line for some useful diagnostic on why a
        # guard occurred
        # TODO: why is the replace needed here?
        return bool(self.shape_env.evaluate_expr(self.shape_env.replace(self.expr)))

    def bool_(self):
        # TODO: why is the replace needed here?
        return bool(self.shape_env.evaluate_expr(self.shape_env.replace(self.expr)))


if HAS_SYMPY:
    class FloorDiv(sympy.Function):
        """
        We maintain this so that:
        1. We can use divisibility guards to simplify FloorDiv(a, b) to a / b.
        2. Printing out the expression is nicer (compared to say, representing a//b as (a - a % b) / b)
        """
        nargs = (2,)
        precedence = 50  # precedence of mul  # noqa: F811

        def _sympystr(self, printer):
            lhs = self.args[0]
            rhs = self.args[1]
            lhs_str = printer.parenthesize(lhs, self.precedence)
            rhs_str = printer.parenthesize(rhs, self.precedence)
            return f"{lhs_str}//{rhs_str}"

        @classmethod
        def eval(cls, base, divisor):
            if base == 0:
                return sympy.Integer(0)
            if divisor == 1:
                return base
            if isinstance(base, sympy.Integer) and isinstance(divisor, sympy.Integer):
                return base // divisor
            if isinstance(base, FloorDiv):
                return FloorDiv(base.args[0], base.args[1] * divisor)

            if isinstance(base, sympy.Add):
                for a in base.args:
                    gcd = sympy.gcd(a, divisor)
                    if gcd == divisor:
                        return FloorDiv(base - a, divisor) + a / gcd

            gcd = sympy.gcd(base, divisor)
            if gcd != 1:
                return FloorDiv(
                    sympy.simplify(base / gcd), sympy.simplify(divisor / gcd)
                )

    class IsNonOverlappingAndDenseIndicator(sympy.Function):
        is_integer = True

        @classmethod
        def eval(cls, *args):
            assert len(args) % 2 == 0
            if all(isinstance(a, sympy.Integer) for a in args):
                dim = len(args) // 2
                sizes = args[0:dim]
                strides = args[dim:]
                return int(eval_is_non_overlapping_and_dense(
                    [int(s) for s in sizes],
                    [int(s) for s in strides]
                ))
            return None

@lru_cache(256)
def safe_expand(r):
    if hasattr(r, 'expand'):
        return sympy.expand(r)
    else:
        return r

# Methods that have a `__foo__` as well as `__rfoo__`
reflectable_magic_methods = {
    'add': lambda a, b: a + b,
    'sub': lambda a, b: a - b,
    'mul': lambda a, b: a * b,
    'mod': lambda a, b: a % b,
    'pow': lambda a, b: a ** b,
    'and': lambda a, b: a & b,
    'or': lambda a, b: a | b,
    'truediv': lambda a, b: a / b,
    'floordiv': lambda a, b: FloorDiv(a, b),
}

magic_methods = {
    **reflectable_magic_methods,
    'sym_not': lambda a: ~a,
    'eq': lambda a, b: sympy.Eq(a, b),
    'ne': lambda a, b: sympy.Ne(a, b),
    'gt': lambda a, b: sympy.Gt(a, b),
    'lt': lambda a, b: sympy.Lt(a, b),
    'le': lambda a, b: sympy.Le(a, b),
    'ge': lambda a, b: sympy.Ge(a, b),
    'and': lambda a, b: sympy.And(a, b),
    'floor': lambda a: sympy.floor(a),
    'sym_float': lambda a: a,  # Cannot use sympy.Float(a) here, coz it expects python literals
    'ceil': lambda a: sympy.ceiling(a),
    'neg': lambda a: -a,
    'sym_min': lambda a, b: sympy.Min(a, b),
    'sym_max': lambda a, b: sympy.Max(a, b),
    'sym_sqrt': lambda a: sympy.sqrt(a),
}

sizes_strides_methods = {
    'is_non_overlapping_and_dense': lambda *args: IsNonOverlappingAndDenseIndicator(*args),
}

# TODO: Deduplicate this with torch/_prims_common/__init__.py
def eval_is_non_overlapping_and_dense(sizes, strides):
    dim = len(sizes)

    # Short-circuits for tensors of rank one, which are
    # non-overlapping and "dense" if their stride is one
    # or it is a 0/1 element tensor
    if dim == 1:
        return strides[0] == 1 or sizes[0] < 2

    # Checks that there exists a permutation of the strides s.t. the tensor would be contiguous
    # Sorts (length, stride) pairs by stride
    lengths_and_strides = sorted(
        tuple(zip(sizes, strides)), key=operator.itemgetter(1)
    )

    # Unlike the C++ code, we don't move the 0/1 size dimensions to the
    # end.  So we have to keep going for this code.
    expected_stride = 1
    for length, stride in lengths_and_strides:

        if length == 1:
            continue

        if stride != expected_stride:
            return False

        expected_stride *= length

    return True

def is_non_overlapping_and_dense(sizes, strides):
    base = None
    for s in itertools.chain(sizes, strides):
        if isinstance(s, SymInt):
            base = s
            break

    assert base is not None
    return wrap_node(base.node.is_non_overlapping_and_dense(
        [to_node(base.node, s) for s in sizes],
        [to_node(base.node, s) for s in strides],
    ))

unary_magic_methods = {
    'sym_float',
    'ceil',
    'floor',
    'neg',
    'sym_sqrt',
    'sym_not',
}

bool_magic_methods = {"and", "or", "sym_not"}

magic_methods_on_math = {"ceil", "floor"}
<<<<<<< HEAD
magic_methods_on_submodule = {"sym_float", "sym_sqrt"}
# operator.__and__ exists, operator.and does not.
operator_dunder_only = {"and"}
=======
magic_methods_on_submodule = {"sym_float", "sym_sqrt", "sym_min", "sym_max", "sym_not"}
magic_methods_on_operator_with_trailing_underscore = {"and", "or"}
>>>>>>> 841b1a26

always_float_magic_methods = {"truediv", "sym_float", "sym_sqrt"}
always_int_magic_methods = {"ceil", "floor"}
always_bool_magic_methods = {"eq", "ne", "gt", "lt", "le", "ge", "and", "or", "sym_not", "is_non_overlapping_and_dense"}

def wrap_node(x):
    # TODO: let C++ also take advantage of this
    if isinstance(x, SymNode) and x.constant is not None:
        return x.constant
    if x.is_int():
        return SymInt(x)
    elif x.is_float():
        return SymFloat(x)
    elif x.is_bool():
        return SymBool(x)
    else:
        raise AssertionError(f"unrecognized return type {x}")

def _make_node_magic(method, func):
    func = lru_cache(256)(func)

    if method in magic_methods_on_operator_with_trailing_underscore:
        method_attr = f"{method}_"
    else:
        method_attr = method

    def binary_magic_impl(self, other):
<<<<<<< HEAD
        if method in magic_methods_on_builtins:
            op = getattr(builtins, method)
        elif method in operator_dunder_only:
            op = getattr(operator, f'__{method}__')
=======
        if method in magic_methods_on_submodule:
            op = getattr(sys.modules[__name__], method_attr)
>>>>>>> 841b1a26
        else:
            assert method not in magic_methods_on_math
            op = getattr(operator, method_attr)
        if SYM_FUNCTION_MODE:
            r = _handle_sym_dispatch(op, (wrap_node(self), wrap_node(other)), {})
            assert isinstance(r, SymTypes), type(r)
            return r.node
        assert isinstance(other, SymNode)
        other_expr = other.expr
        # TODO: consider constant prop here
        expr = self.shape_env.replace(self.expr)
        other_expr = self.shape_env.replace(other_expr)
        try:
            out = func(expr, other_expr)
        except Exception:
            log.warning(f"failed to eval {method}({expr}, {other_expr})")
            raise
        out = safe_expand(out)
        pytype: Type
        if method in always_float_magic_methods:
            pytype = float
        elif method in always_bool_magic_methods:
            pytype = bool
        else:
            pytype = self.pytype

        return SymNode(out, self.shape_env, pytype)

    def unary_magic_impl(self):
        if SYM_FUNCTION_MODE:
            if method in magic_methods_on_math:
                op = getattr(math, method_attr)
            elif method in magic_methods_on_submodule:
                op = getattr(sys.modules[__name__], method_attr)
            else:
                op = getattr(operator, method_attr)
            r = _handle_sym_dispatch(op, (wrap_node(self),), {})
            assert isinstance(r, SymTypes), type(r)
            return r.node
        # TODO: consider constant prop here
        expr = self.shape_env.replace(self.expr)
        try:
            out = func(expr)
        except Exception:
            log.warning(f"failed to eval {method}({expr})")
            raise
        out = safe_expand(out)
        pytype: Type
        if method in always_int_magic_methods:
            pytype = int
        elif method in always_float_magic_methods:
            pytype = float
        else:
            pytype = self.pytype

        return SymNode(out, self.shape_env, pytype)

    if method in unary_magic_methods:
        setattr(SymNode, method_attr, unary_magic_impl)
    else:
        setattr(SymNode, method_attr, binary_magic_impl)

def _make_node_sizes_strides(method, func):
    # NB: don't LRU cache, lots of arguments

    def sizes_strides_impl(self, sizes, strides):
        op = getattr(sys.modules[__name__], method)
        if SYM_FUNCTION_MODE:
            r = _handle_sym_dispatch(op, ([wrap_node(s) for s in sizes], [wrap_node(s) for s in strides]), {})
            assert isinstance(r, SymBool), type(r)
            return r.node
        size_exprs = [s.expr for s in sizes]
        stride_exprs = [s.expr for s in strides]
        try:
            out = func(*size_exprs, *stride_exprs)
        except Exception:
            log.warning(f"failed to eval {method}(*{size_exprs}, *{stride_exprs})")
            raise
        # bool is never expandable
        return SymNode(sympy.Eq(out, 1), self.shape_env, bool)

    setattr(SymNode, method, sizes_strides_impl)

for method, func in magic_methods.items():
    _make_node_magic(method, func)

for method, func in sizes_strides_methods.items():
    _make_node_sizes_strides(method, func)

def _make_user_magic(method, user_type):
    # User magic takes care of wrapping the other operand into a node,
    # so that our internal logic can assume everything is nodes

    if method in magic_methods_on_operator_with_trailing_underscore:
        method_attr = f"{method}_"
    else:
        method_attr = method

    def unary_magic_impl(self):
        return wrap_node(getattr(self.node, method_attr)())

    def binary_magic_impl(self, other):
        other_node = to_node(self.node, other)
        if other_node is NotImplemented:
            return NotImplemented
        return wrap_node(getattr(self.node, method_attr)(other_node))

    def rbinary_magic_impl(self, other):
        other_node = to_node(self.node, other)
        if other_node is NotImplemented:
            return NotImplemented
        return wrap_node(getattr(other_node, method_attr)(self.node))

    if method in unary_magic_methods:
        setattr(user_type, f"__{method}__", unary_magic_impl)
    else:
        setattr(user_type, f"__{method}__", binary_magic_impl)
        if method in reflectable_magic_methods:
            setattr(user_type, f"__r{method}__", rbinary_magic_impl)

for method, func in magic_methods.items():
    if method in bool_magic_methods:
        _make_user_magic(method, SymBool)
    else:
        _make_user_magic(method, SymInt)
        _make_user_magic(method, SymFloat)

del method
del func

def _lru_cache(fn, maxsize=None):
    """
    Wrapper around lru_cache that clears when new info about shapes has been
    updated.

    Use lru_cache if the output is always the same, regardless of the
    constraints we know now (i.e. evaluate_expr)

    Use _lru_cache otherwise.
    """
    fn_cache = lru_cache(maxsize)(fn)
    prior_key = None

    @functools.wraps(fn)
    def wrapper(self, *args, **kwargs):
        nonlocal prior_key
        if prior_key != self._get_key():
            prior_key = self._get_key()
            fn_cache.cache_clear()
        return fn_cache(self, *args, **kwargs)

    wrapper.cache_info = fn_cache.cache_info  # type: ignore[attr-defined]
    return wrapper


if HAS_SYMPY:
    # This stub exists so we can easily add metadata to sympy symbols
    # NB: This inherits from Dummy, not Symbol, because Symbols with the same
    # name get interned.  This is bad for us as we want the metadata
    # to vary across different invocations and not leak.
    class Symbol(sympy.Dummy):
        __slots__: List[str] = ['sources', 'stack']
        sources: List[Source]
        stack: Optional[str]

        def __new__(cls, *args, **kwargs):
            self = super().__new__(cls, *args, **kwargs)
            self.sources = []
            self.stack = None
            return self


    class ShapeGuardPrinter(StrPrinter):
        def __init__(
            self,
            symbol_to_source,
            source_ref,
        ):
            super().__init__()
            self.symbol_to_source = symbol_to_source
            self.source_ref = source_ref

        def _print_Symbol(self, expr) -> str:
            assert isinstance(expr, Symbol), str(type(expr))
            assert expr in self.symbol_to_source, (
                f"{expr} (could be from {[s.name() for s in expr.sources]}) "
                f"not in {self.symbol_to_source}"
            )
            return self.source_ref(self.symbol_to_source[expr][0])



class ShapeEnv(object):
    def __init__(self):
        self.guards: List[ShapeGuard] = []
        # Maps symbolic ints to their original concrete values
        # Currently populated from tensors
        self.var_to_val: Dict["sympy.Symbol", "sympy.Integer"] = {}
        # Maps from sympy ints to expressions representing them
        # Populated from equality guards (i.e. a.shape[0] == b.shape[0])
        self.replacements: Dict["sympy.Symbol", "sympy.Expr"] = {}  #
        # Set holds a % b expressions that evaluate to 0.
        self.divisible: Set["sympy.Expr"] = set()
        # Duck-shaping says that if two input tensors have the same size,
        # they get assigned the same symbolic variable
        self.val_to_var: Dict[int, "sympy.Expr"] = {0: sympy.Integer(0), 1: sympy.Integer(1)}
        self.tls = threading.local()
        self.unbacked_symfloat_counter = itertools.count()
        self.unbacked_symint_counter = itertools.count()

    def _suppress_guards_tls(self):
        return getattr(self.tls, "suppress_guards", False)

    @contextmanager
    def suppress_guards(self):
        self.tls.suppress_guards = True
        try:
            yield
        finally:
            self.tls.suppress_guards = False

    def _get_key(self):
        """
        Defines the current "state" of the guards we've accumulated in this ShapeEnv.
        Determines when we need to invalidate our cache
        """
        return (len(self.replacements), len(self.divisible))

    def create_symbolic_sizes_strides_storage_offset(self, ex: torch.Tensor, source: Source):
        """
        Returns a list of symbolic sizes and strides for the given tensor.
        We try our best to express stride in terms of the sizes, so as to not
        introduce new symbolic variables.
        """
        from torch._dynamo.source import TensorPropertySource, TensorProperty

        size = [
            self.create_symbol(
                val, TensorPropertySource(source, TensorProperty.SIZE, i)
            ) for i, val in enumerate(ex.size())
        ]
        stride: List[Optional[sympy.Expr]] = [None] * len(size)
        for i, val in enumerate(ex.stride()):
            if val in (0, 1):
                stride[i] = sympy.Integer(val)
        while any(x is None for x in stride):
            candidates = {
                ex.size(i) * ex.stride()[i]: size[i] * stride[i]
                for i in range(len(size))
                if stride[i] is not None and ex.stride()[i] >= 0
            }
            # iterate over unbound strides in sorted order
            val_list = sorted(
                [(ex.stride()[i], i) for i in range(len(stride)) if stride[i] is None]
            )
            for _, i in val_list:
                if stride[i] is None and ex.stride()[i] in candidates:
                    stride[i] = candidates[ex.stride()[i]]
                    candidates[ex.size(i) * ex.stride()[i]] = size[i] * stride[i]
            if any(x is None for x in stride):
                # bind the smallest unbound stride to a new variable
                val, i = min(
                    [
                        (ex.stride()[i], i)
                        for i in range(len(stride))
                        if stride[i] is None
                    ]
                )
                stride[i] = self.create_symbol(
                    val,
                    TensorPropertySource(source, TensorProperty.STRIDE, i)
                )
        assert all(x is not None for x in stride)
        sym_size = [self.create_symintnode(i) for i in size]
        sym_stride = []
        for i, stride_expr in enumerate(stride):
            # NB: Don't duck size the stride; instead use the expression
            # we computed
            assert stride_expr is not None
            sym_stride.append(self.create_symintnode(stride_expr))
        sym_storage_offset = self.create_symintnode(self.create_symbol(
            ex.storage_offset(),
            TensorPropertySource(source, TensorProperty.STORAGE_OFFSET)
        ))
        return sym_size, sym_stride, sym_storage_offset

    def create_symintnode(self, sym: "sympy.Expr"):
        return SymInt(SymNode(sym, self, int))

    def create_unbacked_symfloat(self):
        symbol = Symbol(f"f{next(self.unbacked_symfloat_counter)}")
        symbol.stack = ''.join(traceback.format_list(traceback.extract_stack()[:-1]))
        return SymFloat(SymNode(symbol, self, float))

    def create_unbacked_symint(self):
        symbol = Symbol(f"i{next(self.unbacked_symint_counter)}", integer=True)
        symbol.stack = ''.join(traceback.format_list(traceback.extract_stack()[:-1]))
        return SymInt(SymNode(symbol, self, int))

    # This is guaranteed to return a symbol or its negation is a sympy.Symbol,
    # but there may be a replacement that allows it to be immediately
    # simplified
    def create_symbol(self, val: int, source: Source) -> "sympy.Expr":
        assert isinstance(source, Source), f"{type(source)} {source}"

        if not HAS_SYMPY:
            raise RuntimeError("Need sympy installed to create symbolic shapes")

        if val < 0:
            from torch._dynamo.source import NegateSource
            return -self.create_symbol(-val, NegateSource(source))

        # Now attempt to duck size this value
        # TODO: Use site has to duck size
        # TODO: Do this duck sizing lazily later

        # Create a duck sized int if necessary
        if val not in self.val_to_var:
            sympy_expr = Symbol(f"s{len(self.var_to_val)}", positive=True, integer=True)
            self.var_to_val[sympy_expr] = sympy.Integer(val)
            self.val_to_var[val] = sympy_expr

        # This implements duck-shaping: input sizes that match are assigned
        # the same symint
        r = self.duck_int(val)
        if isinstance(r, Symbol):
            r.sources.append(source)
        return r

    # Given a concrete integer value, return the duck sized symbol associated
    # with it; e.g., suppose we already have a tensor of size 3 in scope,
    # which was assigned s3, then shape_env.duck_int(3) we will get back s3.
    # This has some pretty tricky preconditions associated with it, so if
    # you are in a binding context, you probably wanted create_symbol instead.
    def duck_int(self, val):
        assert val in self.val_to_var, (
            "Direct call to duck_int MUST only duck size an integer values "
            "that have already produced by inputs (allocated "
            "by create_symbol), or we risk being unable to instantiate the "
            "symbolic variable later.  However, at time of this call "
            f"val={val} was not duck sized.  Bound duck sized integers: "
            f"{list(self.val_to_var.keys())}"
        )
        return self.val_to_var[val]

    # Generates a Python string which, when evaluated in a context that
    # defines tensors for all the sources, returns True or False depending
    # on if the guards evaluated to True or not.  Primarily used by Dynamo,
    # but this is also helpful for manual testing of guards (see
    # evaluate_guards_for_args)
    def codegen_guards(self, placeholders, sources,
                       source_ref=lambda n: n.name()):
        # It took a lot of sweat to figure out the algorithm here.  Let's
        # explain how it works.
        #
        # The ShapeEnv lifecycle looks something like this:
        #
        # - For each input, you either generate a fresh Sympy symbol (s0) to
        #   represent its value (a binding site), or you reuse some
        #   preexisting symbol or expression, skipping the symbol allocation
        #   (e.g., duck sizing to a preexisting symbol, or expressing a
        #   stride as a multiplication of a separate stride and size.)
        #   Naively, you might expect to bind a fresh Sympy symbol for
        #   every input, but this is fairly wasteful as most of these
        #   symbols immediately simplify away, and if you don't eagerly
        #   specialize, e.g., 0/1 symbols, you end up with very complicated
        #   expressions that are not optimizable in practice.
        #
        # - You perform some compute on these symbols, occasionally
        #   introducing guards on boolean expressions on these symbols.
        #   In particular, whenever we guard on equality (_maybe_guard_eq),
        #   we can simplify shapes; e.g., when s0 == s1 * 2, we can now
        #   replace all occurrences of s0 with s1 * 2.  Sometimes, a
        #   boolean expression evaluation doesn't introduce a guard, as
        #   the guard is already entailed by the simplifications we have
        #   applied.
        #
        # - In the end, you have a bunch of replacements (saying how to
        #   simplify shapes) and a bunch of guards (all the equality guards
        #   are trivial, because they're covered by the replacements).
        #
        # From the ShapeEnv, we must generate a Python expression that, when
        # evaluated on a set of inputs, tells us whether or not these boolean
        # expressions would have evaluated in the same way.  However,
        # we cannot easily compute this, as we elide recording boolean
        # expressions when we think they are vacuously true.  Thus, we seek
        # an approximation: we must generate an expression, if true, would have
        # produced an "equivalent" ShapeEnv, which would answer guard
        # expressions in the same way.
        #
        # Our notion of equivalence is a bit subtle.  For example, consider
        # the ShapeEnv created from an input of size (5, 4) versus (4, 4)
        # (no other guards.)  Duck sizing would generate (s0, s1) in the first
        # case but (s0, s0) in the second.  We do NOT assume that size
        # variables are disjoint; so in fact a graph that assumes the input
        # could be (s0, s1) subsumes (s0, s0) (setting s0 == s1), but not
        # vice versa.  However, consider an analogous case (1,) versus (2,).
        # Duck sizing generates (1,) and (s0,); the (s0,) graph does NOT
        # subsume the (1,) graph because we assume that any size variables
        # is NOT 0/1 (and make simplifications according to this; e.g., if
        # we queried s0 == 0, we would immediately return False without
        # returning a guard.)
        #
        # So, it is perhaps easier to flip things on their head: the guard
        # expressions we generate here say what simplifications are valid,
        # and what are not.  Below, we explain each of the guard expressions
        # we generate

        # TODO: Make this more efficient by binding all the size/stride/offsets
        # to locals before performing tests on them.

        from torch._dynamo.source import NegateSource, TensorPropertySource, TensorProperty

        # Actual codegen must be delayed as we don't necessarily know what
        # the symbol mapping is
        input_guards = []

        symbol_to_source = collections.defaultdict(list)

        # How do we know what the value of s0 is?  Fresh variables can only be
        # bound by inputs, so there MUST be some other input which binds the
        # variable.  If there is no such input, this is an error in our
        # system.  We record where all symbols come from, to help you diagnose
        # why those symbols didn't occur.
        #
        # In fact, generally speaking it is only possible for the "outermost"
        # user of a ShapeEnv to evaluate the guards, because some inputs may
        # not be available to inner levels.  For example, Dynamo can guard on
        # tensors that never actually become graph arguments (they are
        # pruned).  In this case, only Dynamo knows about these arguments.
        def track_symint(source, val):
            if isinstance(val, SymInt):
                s = val.node.expr

                if isinstance(s, sympy.Symbol):
                    symbol_to_source[s].append(source)
                elif isinstance(-s, sympy.Symbol):
                    symbol_to_source[-s].append(NegateSource(source))

                input_guards.append((source, s))
            else:
                input_guards.append((source, sympy.Integer(val)))

        for t, source in zip(placeholders, sources):
            assert isinstance(source, Source)
            if t is None:
                continue
            if isinstance(t, SymInt):
                track_symint(source, t)
                continue
            assert isinstance(t, torch.Tensor)
            for i, s in enumerate(t.size()):
                track_symint(TensorPropertySource(source, TensorProperty.SIZE, i), s)
            for i, s in enumerate(t.stride()):
                track_symint(TensorPropertySource(source, TensorProperty.STRIDE, i), s)
            track_symint(TensorPropertySource(source, TensorProperty.STORAGE_OFFSET), t.storage_offset())

        # 1. Every input must equal the final simplified symbolic expression
        #    stored on the placeholder.  Given a placeholder (s0*2, s1),
        #    if we have an input (2, 3), we must show s0*2 == 2 and s1 == 3.
        #    This does a lot of work: it covers duck sizing and equality guards.
        exprs = []
        for source, expr in input_guards:
            # Small optimization
            if (
                isinstance(expr, Symbol) and
                expr in symbol_to_source and
                source == symbol_to_source[expr][0]
            ):
                continue
            sexpr = ShapeGuardPrinter(symbol_to_source, source_ref).doprint(expr)
            exprs.append(f"{source_ref(source)} == {sexpr}")

        # 2. Every guard must evaluate to True (but remember many guards
        #    like s0 == s1*2 because trivial due to simplification)
        for g, tb in self.guards:
            if self._maybe_evaluate_static(g) is not None:
                continue
            g = self.simplify(g)
            try:
                exprs.append(ShapeGuardPrinter(symbol_to_source, source_ref).doprint(g))
            except Exception:
                log.warning(f"Failing guard allocated at: \n{tb}")
                raise

        # 3. Every symbol must not be equal to 0/1
        for sources in symbol_to_source.values():
            assert sources
            # We must assert that each symbol is not zero or one, as we make
            # negative inferences on shape variables
            exprs.append(f"{source_ref(sources[0])} != 0 and {source_ref(sources[0])} != 1")

        if exprs:
            return " and ".join(exprs)
        else:
            return "True"

    def evaluate_guards_for_args(self, placeholders, args):
        from torch._dynamo.source import GlobalSource
        arg_names = [f"t{i}" for i in range(len(args))]
        code = self.codegen_guards(placeholders, [GlobalSource(a) for a in arg_names])
        return eval(code, {}, dict(zip(arg_names, args)))

    def bind_symbols(self, placeholders, args):
        # Given a paired list of placeholders (fake tensors with
        # symbolic sizes) and concrete arguments (regular tensors
        # with real sizes), returns a dictionary mapping each
        # symbol to its real value.  So for example, if you
        # have a placeholder with size (s0, s1), binding
        # (2, 4) to it will give you {s0: 2, s1: 4}.  This is
        # not guaranteed to bind ALL symbols in the ShapeEnv;
        # we can't bind a symbol if it doesn't occur in any placeholder,
        # and symbols that already have replacements won't get bindings.

        # This is a little duplicative with evaluate_guards but
        # it's different enough that it seemed cleanest to make
        # another copy.  This assumes the guards are already checked,
        # though if it's cheap we'll check for shenanigans
        bindings: Dict[sympy.Symbol, int] = {}

        def bind_symint(arg, val):
            if isinstance(val, SymInt):
                s = val.node.expr

                if isinstance(s, sympy.Symbol):
                    if s in bindings:
                        assert bindings[s] == arg, f"{bindings[s]} != {arg}"
                    else:
                        bindings[s] = arg
                elif isinstance(-s, sympy.Symbol):
                    if -s in bindings:
                        assert bindings[-s] == -arg, f"{bindings[-s]} != {-arg}"
                    else:
                        bindings[-s] = -arg

        for t, arg in zip(placeholders, args):
            if t is None:
                continue
            if isinstance(t, SymInt):
                bind_symint(arg, t)
                continue
            assert isinstance(t, torch.Tensor)
            for i, s in enumerate(t.size()):
                bind_symint(arg.size(i), s)
            for i, s in enumerate(t.stride()):
                bind_symint(arg.stride(i), s)
            bind_symint(arg.storage_offset(), t.storage_offset())

        return bindings

    def get_nontrivial_guards(self):
        return [self.simplify(guard.expr) for guard in self.guards if self._maybe_evaluate_static(guard.expr) is None]

    def format_guards(self, verbose=False):
        def format_tb(tb):
            if not verbose:
                return ""
            return f"\n   Guarded at:\n{textwrap.indent(tb, '   ')}"

        return '\n'.join(f" - {guard.expr}{format_tb(guard.stack)}" for guard in self.guards)

    def get_shape_groups(self):
        shape_groups = collections.defaultdict(list)
        for k, v in self.replacements.items():
            shape_groups[v].append(k)
        return shape_groups

    @_lru_cache
    def _maybe_evaluate_static(self, expr: "sympy.Expr") -> "Optional[sympy.Expr]":
        """
        Tries to evaluate expr without introducing guards
        """
        expr = self.simplify(expr)
        # Simplifies assuming that shape vars > 1 (since we cache on 0/1 shape values)
        symbols = list(expr.free_symbols)
        new_shape_env = {
            k: sympy.Symbol(f"shape_{idx}", positive=True, integer=True) + 1
            for idx, k in enumerate(symbols)
            # Do not assume unbacked symints are > 1
            if k in self.var_to_val
        }
        new_expr = expr.xreplace(new_shape_env)
        floor_div_replace = {}
        for atom in new_expr.atoms(FloorDiv):
            floor_div_replace[atom] = sympy.floor(atom.args[0] / atom.args[1])
        new_expr = safe_expand(new_expr.xreplace(floor_div_replace))
        if len(list(new_expr.free_symbols)) == 0:
            return new_expr
        return None

    @_lru_cache
    def replace(self, expr: "sympy.Expr") -> "sympy.Expr":
        replacements = {s: self._find(cast(sympy.Symbol, s)) for s in expr.free_symbols}
        return safe_expand(expr.xreplace(replacements))

    @_lru_cache
    def _update_divisible(self):
        new_divisible = set()
        for k in self.divisible:
            res = self.replace(k)
            if len(res.free_symbols) > 0:
                new_divisible.add(k)

        self.divisible = new_divisible

    @_lru_cache
    def simplify(self, expr: "sympy.Expr") -> "sympy.Expr":
        expr = self.replace(expr)
        if expr.has(FloorDiv):
            self._update_divisible()
            div_replacements = {}
            for atom in expr.atoms(FloorDiv):
                base, divisor = atom.args
                if self.replace(base % divisor) in self.divisible:
                    div_replacements[atom] = base / divisor
            expr = expr.xreplace(div_replacements)
            expr = safe_expand(expr)
        return expr

    @lru_cache(256)
    def size_hint(self, expr: "sympy.Expr"):
        """
        Gets a size hint for a given expression from the underlying shapes we had.
        Does not introduce a guard, so only use this when you can guarantee that
        your code is still valid for arbitrary shapes (such as optimization decisions)
        """
        result_expr = safe_expand(expr).xreplace(self.var_to_val)
        if len(result_expr.free_symbols) != 0:
            raise self._make_data_dependent_error(result_expr)
        return result_expr

    def _make_data_dependent_error(self, expr):
        # TODO: in a Dynamo context, having user code, and having the
        # name of the local, will be much better
        accesses = '\n\n'.join(
            f"Data dependent variable '{s}' allocated at:\n{s.stack}"
            for s in expr.free_symbols
        )
        return RuntimeError(
            f"\n\n{accesses}\n"
            "RuntimeError: It appears that you're trying to get a value out of symbolic int/float "
            "whose value is data-dependent (and thus we do not know the true value.)  "
            f"The expression we were trying to evaluate is {expr}.  "
            "Scroll up to see where each of these data-dependent accesses originally occurred."
            # TODO: Help text about how to use our runtime tests to fix this
            # problem
        )

    @_lru_cache
    def _find(self, a: "sympy.Symbol") -> "sympy.Expr":
        """
        Implements a DSU-like algorithm to find the variable that represents a
        Also handles transitive non-identity replacements.

        a: b + c
        c: d
        """
        if a not in self.replacements:
            return a
        res = self.replacements[a]
        cur_replace = {s: self._find(s) for s in res.free_symbols}
        self.replacements[a] = self.replacements[a].xreplace(cur_replace)
        return self.replacements[a]

    @lru_cache(256)
    def _maybe_guard_eq(self, expr: Union["sympy.Eq", "sympy.Ne"]) -> None:
        """
        Evaluates the result of an eq call. If true, uses information to
        simplify shapes (i.e. a == b or a % 5 == 0)
        """
        concrete_bool = bool(self.size_hint(expr))
        if isinstance(expr, sympy.Eq):
            if not concrete_bool:
                return
        # NB: Apparently this is load bearing; to see what test fails if
        # you comment it out run:
        # python test/functorch/test_aotdispatch.py -k
        # test_aot_autograd_symbolic_module_exhaustive_nn_LazyConv3d_cpu_float32
        elif isinstance(expr, sympy.Ne):
            if concrete_bool:
                return
        free = list(expr.free_symbols)

        assert len(free) > 0, "The expression should not be static by this point"
        # In case of really gnarly expression, we don't blow up
        if len(free) > 5:
            return
        free = sorted(free, key=lambda x: (self.size_hint(x), x.name), reverse=True)  # type: ignore[attr-defined]
        lhs = expr.lhs
        rhs = expr.rhs
        if not expr.has(sympy.Mod):
            try:
                solutions = sympy.solve(lhs - rhs, free[0], dict=True)
                if len(solutions) != 1:
                    return
                solution = solutions[0][free[0]]
                if all(t.is_integer for t in sympy.preorder_traversal(solution)):
                    new_var = self._find(solution)
                    self.replacements[cast(sympy.Symbol, free[0])] = new_var
            except NotImplementedError:
                pass
            except RecursionError:
                log.warning(f"RecursionError in sympy.solve({lhs} - {rhs}, {free[0]})")
        if expr.has(sympy.Mod):
            mod_expr = tuple(expr.atoms(sympy.Mod))[0]
            try:
                solutions = sympy.solve(lhs - rhs, mod_expr, dict=True)
                if len(solutions) == 1 and solutions[0][mod_expr] == 0:
                    self.divisible.add(mod_expr)
            except NotImplementedError:
                pass
        return

    @lru_cache(256)
    def evaluate_expr(self, expr: "sympy.Expr"):
        """
        Given an expression, evaluates it, adding guards if necessary
        """
        if len(expr.free_symbols) == 0:
            return expr
        expr = self.simplify(expr)
        static_expr = self._maybe_evaluate_static(expr)
        if static_expr is not None:
            return static_expr

        if isinstance(expr, (sympy.Eq, sympy.Ne)):
            self._maybe_guard_eq(expr)
            # TODO: If we successfully eliminate a symbol via equality, it
            # is not actually necessary to save a guard for the equality,
            # as we will implicitly generate a guard when we match that
            # input against the symbol
        concrete_val = self.size_hint(expr)

        # TODO: optimize this; avoid formatting traces until we need them
        # NB: drop two frames; evaluate_expr and the Sym* function that
        # actually called us
        if not self._suppress_guards_tls():
            stack = ''.join(traceback.format_list(traceback.extract_stack()[:-2]))
            if concrete_val is sympy.true:
                self.guards.append(ShapeGuard(expr, stack))
            elif concrete_val is sympy.false:
                self.guards.append(ShapeGuard(sympy.Not(expr), stack))
            else:
                self.guards.append(
                    ShapeGuard(sympy.Eq(expr, concrete_val), stack))  # type: ignore[arg-type]
        return concrete_val<|MERGE_RESOLUTION|>--- conflicted
+++ resolved
@@ -326,7 +326,6 @@
     'lt': lambda a, b: sympy.Lt(a, b),
     'le': lambda a, b: sympy.Le(a, b),
     'ge': lambda a, b: sympy.Ge(a, b),
-    'and': lambda a, b: sympy.And(a, b),
     'floor': lambda a: sympy.floor(a),
     'sym_float': lambda a: a,  # Cannot use sympy.Float(a) here, coz it expects python literals
     'ceil': lambda a: sympy.ceiling(a),
@@ -396,14 +395,8 @@
 bool_magic_methods = {"and", "or", "sym_not"}
 
 magic_methods_on_math = {"ceil", "floor"}
-<<<<<<< HEAD
-magic_methods_on_submodule = {"sym_float", "sym_sqrt"}
-# operator.__and__ exists, operator.and does not.
-operator_dunder_only = {"and"}
-=======
 magic_methods_on_submodule = {"sym_float", "sym_sqrt", "sym_min", "sym_max", "sym_not"}
 magic_methods_on_operator_with_trailing_underscore = {"and", "or"}
->>>>>>> 841b1a26
 
 always_float_magic_methods = {"truediv", "sym_float", "sym_sqrt"}
 always_int_magic_methods = {"ceil", "floor"}
@@ -431,15 +424,8 @@
         method_attr = method
 
     def binary_magic_impl(self, other):
-<<<<<<< HEAD
-        if method in magic_methods_on_builtins:
-            op = getattr(builtins, method)
-        elif method in operator_dunder_only:
-            op = getattr(operator, f'__{method}__')
-=======
         if method in magic_methods_on_submodule:
             op = getattr(sys.modules[__name__], method_attr)
->>>>>>> 841b1a26
         else:
             assert method not in magic_methods_on_math
             op = getattr(operator, method_attr)
