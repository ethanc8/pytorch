from __future__ import annotations

import collections
import contextlib
import enum
import functools
import getpass
import inspect
import io
import itertools
import logging
import math
import operator
import os
import platform
import re
import shutil
import sys
import tempfile
import textwrap
import time
import unittest
from dataclasses import fields
from datetime import datetime
from io import StringIO
from typing import (
    Any,
    Callable,
    Dict,
    Generic,
    Iterable,
    List,
    NamedTuple,
    Optional,
    Protocol,
    Set,
    TypeVar,
    Union,
    ValuesView,
)
from unittest import mock

import sympy
from typing_extensions import Concatenate, ParamSpec

import torch
from torch._dynamo.device_interface import get_interface_for_device
from torch.autograd import DeviceType
from torch.autograd.profiler_util import EventList
from torch.utils._sympy.functions import CeilDiv, CleanDiv, FloorDiv, ModularIndexing
from . import config

log = logging.getLogger(__name__)

_T = TypeVar("_T")
VarRanges = Dict[sympy.Expr, sympy.Expr]


def do_bench_using_profiling(fn: Callable[[], Any], warmup=25, rep=100) -> float:
    """
    Returns benchmark results by examining torch profiler events.
    This could be more accurate as it doesn't count CPU side overhead.
    However, this also requires manually excluding irrelevant event, e.g.
    vectorized_elementwise_kernel which is used to fill L2 cache,
    various CUDA events, etc, so could also be fragile.
    """

    fn()
    torch.cuda.synchronize()
    cache = torch.empty(int(256e6 // 4), dtype=torch.int, device="cuda")

    # Estimate the runtime of the function
    start_event = torch.cuda.Event(enable_timing=True)
    end_event = torch.cuda.Event(enable_timing=True)
    start_event.record()
    for _ in range(5):
        cache.zero_()
        fn()
    end_event.record()
    torch.cuda.synchronize()
    estimate_ms = start_event.elapsed_time(end_event) / 5

    # compute number of warmup and repeat
    n_warmup = max(1, int(warmup / estimate_ms))
    n_repeat = max(1, int(rep / estimate_ms))

    # Warm-up
    for _ in range(n_warmup):
        fn()

    with torch.profiler.profile(
        activities=[
            torch.profiler.ProfilerActivity.CUDA,
        ]
    ) as p:
        # Benchmark
        for i in range(n_repeat):
            # we clear the L2 cache before each run
            cache.zero_()
            # record time of `fn`
            fn()
        # Record clocks
        torch.cuda.synchronize()

    log.debug("raw events")
    log.debug(p.key_averages().table(sort_by="self_cuda_time_total", row_limit=-1))

    filtered_events = EventList(
        [
            event
            for event in p.events()
            if event.device_type == DeviceType.CUDA and event.name != "Context Sync"
        ]
    )
    if len(filtered_events) % n_repeat != 0:
        raise RuntimeError(
            "Failed to divide all profiling events into #repeat groups. "
            "#CUDA events: %d, #repeats: %s",
            len(filtered_events),
            n_repeat,
        )
    num_event_per_group = len(filtered_events) / n_repeat
    actual_events = EventList(
        [
            event
            for i, event in enumerate(filtered_events)
            if i % num_event_per_group != 0
        ]
    )
    actual_events._build_tree()
    actual_events = actual_events.key_averages()

    log.debug("profiling time breakdown")
    log.debug(actual_events.table(row_limit=-1))

    res = sum(event.cuda_time_total for event in actual_events) / 1000.0 / n_repeat
    log.debug("profiling results: %s ms", res)
    return res


def do_bench(*args, **kwargs):
    @functools.lru_cache(None)
    def load_triton():
        try:
            # NB: Lazily load triton, as importing triton is slow
            # see https://github.com/openai/triton/issues/1599
            from triton.testing import do_bench as triton_do_bench
        except ImportError as exc:
            raise NotImplementedError("requires Triton") from exc

        # triton PR https://github.com/openai/triton/pull/1513 change the
        # quantile fields name from 'percentiles' to 'quantiles'
        # and change the default value from (0.5, 0.2, 0.8) to None.
        # This may break inductor since a caller expects a tuple may get a item.
        #
        # Add a wrapper to maintain the same behavior for inductor.
        # Maybe we should have own implementation of this function?
        return triton_do_bench, (
            "quantiles"
            if inspect.signature(triton_do_bench).parameters.get("quantiles")
            is not None
            else "percentiles"
        )

    triton_do_bench, quantile_field_name = load_triton()

    if quantile_field_name not in kwargs:
        kwargs[quantile_field_name] = (0.5, 0.2, 0.8)
    return triton_do_bench(*args, **kwargs)[0]


@functools.lru_cache(None)
def has_torchvision_roi_align() -> bool:
    try:
        from torchvision.ops import roi_align  # noqa: F401

        return roi_align is not None and hasattr(
            getattr(torch.ops, "torchvision", None), "roi_align"
        )
    except ImportError:
        return False


def conditional_product(*args):
    return functools.reduce(operator.mul, [x for x in args if x])


def decode_device(device: Union[Optional[torch.device], str]) -> torch.device:
    if device is None:
        return torch.tensor(0.0).device  # default device
    if isinstance(device, str):
        device = torch.device(device)
    if device.type != "cpu" and device.index is None:
        device_interface = get_interface_for_device(device.type)
        return torch.device(device.type, index=device_interface.Worker.current_device())
    return device


def sympy_product(it):
    return functools.reduce(operator.mul, it, sympy.Integer(1))


def sympy_dot(seq1, seq2):
    assert len(seq1) == len(seq2)
    return sympy.expand(sum(a * b for a, b in zip(seq1, seq2)))


def unique(it: Iterable[_T]) -> ValuesView[_T]:
    return {id(x): x for x in it}.values()


def ceildiv(
    numer: Union[int, sympy.Expr], denom: Union[int, sympy.Expr]
) -> Union[int, sympy.Expr]:
    if isinstance(numer, sympy.Expr) or isinstance(denom, sympy.Expr):
        return CeilDiv(numer, denom)
    # TODO: There is a bug in a call to this function, to repro:
    # python benchmarks/dynamo/huggingface.py --inductor -d cuda --accuracy
    # --amp --only YituTechConvBert --dynamic-shapes
    assert isinstance(numer, int) and isinstance(
        denom, int
    ), f"{numer}: {type(numer)}, {denom}: {type(denom)}"
    return -(numer // -denom)


def next_power_of_2(n: int) -> int:
    """Return the smallest power of 2 greater than or equal to n"""
    n -= 1
    n |= n >> 1
    n |= n >> 2
    n |= n >> 4
    n |= n >> 8
    n |= n >> 16
    n |= n >> 32
    n += 1
    return n


def _type_of(key):
    # Use the function here to get rid of dependencies on the Triton during the codegen.
    # Refer to Triton implementation here:
    # https://github.com/openai/triton/blob/98b5945d2aef679e00ebca8e07c35c3658ec76de/python/triton/runtime/jit.py#L238
    # `None` is nullptr.  Implicitly convert to *i8.
    if key is None:
        return "*i8"
    dtype_str = str(key).split(".")[-1]
    tys = {
        "bool": "i1",
        "float8e4nv": "fp8e4nv",
        "float8e5": "fp8e5",
        "float8e4b15": "fp8e4b15",
        "float8e4b15x4": "fp8e4b15x4",
        "float8_e4m3fn": "fp8e4nv",
        "float8_e5m2": "fp8e5",
        "float16": "fp16",
        "bfloat16": "bf16",
        "float32": "fp32",
        "float64": "fp64",
        "int8": "i8",
        "int16": "i16",
        "int32": "i32",
        "int64": "i64",
        "uint8": "u8",
        "uint16": "u16",
        "uint32": "u32",
        "uint64": "u64",
    }
    # reinterpret can create triton type
    for v in list(tys.values()):
        tys[v] = v
    return key if isinstance(key, str) else f"*{tys[dtype_str]}"


def convert_shape_to_inductor(
    lst: Iterable[Union[int, torch.SymInt]]
) -> List[sympy.Expr]:
    """
    Gets the shape and stride of a tensor. For non-symbolic tensors, this is
    trivial. But for symbolic tensors, we need to map from SymIntNode into
    sympy.Expr.
    """
    return [
        i.node.expr if isinstance(i, torch.SymInt) else sympy.Integer(i) for i in lst
    ]


def convert_shape_to_symint(
    lst: Iterable[Union[int, sympy.Expr]]
) -> List[Union[int, torch.SymInt]]:
    """
    Takes a list of shapes from Inductor and converts them into symints (or just
    ints if all shapes are static).
    """
    from .virtualized import V

    return [
        i
        if isinstance(i, int)
        else int(i)
        if isinstance(i, sympy.Integer)
        else V.graph.sizevars.shape_env.create_symintnode(i, hint=None)
        for i in lst
    ]


def is_view(op: torch._ops.OpOverload):
    """
    Does this op overload have aliasing
    """
    assert isinstance(op, torch._ops.OpOverload)
    return any(a.alias_info is not None for a in op._schema.arguments)


def is_pointwise_use(use):
    if not use.op == "call_function":
        return False

    if not (
        isinstance(use.target, torch._ops.OpOverload) or use.target is operator.getitem
    ):
        return False

    if use.target is operator.getitem or is_view(use.target):
        return all(is_pointwise_use(u) for u in use.users)

    return torch.Tag.pointwise in use.target.tags


def gen_gm_and_inputs(target, args, kwargs):
    g = torch.fx.Graph()
    g_args = []
    a_args = []
    for n, arg in enumerate(args):
        if isinstance(arg, torch.Tensor):
            g_args.append(g.placeholder(f"arg{n}"))
            a_args.append(arg)
        else:
            g_args.append(arg)
    assert all(not isinstance(x, torch.Tensor) for x in kwargs.values())
    node = g.call_function(target, tuple(g_args), kwargs)
    if (
        len(target._schema.returns) == 1
        and str(target._schema.returns[0].type) == "Tensor"
    ):
        node = (node,)
    g.output(node)

    gm = torch.fx.GraphModule({}, g)
    return gm, a_args


def synchronize(device: str = "cuda"):
    if device == "cpu":
        return
    device_interface = get_interface_for_device(device)
    if device_interface.is_available():
        device_interface.synchronize()


def timed(
    model: Callable[..., Any], example_inputs, times: int = 1, device: str = "cuda"
) -> float:
    synchronize(device)
    torch.manual_seed(1337)
    t0 = time.perf_counter()
    for _ in range(times):
        result = model(*example_inputs)
        synchronize(device)
    t1 = time.perf_counter()
    # GC the result after timing
    assert result is not None  # type: ignore[possibly-undefined]
    return t1 - t0


def print_performance(
    fn, args=(), times=10, repeat=10, baseline=1.0, device: str = "cuda"
):
    timings = torch.tensor([timed(fn, args, times, device) for _ in range(repeat)])
    took = torch.median(timings) / times
    print(f"{took/baseline:.6f}")
    return took


def precompute_method(obj: Any, method: str):
    """Replace obj.method() with a new method that returns a precomputed constant."""
    result = getattr(obj, method)()
    setattr(obj, method, lambda: result)


def precompute_methods(obj: Any, methods: List[str]):
    """Replace methods with new methods that returns a precomputed constants."""
    for method in methods:
        precompute_method(obj, method)


def cmp(a, b) -> int:
    return int(a > b) - int(a < b)


def pad_listlike(x, size):
    if len(x) == 1:
        return type(x)([x[0]]) * size
    else:
        return x


# Used to ensure that iterating over a set is deterministic
def tuple_sorted(x):
    if len(x) == 0:
        return []

    def sort_func(elem):
        if isinstance(elem, str):
            return elem
        else:
            # We expect `elem` to be `scheduler.BaseSchedulerNode` type here,
            # but we are not able to do isinstance assert because of circular dependency
            return elem.get_name()

    return sorted(x, key=sort_func)


P = ParamSpec("P")
RV = TypeVar("RV", covariant=True)


class CachedMethod(Generic[P, RV], Protocol):
    @staticmethod
    def clear_cache(self) -> None:
        ...

    def __call__(self, *args: P.args, **kwargs: P.kwargs) -> RV:
        ...


# See https://github.com/python/mypy/issues/13222#issuecomment-1193073470 to understand the type signature
def cache_on_self(fn: Callable[Concatenate[Any, P], RV]) -> CachedMethod[P, RV]:
    key = f"__{fn.__name__}_cache"

    @functools.wraps(fn)
    def wrapper(self):
        if not hasattr(self, key):
            setattr(self, key, fn(self))
        return getattr(self, key)

    def clear_cache(self):
        if hasattr(self, key):
            delattr(self, key)

    wrapper.clear_cache = clear_cache  # type: ignore[attr-defined]
    return wrapper  # type: ignore[return-value]


def aggregate_origins(node_schedule):
    from . import ir

    if isinstance(node_schedule, list):
        return functools.reduce(
            operator.or_,
            [
                node.node.origins
                for node in node_schedule
                if hasattr(node, "node") and node.node
            ],
            set(),
        )
    elif isinstance(node_schedule, ir.ExternKernel):
        return node_schedule.origins
    else:
        return set()


def get_fused_kernel_name(node_schedule, descriptive_names):
    all_origins = aggregate_origins(node_schedule)
    if descriptive_names == "original_aten":
        # Bases the kernel name off of the top-level aten operator (i.e. pre-decompositions)
        sources = [
            origin.meta["original_aten"]._overloadpacket.__name__
            for origin in all_origins
            if origin.op == "call_function"
            and "original_aten" in origin.meta
            and origin.meta["original_aten"] is not None
        ]
        sources = sorted(set(sources))
    elif descriptive_names == "torch":
        # Bases the kernel name off of the top-level "torch" operator (i.e. post-dynamo graph)
        sources = []
        for origin in all_origins:
            if origin.op == "call_function" and "source_fn_stack" in origin.meta:
                source_fn = origin.meta["source_fn_stack"][-1]
                if isinstance(source_fn[1], str):
                    sources.append(source_fn[1])
                else:
                    sources.append(source_fn[1].__name__)
        sources = sorted(set(sources))
    elif descriptive_names == "inductor_node":
        sources = [
            origin.name for origin in all_origins if origin.op == "call_function"
        ]
    else:
        raise NotImplementedError
    sources = sources
    return "_".join(["fused"] + sources)


def get_kernel_metadata(node_schedule, wrapper):
    all_origins = aggregate_origins(node_schedule)
    inductor_nodes = [origin for origin in all_origins if origin.op == "call_function"]

    from_node_dict = collections.defaultdict(list)
    original_aten_dict = collections.defaultdict(list)
    for node in inductor_nodes:
        if "original_aten" in node.meta and node.meta["original_aten"] is not None:
            key = str(node.meta["original_aten"]._overloadpacket)
            original_aten_dict[key].append(node.name)
        if "from_node" in node.meta:
            key = node.meta["from_node"][0][0]
            from_node_dict[key].append(node.name)
    metadata = (
        f"{wrapper.comment} Source Nodes: [{', '.join(sorted(from_node_dict.keys()))}], "
        f"Original ATen: [{', '.join(sorted(original_aten_dict.keys()))}]"
    )
    # trace back to original node here
    detailed_metadata = []
    for original_node, nodes in sorted(from_node_dict.items()):
        detailed_metadata.append(
            f"{wrapper.comment} {original_node} => {', '.join(sorted(nodes))}"
        )
    return metadata, "\n".join(detailed_metadata)


def dominated_nodes(
    initial_queue: Iterable[torch.fx.Node], skip_filter=None
) -> Set[torch.fx.Node]:
    """Returns the set of nodes whose values depend on those within initial_queue"""
    initial_queue = list(initial_queue)
    dominated_set = set(initial_queue)

    while initial_queue:
        node = initial_queue.pop()
        for user in node.users:
            if skip_filter and skip_filter(user):
                continue
            if user not in dominated_set:
                dominated_set.add(user)
                initial_queue.append(user)

    return dominated_set


def gather_origins(args, kwargs):
    import itertools

    from . import ir

    def is_unrealized_node(n):
        if isinstance(n, ir.TensorBox):
            return is_unrealized_node(n.data)
        if isinstance(n, ir.StorageBox):
            return is_unrealized_node(n.data)
        return isinstance(n, ir.IRNode) and isinstance(n, ir.Pointwise)

    kwarg_origins = [val.origins for val in kwargs.values() if is_unrealized_node(val)]
    arg_origins = [arg.origins for arg in args if is_unrealized_node(arg)]
    return set(itertools.chain(*arg_origins, *kwarg_origins))


def sympy_str(expr: sympy.Expr) -> str:
    """
    Normal sympy str is very slow, this is a lot faster.  The result are
    somewhat worse, as it doesn't do as much simplification.  So don't
    use this for final codegen.
    """
    if isinstance(expr, sympy.Symbol):
        return expr.name
    if isinstance(expr, sympy.Add):
        return " + ".join(map(sympy_str, expr.args))
    if isinstance(expr, sympy.Mul):
        return " * ".join(map(sympy_str, expr.args))

    if isinstance(expr, (ModularIndexing, CleanDiv, FloorDiv)):
        return f"{expr.func.__name__}({', '.join(map(sympy_str, expr.args))})"
    return str(expr)


def sympy_index_symbol(name: str) -> sympy.Symbol:
    """
    Used to generate an integer-nonnegative symbol.
    """
    # This should never be used for creating shape/stride symbols, as those
    # should all be allocated before Inductor.
    assert name[0] != "s"
    # NOTE: shape symbols are positive (> 0), but index variables are only
    # non-negative (>= 0).
    return sympy.Symbol(name, integer=True, nonnegative=True)


def sympy_subs(expr: sympy.Expr, replacements: Dict[sympy.Expr, Any]) -> sympy.Expr:
    """
    When the passed replacement symbol v is a string, it is converted to a symbol with name v that
    have the same replaced expression integer and nonnegative properties.
    """

    def to_symbol(replaced, replacement):
        assert isinstance(replaced, sympy.Expr)
        if isinstance(replacement, str):
            return sympy.Symbol(
                replacement,
                integer=replaced.is_integer,  # type: ignore[attr-defined]
                nonnegative=replaced.is_nonnegative,  # type: ignore[attr-defined]
            )
        else:
            return replacement

    # xreplace is faster than subs, but is way more picky
    return sympy.sympify(expr).xreplace(
        {k: to_symbol(k, v) for k, v in replacements.items()}
    )


def free_symbol_startswith(index: sympy.Expr, prefix: str):
    return any(v.name.startswith(prefix) for v in index.free_symbols)  # type: ignore[attr-defined]


def free_symbol_has(index: sympy.Expr, pattern: str):
    return any(pattern in v.name for v in index.free_symbols)  # type: ignore[attr-defined]


def is_symbolic(a: Any) -> bool:
    return isinstance(a, torch.SymInt) or (
        isinstance(a, torch.Tensor)
        and any(is_symbolic(x) for x in itertools.chain(a.size(), a.stride()))
    )


def any_is_symbolic(*args: Any) -> bool:
    return any(is_symbolic(a) for a in args)


def has_incompatible_cudagraph_ops(gm):
    forbidden_set = {
        "aten._fused_moving_avg_obs_fq_helper.default",
        "aten._fused_moving_avg_obs_fq_helper_functional.default",
        "aten.multinomial.default",
        "fbgemm.dense_to_jagged.default",
        "fbgemm.jagged_to_padded_dense.default",
        "run_and_save_rng_state",
        "run_with_rng_state",
        "aten._local_scalar_dense",
    }
    if torch.are_deterministic_algorithms_enabled():
        forbidden_set.update(
            {
                "aten._unsafe_index_put.default",
                "aten.index_put.default",
                "aten.index_put_.default",
                "aten.scatter.src",
                "aten.scatter.reduce",
                "aten.scatter.value_reduce",
                "aten.scatter_add_",
                "aten.scatter_add.default",
                "aten.scatter_reduce.two",
                "aten.scatter_reduce_.two",
                "aten.scatter_reduce.two_out",
            }
        )
    for node in gm.graph.nodes:
        if str(node.target) in forbidden_set:
            return True
    return False


# Attempt to import AttrsDescriptor from Triton
try:
    from triton.compiler.compiler import AttrsDescriptor

    attrs_descriptor_available = True
    # Determine if 'ids_of_folded_args' is a valid field for AttrsDescriptor
    ids_of_folded_args_available = "ids_of_folded_args" in [
        f.name for f in fields(AttrsDescriptor)
    ]
except ImportError:
    attrs_descriptor_available = False

# Define `instance_descriptor` function with clear conditional handling
if attrs_descriptor_available:

    def instance_descriptor(
        divisible_by_16=None,
        equal_to_1=None,
        ids_of_folded_args=None,
        divisible_by_8=None,
    ):
        # Prepare the arguments for AttrsDescriptor
        kwargs = {
            "divisible_by_16": divisible_by_16,
            "equal_to_1": equal_to_1,
            "divisible_by_8": divisible_by_8,
        }

        # Conditionally add 'ids_of_folded_args' if it's available in AttrsDescriptor
        if ids_of_folded_args_available:
            kwargs["ids_of_folded_args"] = ids_of_folded_args

        # Instantiate AttrsDescriptor with the prepared arguments
        return AttrsDescriptor(**kwargs)

else:
    # Define a namedtuple as a fallback when AttrsDescriptor is not available
    instance_descriptor = collections.namedtuple(  # type: ignore[no-redef]
        "instance_descriptor",
        ["divisible_by_16", "equal_to_1", "ids_of_folded_args", "divisible_by_8"],
        defaults=[tuple(), tuple(), tuple(), tuple()],
    )


@functools.lru_cache(None)
def cache_dir() -> str:
    cache_dir = os.environ.get("TORCHINDUCTOR_CACHE_DIR")
    if cache_dir is None:
        sanitized_username = re.sub(r'[\\/:*?"<>|]', "_", getpass.getuser())
        cache_dir = os.path.join(
            tempfile.gettempdir(),
            "torchinductor_" + sanitized_username,
        )
    os.makedirs(cache_dir, exist_ok=True)
    return cache_dir


@contextlib.contextmanager
def fresh_inductor_cache(cache_entries=None):
    """
    Contextmanager that provides a clean tmp cachedir for inductor.

    Optionally, pass a dict as 'cache_entries' to get a list of filenames and sizes
    generated with this cache instance.
    """
    with tempfile.TemporaryDirectory() as inductor_cache_dir:
        with mock.patch.dict(
            os.environ, {"TORCHINDUCTOR_CACHE_DIR": inductor_cache_dir}
        ):
            triton_cache_dir = os.path.join(inductor_cache_dir, "triton")
            with mock.patch.dict(os.environ, {"TRITON_CACHE_DIR": triton_cache_dir}):
                yield
                if isinstance(cache_entries, dict):
                    assert len(cache_entries) == 0, "expected empty cache_entries dict"
                    if os.path.exists(triton_cache_dir):
                        files = os.listdir(triton_cache_dir)
                        cache_entries.update(
                            {
                                f: os.path.getsize(os.path.join(triton_cache_dir, f))
                                for f in files
                                if ".lock" not in f
                            }
                        )


def argsort(seq) -> List[int]:
    # preserve original order for equal strides
    getter = seq.__getitem__
    a_r = range(len(seq))
    return list(reversed(sorted(a_r, key=getter, reverse=True)))  # noqa: C413


@functools.lru_cache(8)
def get_dtype_size(dtype):
    return torch.empty((), dtype=dtype).element_size()


class LineContext(NamedTuple):
    context: Any


class IndentedBuffer:
    tabwidth = 4

    def __init__(self, initial_indent=0):
        self._lines = []
        self._indent = initial_indent

    def getvaluewithlinemap(self) -> tuple[str, list[tuple[int, LineContext]]]:
        buf = StringIO()
        p = 1
        linemap = []
        for line in self._lines:
            if isinstance(line, DeferredLineBase):
                line = line()
                if line is None:
                    continue
            elif isinstance(line, LineContext):
                linemap.append((p, line.context))
                continue
            assert isinstance(line, str)
            buf.write(line)
            buf.write("\n")
            p += 1 + line.count("\n")
        return buf.getvalue(), linemap

    def getvalue(self) -> str:
        v, _ = self.getvaluewithlinemap()
        return v

    def getrawvalue(self) -> str:
        buf = StringIO()
        for line in self._lines:
            if isinstance(line, DeferredLineBase):
                line = line()
                if line is None:
                    continue
            elif isinstance(line, LineContext):
                continue
            assert isinstance(line, str)
            # backslash implies line continuation
            if line.endswith("\\"):
                buf.write(line[:-1])
            else:
                buf.write(line)
                buf.write("\n")
        return buf.getvalue()

    def clear(self):
        self._lines.clear()

    def __bool__(self):
        return bool(self._lines)

    def prefix(self):
        return " " * (self._indent * self.tabwidth)

    def newline(self):
        self.writeline("\n")

    def writeline(self, line):
        if isinstance(line, LineContext):
            self._lines.append(line)
        elif isinstance(line, DeferredLineBase):
            self._lines.append(line.with_prefix(self.prefix()))
        elif line.strip():
            self._lines.append(f"{self.prefix()}{line}")
        else:
            self._lines.append("")

    def writelines(self, lines):
        for line in lines:
            self.writeline(line)

    def indent(self, offset=1):
        @contextlib.contextmanager
        def ctx():
            self._indent += offset
            try:
                yield
            finally:
                self._indent -= offset

        return ctx()

    def do_indent(self, offset=1):
        self._indent += offset

    def do_unindent(self, offset=1):
        self._indent -= offset

    def splice(self, other_code, strip=False):
        if isinstance(other_code, IndentedBuffer):
            dedent = float("inf")
            for line in other_code._lines:
                if not isinstance(line, LineContext) and line:
                    dedent = min(dedent, len(line) - len(line.lstrip()))
            if math.isinf(dedent):
                dedent = 0
            for line in other_code._lines:
                if isinstance(line, LineContext):
                    self._lines.append(line)
                else:
                    IndentedBuffer.writeline(self, line[int(dedent) :])
        else:
            other_code = textwrap.dedent(other_code)
            if strip:
                other_code = other_code.lstrip()
            if not other_code:
                return
            other_code = other_code.rstrip()
            for line in other_code.split("\n"):
                self.writeline(line)

    def __repr__(self):
        return f"{type(self)}({self.getvalue()})"


class DeferredLineBase:
    """A line that can be 'unwritten' at a later time"""

    def __init__(self, line):
        if not line.strip():
            line = ""
        self.line = line

    def __call__(self) -> Optional[str]:
        """Returns either self.line or None to indicate the line has been 'unwritten'"""
        raise NotImplementedError()

    def _new_line(self, line: str) -> DeferredLineBase:
        """Returns a new deferred line with the same condition"""
        raise NotImplementedError()

    def with_prefix(self, prefix):
        return self._new_line(f"{prefix}{self.line}")

    def lstrip(self):
        return self._new_line(self.line.lstrip())

    def __getitem__(self, index):
        return self._new_line(self.line[index])

    def __bool__(self):
        return bool(self.line)

    def __len__(self):
        return len(self.line)


@functools.lru_cache(None)
def is_big_gpu(index):
    sms = torch.cuda.get_device_properties(index).multi_processor_count
    if sms < 80:  # V100
        log.warning("not enough SMs to use max_autotune_gemm mode")
        return False
    return True


def use_max_autotune() -> bool:
    return (
        config.max_autotune or config.max_autotune_gemm or config.search_autotune_cache
    )


def _use_template_for_cuda(layout, allowed_layout_dtypes: List[torch.dtype]) -> bool:
    return (
        use_max_autotune()
        and layout.device.type == "cuda"
        and layout.dtype in allowed_layout_dtypes
        and is_big_gpu(layout.device.index or 0)
    )


def _use_autotune_backend(backend: str) -> bool:
    return backend.upper() in [
        x.strip() for x in config.max_autotune_gemm_backends.upper().split(",")
    ]


def use_triton_template(layout, *, enable_int32=False):
    layout_dtypes = [torch.float16, torch.bfloat16, torch.float32]
    if enable_int32:
        layout_dtypes = [torch.float16, torch.bfloat16, torch.float32, torch.int32]
    return _use_template_for_cuda(layout, layout_dtypes) and _use_autotune_backend(
        "TRITON"
    )


def use_cutlass_template(layout):
    from .codegen.cuda.cutlass_utils import try_import_cutlass

    # Do not use cutlass template on ROCm
    if torch.version.hip:
        return False

    layout_dtypes = [torch.float16, torch.bfloat16, torch.float32]
    res = _use_template_for_cuda(layout, layout_dtypes) and _use_autotune_backend(
        "CUTLASS"
    )

    if res:
        if not try_import_cutlass():
            log.warning(
                "Failed to import CUTLASS lib. Please check whether "
                "_inductor.config.cuda.cutlass_dir is set correctly. "
                "Skipping CUTLASS backend for now."
            )
            return False
    return res


def use_aten_gemm_kernels():
    return not use_max_autotune() or _use_autotune_backend("ATEN")


class DebugDirManager:
    counter = itertools.count(0)
    prev_debug_name: str

    def __init__(self):
        self.id = next(DebugDirManager.counter)

    def __enter__(self):
        self.prev_debug_name = torch._dynamo.config.debug_dir_root
        self.new_name = f"{self.prev_debug_name}_tmp_{self.id}"
        torch._dynamo.config.debug_dir_root = self.new_name

    def __exit__(self, *args):
        shutil.rmtree(self.new_name)
        torch._dynamo.config.debug_dir_root = self.prev_debug_name


def run_and_get_code(fn, *args, **kwargs):
    from .graph import GraphLowering

    compile_to_module = GraphLowering.compile_to_module
    source_codes = []

    def patched_compile_to_module(self):
        mod = compile_to_module(self)
        with open(mod.__file__) as f:
            source_codes.append(f.read())
        return mod

    with mock.patch.object(
        GraphLowering, "compile_to_module", patched_compile_to_module
    ):
        torch._dynamo.reset()
        result = fn(*args, **kwargs)
    return result, source_codes


def run_and_get_triton_code(fn, *args, **kwargs):
    _, source_codes = run_and_get_code(fn, *args, **kwargs)
    # Can have two outputs if backwards was eagerly compiled
    assert (
        1 <= len(source_codes) <= 2
    ), f"expected one or two code outputs got {len(source_codes)}"
    return source_codes[0]


@contextlib.contextmanager
def override_lowering(aten_op, override_fn):
    """
    Override the lowering of aten_op with override_fn.
    The first argument of override_fn is the original lowering fn.
    """
    from torch._inductor import lowering

    orig_fn = lowering.lowerings[aten_op]
    try:
        lowering.lowerings[aten_op] = functools.partial(override_fn, orig_fn)
        yield
    finally:
        lowering.lowerings[aten_op] = orig_fn


def add_scheduler_init_hook(pre_fn, post_fn=None):
    """
    Add hook functions to be called at the beginning and end of Scheduler.__init__.
    Used for unit tests.
    """
    from torch._inductor.scheduler import Scheduler

    orig_fn = Scheduler.__init__

    def wrapper(scheduler, nodes):
        pre_fn(scheduler, nodes)
        out = orig_fn(scheduler, nodes)
        if post_fn:
            post_fn(scheduler, nodes)
        return out

    return unittest.mock.patch.object(Scheduler, "__init__", wrapper)


def developer_warning(msg):
    """
    Warnings that will be actionable for PyTorch developers, but not
    end users.  Allows us to easily disable them in stable releases but
    keep them on for nightly builds.
    """
    if config.developer_warnings:
        log.warning(msg)
    else:
        log.info(msg)


def get_num_bytes(*args: torch.Tensor, num_in_out_args: int = 0) -> int:
    """
    Return the total number of bytes the arguments of tensor type takes.

    For in/out args, tensor sizes are counted twice: once for reading and
    once for writing.

    The first num_in_out_args arguments are in out tensors.
    """
    return sum(
        arg.numel() * arg.element_size() * (1 + int(i < num_in_out_args))
        for i, arg in enumerate(args)
        if isinstance(arg, torch.Tensor)
    )


def create_bandwidth_info_str(ms, num_gb, gb_per_s, prefix="", suffix=""):
    info_str = f"{prefix}{ms:.3f}ms    \t{num_gb:.3f} GB \t {gb_per_s:7.2f}GB/s{suffix}"
    try:
        import colorama

        if ms > 0.012 and gb_per_s < 650:
            info_str = colorama.Fore.RED + info_str + colorama.Fore.RESET
    except ImportError:
        log.warning("Colorama is not installed. Install it if you want colored output")

    return info_str


def get_benchmark_name():
    """
    An experimental API used only when config.benchmark_kernel is true.

    The benchmark name is only available at codegen time. So we can not
    directly call it in benchmark_all_kernels which is run after codegen.

    The function assumes the argument after --only is the benchmark name.
    It works for torchbench.py/hugginface.py/timm_models.py. But for ad-hoc
    scripts, this function may return None.

    There are 2 flavors of --only argument we need handle:
    1. --only model_name
    2. --only=model_name
    """
    try:
        idx = sys.argv.index("--only")
        if (
            idx + 1 < len(sys.argv)
            and len(sys.argv[idx + 1]) > 0
            and sys.argv[idx + 1][0] != "-"
        ):
            return sys.argv[idx + 1]
    except ValueError:
        pass

    for arg in sys.argv:
        if arg.startswith("--only="):
            return arg[len("--only=") :]


def is_ones(items):
    return all(x == 1 for x in items)


def is_zeros(items):
    return all(x == 0 for x in items)


def is_cpu_device(inputs):
    return all(
        item.device == torch.device("cpu")
        for item in inputs
        if isinstance(item, torch.Tensor)
    )


def get_sympy_Expr_dtype(val: sympy.Expr) -> torch.dtype:
    assert isinstance(
        val, sympy.Expr
    ), "only support sympy.Expr as input to get_sympy_Expr_dtype"
    if val.is_integer:  # type: ignore[attr-defined]
        return torch.int64
    else:
        return torch.float64


@contextlib.contextmanager
def maybe_profile(should_profile, *args, **kwargs):
    if should_profile:
        with torch.profiler.profile(*args, **kwargs) as p:
            yield p
    else:
        yield


def triton_config_to_hashable(cfg):
    """
    Convert triton config to a tuple that can uniquely identify it. We can use
    the return value as a dictionary key.
    """
    items = sorted(cfg.kwargs.items())
    items.append(("num_warps", cfg.num_warps))
    items.append(("num_stages", cfg.num_stages))
    return tuple(items)


def parallel_num_threads():
    threads = config.cpp.threads
    if threads < 1:
        threads = torch.get_num_threads()
    return threads


HAS_COLORAMA = True
try:
    import colorama
except ImportError:
    HAS_COLORAMA = False


def _color_text(msg, color):
    if not HAS_COLORAMA:
        return msg

    return getattr(colorama.Fore, color.upper()) + msg + colorama.Fore.RESET


def green_text(msg):
    return _color_text(msg, "green")


def yellow_text(msg):
    return _color_text(msg, "yellow")


def red_text(msg):
    return _color_text(msg, "red")


def blue_text(msg):
    return _color_text(msg, "blue")


@functools.lru_cache(None)
def get_device_tflops(dtype):
    from triton.testing import get_max_simd_tflops, get_max_tensorcore_tflops

    assert dtype in (torch.float16, torch.bfloat16, torch.float32)

    if inspect.signature(get_max_simd_tflops).parameters.get("clock_rate"):
        # Triton API change in https://github.com/openai/triton/pull/2293
        from torch._utils_internal import max_clock_rate

        sm_clock = max_clock_rate()
        if dtype in (torch.float16, torch.bfloat16):
            return get_max_tensorcore_tflops(dtype, sm_clock)

        if torch.backends.cuda.matmul.allow_tf32:
            return get_max_tensorcore_tflops(torch.float32, sm_clock)
        else:
            return get_max_simd_tflops(torch.float32, sm_clock)
    else:
        if dtype in (torch.float16, torch.bfloat16):
            return get_max_tensorcore_tflops(dtype)

        if torch.backends.cuda.matmul.allow_tf32:
            return get_max_tensorcore_tflops(torch.float32)
        else:
            return get_max_simd_tflops(torch.float32)


@functools.lru_cache(None)
def get_gpu_dram_gbps():
    from triton.testing import get_dram_gbps

    return get_dram_gbps()


def is_welford_reduction(reduction_type):
    return reduction_type.startswith("welford")


def reduction_num_outputs(reduction_type):
    return 3 if is_welford_reduction(reduction_type) else 1


def is_linux() -> bool:
    return platform.system() == "Linux"


def has_free_symbols(itr: Iterable[Any]):
    return any(isinstance(x, sympy.Expr) and not x.is_number for x in itr)


def is_dynamic(*args):
    from . import ir

    for t in args:
        if isinstance(t, ir.TensorBox):
            if has_free_symbols(t.data.get_size()) or (
                hasattr(t.data, "get_stride") and has_free_symbols(t.data.get_stride())
            ):
                return True
        elif isinstance(t, (ir.StorageBox, ir.BaseView, ir.ComputedBuffer)):
            assert hasattr(t, "get_size") and hasattr(t, "get_stride")
            if has_free_symbols(t.get_size()) or has_free_symbols(t.get_stride()):
                return True
        elif not isinstance(t, ir.IRNode):
            continue
        else:
            raise TypeError(f"unexpected type for is_dynamic {type(t)}")

    return False


# Placeholder strings used in triton codegen.
class Placeholder(enum.Enum):
    # The placeholder for the actual name of a triton kernel.
    # e.g. for "def triton_" it would be "triton_"
    KERNEL_NAME = "KERNEL_NAME"

    # The descriptive name of the triton kernel; when unique_kernel_names = False, this
    # placeholder will be replaced with a string with more information.
    DESCRIPTIVE_NAME = "DESCRIPTIVE_NAME"


<<<<<<< HEAD
def device_need_guard(device: str):
    assert isinstance(device, str)
    return device in ["cuda", "xpu"]
=======
def pass_execution_and_save(func, gm, msg):
    from .pattern_matcher import stable_topological_sort

    with tempfile.NamedTemporaryFile(
        mode="w",
        encoding="utf-8",
        delete=False,
    ) as f:
        before_io = io.StringIO()
        after_io = io.StringIO()
        print(f"Before:\n{gm.graph}", file=f)
        print(gm.graph, file=before_io)
        start_time = datetime.now()
        func(gm.graph)
        time_elapsed = datetime.now() - start_time
        # recompile graph
        stable_topological_sort(gm.graph)
        gm.graph.lint()
        gm.recompile()

        print(f"After:\n{gm.graph}", file=f)
        print(gm.graph, file=after_io)
        t = before_io.getvalue() == after_io.getvalue()
        log.info(
            "%s, save before/after graph to %s, graph before/after are the same = %s, time elapsed = %s",
            msg,
            f.name,
            t,
            time_elapsed,
        )


def is_collective(node):
    from . import ir

    return isinstance(node, ir.CollectiveKernel) or type(node) == ir._CollectiveKernel


def is_wait(node):
    from . import ir

    return isinstance(node, ir.Wait) or type(node) == ir._WaitKernel
>>>>>>> 63ed2f23
<|MERGE_RESOLUTION|>--- conflicted
+++ resolved
@@ -1305,11 +1305,6 @@
     DESCRIPTIVE_NAME = "DESCRIPTIVE_NAME"
 
 
-<<<<<<< HEAD
-def device_need_guard(device: str):
-    assert isinstance(device, str)
-    return device in ["cuda", "xpu"]
-=======
 def pass_execution_and_save(func, gm, msg):
     from .pattern_matcher import stable_topological_sort
 
@@ -1352,4 +1347,8 @@
     from . import ir
 
     return isinstance(node, ir.Wait) or type(node) == ir._WaitKernel
->>>>>>> 63ed2f23
+
+
+def device_need_guard(device: str):
+    assert isinstance(device, str)
+    return device in ["cuda", "xpu"]