--- conflicted
+++ resolved
@@ -4851,29 +4851,6 @@
         )
         return arg_default_value
 
-<<<<<<< HEAD
-    # Generate abi-compatible kernel names for shim kernels.
-    # Each individual shim kernel may have its own versioning rule.
-    # However, we don't expect we would end up with too many of such rules.
-    def _get_abi_compatible_kernel(self):
-        if not V.graph.cpp_wrapper:
-            return self.python_kernel_name
-
-        if config.c_shim_version == "v2":
-            return self.cpp_kernel_name
-
-        def sdpa_ver_fn():
-            # For sdpa, we need the v2 version since v1 didn't consider optional arg
-            return f"{self.cpp_kernel_name}_v2"
-
-        kernel_to_ver = {"at::_scaled_dot_product_flash_attention": sdpa_ver_fn}
-        ver_fn = kernel_to_ver.get(self.cpp_kernel_name, None)  # type: ignore[arg-type]
-        if ver_fn is not None:
-            return ver_fn()
-        return self.cpp_kernel_name
-
-=======
->>>>>>> e7364c1b
     def codegen_args(self):
         @dataclasses.dataclass
         class Shim:
@@ -4891,6 +4868,7 @@
         self.abi_compatible_kernel = (
             f"{self.cpp_kernel_name}_v2"
             if self.cpp_kernel_name in {"at::_scaled_dot_product_flash_attention"}
+            and config.c_shim_version == "1"
             else self.cpp_kernel_name
         )
 
