--- conflicted
+++ resolved
@@ -1347,15 +1347,10 @@
             torch.uint8,
             torch.int8,
         ):
-            # TODO(Leslie): Add fast path to at::vec::convert_float_to_int8,
             # if we already handle the saturation previously.
             # * Pattern match of quantization op in the loop body.
-<<<<<<< HEAD
             # * Skip the explicit saturation and clamp inside at::vec::convert_float_to_int8.
             return f"at::vec::convert_float_to_int8<{DTYPE_TO_CPP[dtype]}>({x})"
-=======
-            # * Skip the explicit saturation and clamp inside at::vec::convert_float_to_uint8.
-            return f"at::vec::convert_float_to_uint8({x})"
         if opt_ctx_x.dtype == torch.int32 and dtype == torch.float:
             return f"at::vec::convert_to_fp_of_same_size<float>({x})"
         if opt_ctx_x.dtype == torch.float and dtype == torch.int32:
@@ -1368,7 +1363,6 @@
             return f"cvt_int32_to_int64({x})"
         if opt_ctx_x.dtype == torch.int64 and dtype == torch.int32:
             return f"cvt_int64_to_int32({x})"
->>>>>>> 6a725ee3
         # TODO(jgong5): support conversion for other types
         # currently we only allow load/store torch.uint8 and handle conversion there
         return f"({x})"
@@ -1841,12 +1835,8 @@
         assert opt_ctx is not None
         load_mask_str = f"to_float_mask({load_mask})" if load_mask else None
         loadbuf = f"{var} + {cexpr_index(index)}" if index != 0 else var
-<<<<<<< HEAD
         if dtype in (torch.uint8, torch.int8) and opt_ctx.is_load_int8_as_float:
-=======
-        if dtype == torch.uint8 and opt_ctx.is_load_uint8_as_float:
             assert self._get_num_vectors(torch.uint8) == 1
->>>>>>> 6a725ee3
             line = (
                 f"masked_load({loadbuf}, {load_mask_str})"
                 if load_mask_str
@@ -2473,24 +2463,18 @@
             torch.float16,
             torch.bool,
             torch.uint8,
-<<<<<<< HEAD
             torch.int8,
-=======
             torch.int32,
             torch.int64,
->>>>>>> 6a725ee3
         ]
         self.store_supported_dtypes: List[torch.dtype] = [
             torch.float,
             torch.bfloat16,
             torch.float16,
             torch.uint8,
-<<<<<<< HEAD
             torch.int8,
-=======
             torch.int32,
             torch.int64,
->>>>>>> 6a725ee3
         ]
         # Cache the dtypes of the store operation. If the store is mixing dtypes, the
         # vectorization would not support it as it is hard to determine the vec dtype
@@ -2884,12 +2868,9 @@
                                 torch.bfloat16,
                                 torch.float,
                                 torch.uint8,
-<<<<<<< HEAD
                                 torch.int8,
-=======
                                 torch.int32,
                                 torch.int64,
->>>>>>> 6a725ee3
                             ]:
                                 # Convert from dtype to torch.float
                                 pass
