--- conflicted
+++ resolved
@@ -148,7 +148,7 @@
         self.reuse_pool: Dict[Any, List[FreeIfNotReusedLine]] = collections.defaultdict(
             list
         )
-        self.total_allocated_buffer_size: Int = 0
+        self.total_allocated_buffer_size: int = 0
 
     def __contains__(self, key):
         return bool(self.reuse_pool.get(key, None))
@@ -339,12 +339,9 @@
         self.supports_intermediate_hooks = True
         self.expr_printer = pexpr
         self.user_defined_kernel_count = 0
-<<<<<<< HEAD
+        self.unbacked_symbol_decls = set()
         self.allow_stack_allocation = None
         self.stack_allocated_buffers = {}
-=======
-        self.unbacked_symbol_decls = set()
->>>>>>> 7265c22a
 
         self.write_header()
         self.write_prefix()
@@ -579,7 +576,7 @@
                     self.lines[i] = self.lines[i].plan(planning_state)
 
             self.allow_stack_allocation = (
-                self.allow_stack_allocation != False
+                self.allow_stack_allocation is not False
                 and config.allow_stack_allocation
                 and planning_state.total_allocated_buffer_size
                 <= MAX_STACK_ALLOCATION_SIZE
@@ -1131,7 +1128,15 @@
         self.reuses[output_buffer.get_name()] = input_buffer.get_name()
         self.writeline(ReuseLine(self, input_buffer, output_buffer))
 
-<<<<<<< HEAD
+    def codegen_unbacked_symbol_decl(self, symbol):
+        name = str(symbol)
+        if name in self.unbacked_symbol_decls:
+            return name
+        else:
+            # When in CppWrapperCodeGen, we should only generate the declaration once
+            self.unbacked_symbol_decls.add(name)
+            return self.declare + name
+
     def is_statically_known_int(self, x):
         try:
             val = V.graph._shape_env._maybe_evaluate_static(x)
@@ -1145,16 +1150,6 @@
 
     def can_prove_buffer_has_static_shape(self, buffer):
         return self.is_statically_known_list_of_ints(buffer.get_size())
-=======
-    def codegen_unbacked_symbol_decl(self, symbol):
-        name = str(symbol)
-        if name in self.unbacked_symbol_decls:
-            return name
-        else:
-            # When in CppWrapperCodeGen, we should only generate the declaration once
-            self.unbacked_symbol_decls.add(name)
-            return self.declare + name
->>>>>>> 7265c22a
 
 
 class CppWrapperCodeGen(WrapperCodeGen):
@@ -1545,7 +1540,8 @@
                             f"cached_output_{next(self.cached_output_id)}"
                         )
                         self.wrapper_call.writeline(
-                            f"thread_local ThreadLocalCachedOutputTensor<std::decay_t<decltype({output})>> {cached_output_name}({output});"
+                            f"thread_local ThreadLocalCachedOutputTensor<std::decay_t<decltype({output})>> "
+                            f"{cached_output_name}({output});"
                         )
                         self.wrapper_call.writeline(
                             f"{cached_output_name}.copy_data_from({output});"
@@ -1554,7 +1550,8 @@
                             f"AOTI_TORCH_ERROR_CODE_CHECK(aoti_torch_new_uninitialized_tensor(&output_handles[{idx}]));"
                         )
                         self.wrapper_call.writeline(
-                            f"AOTI_TORCH_ERROR_CODE_CHECK(aoti_torch_assign_tensors({cached_output_name}.tensor.get(), output_handles[{idx}]));"
+                            f"AOTI_TORCH_ERROR_CODE_CHECK(aoti_torch_assign_tensors({cached_output_name}.tensor.get(), "
+                            f"output_handles[{idx}]));"
                         )
                     self.wrapper_call.writeline("}")
 
