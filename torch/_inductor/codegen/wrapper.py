import collections
import contextlib
import dataclasses
import functools
import inspect
import operator
import os
import re
import sys
from itertools import chain, count
from typing import (
    Any,
    Callable,
    Dict,
    Iterator,
    List,
    Optional,
    Set,
    Tuple,
    TYPE_CHECKING,
    Union,
)

import sympy
from sympy import Expr

import torch
import torch._ops
from torch._dynamo.utils import counters, dynamo_timed
from torch._inductor.codecache import get_cpp_wrapper_cubin_path_name

from torch._inductor.codegen.multi_kernel import MultiKernelState
from torch.fx.experimental.symbolic_shapes import SymTypes
from torch.fx.node import _get_qualified_name
from torch.utils._sympy.singleton_int import SingletonInt

from .. import codecache, config, ir
from ..codecache import CudaKernelParamCache
from ..ir import ReinterpretView
from ..triton_heuristics import grid as default_grid
from ..utils import (
    cache_on_self,
    get_benchmark_name,
    LineContext,
    sympy_product,
    sympy_str,
)
from ..virtualized import V
from .common import CodeGen, DeferredLine, IndentedBuffer, PythonPrinter
from .triton_utils import config_of, signature_to_meta

if TYPE_CHECKING:
    import triton


pexpr = PythonPrinter().doprint


ReuseKey = Tuple[torch.device, torch.dtype, str]


def buffer_reuse_key(node: ir.Buffer) -> ReuseKey:
    return (
        node.get_device(),
        node.get_dtype(),
        # NB: this is symbolic so that we don't try to reuse a buffer
        # for s0 for s1, just because they happen to share the same
        # size hint
        sympy_str(V.graph.sizevars.simplify(node.layout.storage_size())),
    )


def is_int(s: str) -> bool:
    # Cpp code gen adds L at the end of ints
    # Lets remove it for checking whether we have an int or not
    if s and s[-1] == "L":
        s = s[:-1]
    try:
        int(s)
    except ValueError:
        return False
    except TypeError:
        return False
    return True


def is_float(s: str) -> bool:
    try:
        float(s)
    except ValueError:
        return False
    return True


def convert_arg_type(arg: torch.Argument) -> str:
    from .cpp import CONTAINER_PYTHON_TO_CPP, PYTHON_TO_CPP

    # use x.real_type instead of x.type so that we get ScalarType instead of int
    python_type = repr(arg.real_type)  # type: ignore[attr-defined]

    if python_type == "Tensor":
        # Conversions rules follow https://github.com/pytorch/pytorch/tree/main/aten/src/ATen/native#func
        if arg.alias_info is not None and arg.alias_info.is_write:
            return f"at::{python_type}&"
        else:
            return f"at::{python_type} const&"

    if python_type in PYTHON_TO_CPP:
        cpp_type = PYTHON_TO_CPP[python_type]
        return cpp_type

    # Convert args of container types e.g. Optional[*]
    for py_container, cpp_container in CONTAINER_PYTHON_TO_CPP.items():
        container_match = re.findall(py_container + r"\[([a-zA-Z_]+)]", python_type)
        if len(container_match) == 1:
            contained_type = container_match[0]
            assert (
                contained_type in PYTHON_TO_CPP
            ), f"unsupported {py_container} type in convert_arg_type: {contained_type}"
            cpp_contained_type = PYTHON_TO_CPP[contained_type]
            return f"{cpp_container}<{cpp_contained_type}>"

    raise AssertionError(f"unsupport python_type: {python_type}")


def convert_return_type(ret: torch.Argument) -> str:
    # use x.real_type instead of x.type so that we get ScalarType instead of int
    python_type = repr(ret.real_type)  # type: ignore[attr-defined]
    python_to_cpp = {
        "Tensor": "at::Tensor",
        "List[Tensor]": "std::vector<at::Tensor>",
    }

    cpp_type = python_to_cpp.get(python_type, None)
    assert cpp_type is not None, f"NYI return type: {python_type}"
    # An output aliasing an input is returned by reference only when it's a
    # Tensor, not when it's a Tensor[]. For example, aten.split.Tensor's output
    # aliases the input tensor, but the op returns a vector by value.
    if python_type == "Tensor" and ret.alias_info is not None:
        cpp_type += "&"
    return cpp_type


def get_cpp_op_schema(kernel: torch._ops.OpOverload) -> str:
    args = kernel._schema.arguments
    returns = kernel._schema.returns

    num_returns = len(returns)
    assert num_returns > 0, "must have at least one return value"

    if num_returns == 1:
        cpp_return_value = convert_return_type(returns[0])
    elif num_returns > 1:
        tuple_returns = ", ".join([convert_return_type(r) for r in returns])
        cpp_return_value = f"std::tuple<{tuple_returns}>"

    cpp_arg_type = [f"{convert_arg_type(arg)} {arg.name}" for arg in args]
    return f"{cpp_return_value}({', '.join(cpp_arg_type)})"  # type: ignore[possibly-undefined]


# TODO: Move to a well known place
TritonMetaParams = Dict[str, int]
TritonGrid = Union[Tuple[int, ...], Callable[[TritonMetaParams], Tuple[int, ...]]]


def user_defined_kernel_grid_fn_code(
    name: str, configs: List["triton.Config"], grids: List[TritonGrid]
) -> Tuple[str, str]:
    output = IndentedBuffer()

    fn_name = f"grid_wrapper_for_{name}"
    output.writeline(f"def {fn_name}(meta):")
    with output.indent():
        if len(grids) == 1:
            output.writeline(f"return {grids[0]}")
        else:
            assert len(grids) > 1
            assert len(grids) == len(configs)
            seen = set()
            for grid, c in zip(grids, configs):
                guards = [f"meta['{name}'] == {val}" for name, val in c.kwargs.items()]
                guards = " and ".join(guards)
                statement = f"if {guards}: return {grid}"
                if statement in seen:
                    continue
                seen.add(statement)
                output.writeline(statement)

    return fn_name, output.getvalue()


@dataclasses.dataclass
class SymbolicCallArg:
    inner: str
    # the original symbolic expression represented by inner
    inner_expr: sympy.Expr

    def __str__(self):
        return str(self.inner)


# Default thread stack sizes vary by platform:
# - Linux: 8 MB
# - macOS: 512 KB
# - Windows: 1 MB
# Just pick something comfortably smaller than the smallest for now.
MAX_STACK_ALLOCATION_SIZE = 1024 * 100


class MemoryPlanningState:
    def __init__(self):
        super().__init__()
        self.reuse_pool: Dict[
            ReuseKey, List[FreeIfNotReusedLine]
        ] = collections.defaultdict(list)
        self.total_allocated_buffer_size: int = 0

    def __contains__(self, key: ReuseKey) -> bool:
        return bool(self.reuse_pool.get(key, None))

    def pop(self, key: ReuseKey) -> "FreeIfNotReusedLine":
        item = self.reuse_pool[key].pop()
        assert not item.is_reused
        return item

    def push(self, key: ReuseKey, item: "FreeIfNotReusedLine") -> None:
        assert not item.is_reused
        self.reuse_pool[key].append(item)


@dataclasses.dataclass
class EnterDeviceContextManagerLine:
    device_idx: int
    last_seen_device_guard_index: Optional[int]

    def codegen(
        self, code: IndentedBuffer, device_cm_stack: contextlib.ExitStack
    ) -> None:
        if V.graph.cpp_wrapper:
            code.writeline("\n")
            if V.graph.aot_mode:
                # In AOT mode, we have a stream provided as a param. A stream is
                # associated with a device, so we never expect the device to change.
                # CUDAStreamGuard sets the stream and the device.
                if self.last_seen_device_guard_index is None:
                    if config.aot_inductor.abi_compatible:
                        code.writeline(
                            "AOTICudaStreamGuard stream_guard(stream, this->device_idx_);"
                        )
                    else:
                        code.writeline(
                            "at::cuda::CUDAStreamGuard stream_guard("
                            + "at::cuda::getStreamFromExternal(stream, this->device_idx_));"
                        )
                else:
                    assert (
                        self.last_seen_device_guard_index == self.device_idx
                    ), "AOTInductor only supports running on one CUDA device"
            else:
                if self.last_seen_device_guard_index is None:
                    code.writeline(
                        f"at::cuda::CUDAGuard device_guard({self.device_idx});"
                    )
                else:
                    code.writeline(f"device_guard.set_index({self.device_idx});")
        else:
            # Note _DeviceGuard has less overhead than device, but only accepts
            # integers
            code.writeline(f"with {V.graph.device_ops.device_guard(self.device_idx)}:")
            device_cm_stack.enter_context(code.indent())
            code.writeline(V.graph.device_ops.set_device(self.device_idx))


class ExitDeviceContextManagerLine:
    def codegen(
        self, code: IndentedBuffer, device_cm_stack: contextlib.ExitStack
    ) -> None:
        if not V.graph.cpp_wrapper:
            device_cm_stack.close()


@dataclasses.dataclass
class MemoryPlanningLine:
    wrapper: "WrapperCodeGen"

    def plan(self, state: MemoryPlanningState) -> "MemoryPlanningLine":
        """First pass to find reuse"""
        return self

    def codegen(self, code: IndentedBuffer) -> None:
        """Second pass to output code"""
        pass

    def __str__(self) -> str:
        """
        Emits a string representation that fits on one line.
        """
        args: List[str] = []
        for field in dataclasses.fields(self):
            if field.name == "wrapper":
                continue
            val = getattr(self, field.name)
            args.append(
                f"{field.name}={val.get_name() if field.type is ir.Buffer else val}"
            )
        return f"{type(self).__name__}({', '.join(args)})"


@dataclasses.dataclass
class AllocateLine(MemoryPlanningLine):
    node: ir.Buffer

    def plan(self, state: MemoryPlanningState) -> MemoryPlanningLine:
        if self.node.get_name() in V.graph.removed_buffers:
            return NullLine(self.wrapper)

        # try to reuse a recently freed buffer
        key = buffer_reuse_key(self.node)
        if config.allow_buffer_reuse and key in state:
            free_line = state.pop(key)
            free_line.is_reused = True
            return ReuseLine(self.wrapper, free_line.node, self.node)

        if self.node.get_device().type == "cpu":
            static_shape = self.wrapper.static_shape_for_buffer_or_none(self.node)
            if static_shape is not None:
                state.total_allocated_buffer_size += int(
                    functools.reduce(operator.mul, static_shape, 1)
                )

        return self

    def codegen(self, code: IndentedBuffer) -> None:
        assert self.node.get_name() not in V.graph.removed_buffers
        line = self.wrapper.make_buffer_allocation(self.node)
        code.writeline(line)


@dataclasses.dataclass
class FreeIfNotReusedLine(MemoryPlanningLine):
    node: ir.Buffer
    is_reused: bool = False

    def plan(self, state: MemoryPlanningState) -> MemoryPlanningLine:
        if isinstance(self.node.layout, (ir.AliasedLayout, ir.MultiOutputLayout)):
            return self
        assert not self.is_reused
        if self.node.get_name() in V.graph.removed_buffers:
            return NullLine(self.wrapper)
        if config.allow_buffer_reuse:
            state.push(buffer_reuse_key(self.node), self)
        return self

    def codegen(self, code: IndentedBuffer) -> None:
        assert self.node.get_name() not in V.graph.removed_buffers
        if not self.is_reused:
            code.writeline(self.wrapper.make_buffer_free(self.node))


@dataclasses.dataclass
class ReuseLine(MemoryPlanningLine):
    node: ir.Buffer
    reused_as: ir.Buffer
    delete_old: bool = True

    def plan(self, state: MemoryPlanningState) -> MemoryPlanningLine:
        if self.node.get_name() in V.graph.removed_buffers:
            assert self.reused_as.get_name() in V.graph.removed_buffers
            return NullLine(self.wrapper)
        assert self.reused_as.get_name() not in V.graph.removed_buffers
        return self

    def codegen(self, code: IndentedBuffer) -> None:
        assert self.node.get_name() not in V.graph.removed_buffers
        assert self.reused_as.get_name() not in V.graph.removed_buffers
        code.writeline(
            self.wrapper.make_buffer_reuse(self.node, self.reused_as, self.delete_old)
        )


class NullLine(MemoryPlanningLine):
    pass


BufferName = str


class WrapperCodeGen(CodeGen):
    """
    Generate outer wrapper in Python that calls the kernels.
    """

    def __init__(self):
        super().__init__()
        self._names_iter: Iterator[int] = count()
        self.header = IndentedBuffer()
        self.prefix = IndentedBuffer()
        self.suffix = IndentedBuffer()
        self.wrapper_call = IndentedBuffer()
        # If the generated source code is exactly the same, reuse the
        # pre-existing kernel for it
        self.src_to_kernel: Dict[str, str] = {}
        self.kernel_numel_expr: Set[str] = set()
        self.lines: List[Union[MemoryPlanningLine, LineContext]] = []
        self.declare = ""
        self.declare_maybe_reference = ""
        self.ending = ""
        self.open_bracket = "["
        self.closed_bracket = "]"
        self.comment = "#"
        self.namespace = ""
        self.none_str = "None"
        self.size = "size()"
        self.stride = "stride()"
        self.last_seen_device_guard_index: Optional[int] = None
        self.supports_intermediate_hooks = True
        self.expr_printer = pexpr
        self.user_defined_kernel_cache: Dict[Tuple[Any, ...], str] = {}
        self.unbacked_symbol_decls: Set[str] = set()  # str of sympy.Symbol
        self.allow_stack_allocation: Optional[bool] = None
        self.stack_allocated_buffers: Dict[BufferName, ir.Buffer] = {}
        self.computed_sizes: Set[sympy.Symbol] = set()

        self.write_header()
        self.write_prefix()

        if not V.graph.aot_mode:
            for name, hashed in V.graph.constant_reprs.items():
                # include a hash so our code cache puts different constants into different files
                self.write_constant(name, hashed)

        self.allocated: Set[BufferName] = set()
        self.freed: Set[BufferName] = set()

        # maps from reusing buffer to reused buffer
        self.reuses: Dict[BufferName, BufferName] = dict()

        self.write_get_raw_stream = functools.lru_cache(None)(  # type: ignore[assignment]
            self.write_get_raw_stream
        )

        @functools.lru_cache(None)
        def add_import_once(line: str) -> None:
            self.header.writeline(line)

        self.add_import_once = add_import_once
        self._metas: Dict[str, str] = {}
        self.multi_kernel_state = MultiKernelState()

    def write_constant(self, name: str, hashed: str) -> None:
        self.header.writeline(f"{name} = None  # {hashed}")

    def write_header(self) -> None:
        self.header.splice(
            f"""
                from ctypes import c_void_p, c_long
                import torch
                import math
                import random
                import os
                import tempfile
                from math import inf, nan
                from torch._inductor.hooks import run_intermediate_hooks
                from torch._inductor.utils import maybe_profile
                from torch._inductor.codegen.memory_planning import _align as align

                from torch import device, empty_strided
                from {codecache.__name__} import AsyncCompile
                from torch._inductor.select_algorithm import extern_kernels
                from torch._inductor.codegen.multi_kernel import MultiKernelCall

                aten = torch.ops.aten
                inductor_ops = torch.ops.inductor
                assert_size_stride = torch._C._dynamo.guards.assert_size_stride
                empty_strided_cpu = torch._C._dynamo.guards._empty_strided_cpu
                empty_strided_cuda = torch._C._dynamo.guards._empty_strided_cuda
                alloc_from_pool = torch.ops.inductor._alloc_from_pool
                reinterpret_tensor = torch.ops.inductor._reinterpret_tensor
                async_compile = AsyncCompile()

            """
        )

    @cache_on_self
    def write_triton_header_once(self) -> None:
        self.header.splice(
            """
            import triton
            import triton.language as tl
            from torch._inductor.triton_heuristics import grid, split_scan_grid, start_graph, end_graph
            {}
            """.format(
                V.graph.device_ops.import_get_raw_stream_as("get_raw_stream")
            )
        )

    def add_meta_once(self, meta: TritonMetaParams) -> str:
        meta = repr(meta)
        if meta not in self._metas:
            var = f"meta{len(self._metas)}"
            self._metas[meta] = var
            self.header.writeline(f"{var} = {meta}")
        return self._metas[meta]

    @cache_on_self
    def get_output_refs(self) -> List[str]:
        return [x.codegen_reference(self.wrapper_call) for x in V.graph.graph_outputs]

    def mark_output_type(self) -> None:
        return

    def codegen_input_size_asserts(self) -> None:
        for name, buf in V.graph.graph_inputs.items():
            if isinstance(buf, sympy.Expr):
                continue

            # comparing strides for 0 size tensor is tricky. Ignore them for now.
            if sympy_product(buf.get_size()) == 0:
                continue
            size = self.codegen_shape_tuple(buf.get_size())
            stride = self.codegen_shape_tuple(buf.get_stride())
            self.prefix.writeline(f"assert_size_stride({name}, {size}, {stride})")

    def codegen_input_nan_asserts(self) -> None:
        self.prefix.writeline("# make sure graph inputs are not nan/inf")
        for name, buf in V.graph.graph_inputs.items():
            if isinstance(buf, sympy.Expr):
                continue

            line = f"assert not {name}.isnan().any().item()"
            self.prefix.writeline(line)
            line = f"assert not {name}.isinf().any().item()"
            self.prefix.writeline(line)

    def write_prefix(self) -> None:
        self.prefix.splice(
            """

            async_compile.wait(globals())
            del async_compile

            def call(args):
            """
        )
        with self.prefix.indent():
            if config.triton.debug_sync_graph:
                self.prefix.writeline(V.graph.device_ops.synchronize())
            inp_len = len(V.graph.graph_inputs.keys())
            if inp_len != 0:
                lhs = f"{', '.join(V.graph.graph_inputs.keys())}{'' if inp_len != 1 else ','}"
                self.prefix.writeline(f"{lhs} = args")
                self.prefix.writeline("args.clear()")

            self.codegen_inputs(self.prefix, V.graph.graph_inputs)
            if config.size_asserts:
                self.codegen_input_size_asserts()
            if config.nan_asserts:
                self.codegen_input_nan_asserts()

    def write_get_raw_stream(self, device_idx: int) -> str:
        self.write_triton_header_once()
        name = f"stream{device_idx}"
        self.writeline(f"{name} = get_raw_stream({device_idx})")
        return name

    def next_kernel_suffix(self) -> str:
        return f"{next(self._names_iter)}"

    def codegen_device_guard_enter(self, device_idx: int) -> None:
        self.writeline(
            EnterDeviceContextManagerLine(device_idx, self.last_seen_device_guard_index)
        )
        self.last_seen_device_guard_index = device_idx

    def codegen_device_guard_exit(self) -> None:
        self.writeline(ExitDeviceContextManagerLine())

    def generate_return(self, output_refs: List[str]) -> None:
        if output_refs:
            self.wrapper_call.writeline("return (" + ", ".join(output_refs) + ", )")
        else:
            self.wrapper_call.writeline("return ()")

    def generate_before_suffix(self, result: IndentedBuffer) -> None:
        return

    def generate_end(self, result: IndentedBuffer) -> None:
        return

    def generate_fallback_kernel(self, fallback_kernel, args):
        self.generate_extern_kernel_alloc(fallback_kernel, args)

    def generate_extern_kernel_alloc(self, extern_kernel, args):
        output_name = extern_kernel.get_name()
        origin_node = extern_kernel.get_origin_node()
        kernel_name = extern_kernel.get_kernel_name()
        ending = self.ending
        if config.memory_planning and "view_as_complex" in kernel_name:
            # view operation fallbacks cause issues since inductor
            # doesn't know the memory is still needed and might reuse it.
            ending = f".clone(){ending}"
        self.writeline(
            f"{self.declare}{output_name} = {kernel_name}({', '.join(args)}){ending}"
        )
        if (
            self.supports_intermediate_hooks
            and config.generate_intermediate_hooks
            and origin_node is not None
        ):
            counters["inductor"]["intermediate_hooks"] += 1
            self.writeline(
                f"run_intermediate_hooks({origin_node.name!r}, {output_name})"
            )

    def generate_extern_kernel_out(self, output_view, codegen_reference, args, kernel):
        if output_view:
            args.append(f"out={output_view.codegen_reference()}")
        else:
            args.append(f"out={codegen_reference}")
        self.writeline(f"{kernel}({', '.join(args)})")

    def generate_user_defined_triton_kernel(self, kernel_name, grid, configs, args):
        grid, code = user_defined_kernel_grid_fn_code(kernel_name, configs, grid)
        # Must happen after free symbols are already codegened
        with self.prefix.indent():
            self.prefix.splice(code)

        stream_name = self.write_get_raw_stream(V.graph.scheduler.current_device.index)
        self.writeline(
            f"{kernel_name}.run({', '.join(args)}, grid={grid}, stream={stream_name})"
        )

    def generate_scatter_fallback(
        self, output, inputs, kernel, python_kernel_name, src_is_tensor, reduce, kwargs
    ):
        line = f"{kernel}({','.join(map(str, inputs))}"
        if kernel == "aten.scatter_":
            if reduce:
                line += f", reduce={repr(reduce)}"
        else:
            line += ", ".join([""] + kwargs)
        line += f"){self.ending}"
        self.writeline(line)

    def generate_index_put_fallback(self, kernel, x, indices, values, accumulate):
        indices_str = f"{self.open_bracket}{', '.join(indices)}{self.closed_bracket}"
        args = [x, indices_str, values, accumulate]
        self.writeline(self.wrap_kernel_call(kernel, args))

    def generate_extern_kernel_alloc_and_find_schema_if_needed(
        self,
        name,
        kernel,
        codegen_args,
        cpp_op_schema,
        cpp_kernel_key,
        cpp_kernel_overload_name="",
        op_overload=None,
        raw_args=None,
        outputs=None,
    ):
        self.writeline(f"{name} = {kernel}({', '.join(codegen_args)})")

    def generate_inf_and_nan_checker(self, node):
        # TODO: Add check for python too.
        pass

    @dynamo_timed
    def generate(self, is_inference):
        if config.profile_bandwidth:
            self.write_triton_header_once()
        result = IndentedBuffer()
        result.splice(self.header)

        with contextlib.ExitStack() as stack:
            stack.enter_context(self.wrapper_call.indent())
            if config.profiler_mark_wrapper_call:
                self.generate_profiler_mark_wrapper_call(stack)
            if config.profile_bandwidth:
                self.generate_start_graph()

            # We disable planning during training because it presently increases peak memory consumption.
            if is_inference and config.memory_planning:
                self.memory_plan()
                # TODO: integrate memory planning & stack allocation?
                self.allow_stack_allocation = False
            else:
                self.memory_plan_reuse()

            device_cm_stack = contextlib.ExitStack()
            for line in self.lines:
                if isinstance(line, MemoryPlanningLine):
                    line.codegen(self.wrapper_call)
                elif isinstance(
                    line,
                    (
                        EnterDeviceContextManagerLine,
                        ExitDeviceContextManagerLine,
                    ),
                ):
                    line.codegen(self.wrapper_call, device_cm_stack)
                else:
                    self.wrapper_call.writeline(line)

            output_refs = self.get_output_refs()
            self.mark_output_type()
            if config.triton.debug_sync_graph:
                self.wrapper_call.writeline(V.graph.device_ops.synchronize())

            if config.profile_bandwidth:
                self.generate_end_graph()

            self.generate_return(output_refs)

        self.finalize_prefix()
        result.splice(self.prefix)

        with result.indent():
            result.splice(self.wrapper_call)

        self.generate_before_suffix(result)
        result.splice(self.suffix)

        self.generate_end(result)

        self.add_benchmark_harness(result)

        return result.getvaluewithlinemap()

    def memory_plan(self):
        from .memory_planning import MemoryPlanner

        self.lines = MemoryPlanner(self).plan(self.lines)

    def memory_plan_reuse(self):
        out_names = V.graph.get_output_names()

        while (
            self.lines
            and isinstance(self.lines[-1], MemoryPlanningLine)
            # TODO: this seems legit, NullLine has no node
            and self.lines[-1].node.name not in out_names  # type: ignore[attr-defined]
        ):
            # these lines will be pointless
            self.lines.pop()

        # codegen allocations in two passes
        planning_state = MemoryPlanningState()
        for i in range(len(self.lines)):
            line = self.lines[i]
            if isinstance(line, MemoryPlanningLine):
                self.lines[i] = line.plan(planning_state)

        self.allow_stack_allocation = (
            self.allow_stack_allocation is not False
            and config.allow_stack_allocation
            and planning_state.total_allocated_buffer_size <= MAX_STACK_ALLOCATION_SIZE
        )

    def codegen_input_size_var_decl(self, code: IndentedBuffer, name):
        code.writeline(f"{self.declare}{name}_size = {name}.{self.size}{self.ending}")

    def codegen_input_stride_var_decl(self, code: IndentedBuffer, name):
        code.writeline(
            f"{self.declare}{name}_stride = {name}.{self.stride}{self.ending}"
        )

    def codegen_inputs(
        self, code: IndentedBuffer, graph_inputs: Dict[str, ir.TensorBox]
    ):
        """Assign all symbolic shapes to locals"""

        @functools.lru_cache(None)
        def sizeof(name):
            self.codegen_input_size_var_decl(code, name)
            return f"{name}_size"

        @functools.lru_cache(None)
        def strideof(name):
            self.codegen_input_stride_var_decl(code, name)
            return f"{name}_stride"

        # Assign all symbolic shapes needed to local variables
        needed = V.graph.sizevars.free_symbols()

        def is_expr(x):
            return isinstance(x[1], sympy.Expr)

        graph_inputs_expr = list(filter(is_expr, graph_inputs.items()))
        graph_inputs_tensors = list(
            filter(lambda x: not is_expr(x), graph_inputs.items())
        )

        for name, shape in graph_inputs_expr:
            shape = V.graph.sizevars.simplify(shape)  # type: ignore[arg-type]
            if shape in needed:
                needed.remove(shape)  # type: ignore[arg-type]
                code.writeline(f"{self.declare}{shape} = {name}{self.ending}")

        for name, value in graph_inputs_tensors:
            shapes = value.get_size()
            for dim, shape in enumerate(shapes):
                shape = V.graph.sizevars.simplify(shape)  # type: ignore[arg-type]
                if shape in needed:
                    needed.remove(shape)  # type: ignore[arg-type]
                    code.writeline(
                        f"{self.declare}{shape} = {sizeof(name)}[{dim}]{self.ending}"
                    )

        for name, value in graph_inputs_tensors:
            shapes = value.get_stride()
            for dim, shape in enumerate(shapes):
                shape = V.graph.sizevars.simplify(shape)  # type: ignore[arg-type]
                if shape in needed:
                    needed.remove(shape)  # type: ignore[arg-type]
                    code.writeline(
                        f"{self.declare}{shape} = {strideof(name)}[{dim}]{self.ending}"
                    )

    def ensure_size_computed(self, sym: sympy.Symbol):
        if isinstance(sym, sympy.Symbol) and sym.name.startswith("ps"):
            if sym in self.computed_sizes:
                return
            self.computed_sizes.add(sym)
            expr = V.graph.sizevars.inv_precomputed_replacements[sym]
            self.writeline(
                f"{self.declare}{sym} = {self.expr_printer(expr)}{self.ending}"
            )

    def finalize_prefix(self):
        pass

    def codegen_python_sizevar(self, x: Expr) -> str:
        return pexpr(V.graph.sizevars.simplify(x))

    def codegen_sizevar(self, x: Expr) -> str:
        return self.codegen_python_sizevar(x)

    def codegen_tuple_access(self, basename: str, name: str, index: str) -> str:
        return f"{basename}[{index}]"

    def codegen_python_shape_tuple(self, shape: Tuple[Expr, ...]) -> str:
        parts = list(map(self.codegen_python_sizevar, shape))
        if len(parts) == 0:
            return "()"
        if len(parts) == 1:
            return f"({parts[0]}, )"
        return f"({', '.join(parts)})"

    def codegen_shape_tuple(self, shape: Tuple[Expr, ...]) -> str:
        return self.codegen_python_shape_tuple(shape)

    def codegen_alloc_from_pool(self, name, offset, dtype, shape, stride) -> str:
        return "alloc_from_pool({})".format(
            ", ".join(
                [
                    name,
                    pexpr(offset),  # bytes not numel
                    str(dtype),
                    self.codegen_shape_tuple(shape),
                    self.codegen_shape_tuple(stride),
                ]
            )
        )

    def codegen_reinterpret_view(self, data, size, stride, offset, writer) -> str:
        size = self.codegen_shape_tuple(size)
        stride = self.codegen_shape_tuple(stride)
        offset = self.codegen_sizevar(offset)
        return f"reinterpret_tensor({data.get_name()}, {size}, {stride}, {offset})"

    def codegen_device_copy(self, src, dst):
        self.writeline(f"{dst}.copy_({src})")

    def codegen_multi_output(self, name, value):
        self.writeline(f"{self.declare}{name} = {value}{self.ending}")

    def codegen_dynamic_scalar(self, node):
        (data,) = (t.codegen_reference() for t in node.inputs)
        if node.is_bool:
            self.writeline(f"{node.sym} = 1 if {data}.item() else 0")
        else:
            self.writeline(f"{node.sym} = {data}.item()")
        # No one should ever use this buffer, but for uniformity
        # define the variable and assign it None
        self.writeline(f"{node.get_name()} = None")

    def benchmark_compiled_module(self, output):
        def add_fake_input(name, shape, stride, device, dtype):
            output.writeline(
                f"{name} = rand_strided("
                f"{self.codegen_python_shape_tuple(shape)}, "
                f"{self.codegen_python_shape_tuple(stride)}, "
                f"device='{device}', dtype={dtype})"
            )

        def add_expr_input(name, val):
            output.writeline(f"{name} = {val}")

        output.writelines(
            ["", "", "def benchmark_compiled_module(times=10, repeat=10):"]
        )
        with output.indent():
            output.splice(
                """
                from torch._dynamo.testing import rand_strided
                from torch._inductor.utils import print_performance
                """,
                strip=True,
            )

            for name, value in V.graph.constants.items():
                # all the constants are global variables, that's why we need
                # these 'global var_name' lines
                output.writeline(f"global {name}")
                add_fake_input(
                    name, value.size(), value.stride(), value.device, value.dtype
                )

            for name, value in V.graph.graph_inputs.items():
                if isinstance(value, sympy.Symbol) and isinstance(
                    V.graph.sizevars.var_to_val.get(value, None), SingletonInt
                ):
                    # Inductor should only work with dense -> dense graph, and
                    # SingletonInts belong to metadata that should only live on
                    # the subclass.
                    continue
                if isinstance(value, sympy.Expr):  # Don't need to add symbolic
                    add_expr_input(name, V.graph.sizevars.size_hint(value))
                else:
                    shape = [V.graph.sizevars.size_hint(x) for x in value.get_size()]
                    stride = [V.graph.sizevars.size_hint(x) for x in value.get_stride()]
                    add_fake_input(
                        name, shape, stride, value.get_device(), value.get_dtype()
                    )

            call_str = f"call([{', '.join(V.graph.graph_inputs.keys())}])"
            output.writeline(f"fn = lambda: {call_str}")
            output.writeline("return print_performance(fn, times=times, repeat=repeat)")

    def add_benchmark_harness(self, output):
        """
        Append a benchmark harness to generated code for debugging
        """
        if not config.benchmark_harness:
            return

        self.benchmark_compiled_module(output)

        output.writelines(["", "", 'if __name__ == "__main__":'])
        with output.indent():
            output.writelines(
                [
                    "from torch._inductor.wrapper_benchmark import compiled_module_main",
                    f"compiled_module_main('{get_benchmark_name()}', benchmark_compiled_module)",
                ]
            )

    def define_kernel(
        self, name: str, kernel: str, metadata: Optional[str] = None, cuda=True
    ):
        metadata_comment = f"{metadata}\n" if metadata else ""
        self.header.splice(f"\n\n{metadata_comment}{name} = {kernel}")

    def define_user_defined_triton_kernel(self, kernel, configs, kwargs):
        original_name = kernel.__name__

        # Distinguish between different functions using function id
        cache_key = [id(kernel.fn)]
        for arg in kwargs.values():
            if isinstance(arg, (ir.Buffer, ir.ReinterpretView)):
                cache_key.append(arg.get_dtype())
            elif len(configs) > 0:
                # We need to key on non tensor arg only in autotune mode
                cache_key.append(arg)
        cache_key = tuple(cache_key)

        if cache_key in self.user_defined_kernel_cache:
            return self.user_defined_kernel_cache[cache_key]

        name = f"{original_name}_{len(self.user_defined_kernel_cache)}"
        # Add to the cache for the next use
        self.user_defined_kernel_cache[cache_key] = name

        compile_wrapper = IndentedBuffer()
        compile_wrapper.writeline(f"async_compile.triton({original_name!r}, '''")

        compile_wrapper.splice(
            """
            import triton
            import triton.language as tl
            from torch._inductor.utils import instance_descriptor
            from torch._inductor.triton_heuristics import user_autotune
            """,
            strip=True,
        )
        from .triton import TritonKernel

        if TritonKernel.gen_attr_descriptor_import():
            compile_wrapper.splice(TritonKernel.gen_attr_descriptor_import())
        compile_wrapper.newline()

        from .common import KernelArgType, SizeArg, TensorArg

        signature: List[KernelArgType] = []
        constants = {}
        for key, arg in kwargs.items():
            idx = kernel.arg_names.index(key)
            if idx in kernel.constexprs:
                constants[key] = arg
                continue
            if isinstance(arg, (ir.Buffer, ir.ReinterpretView)):
                signature.append(
                    TensorArg(
                        key,
                        arg.get_name(),
                        arg.get_dtype(),
                        # For ReinterpretView, we do not want to check alignment
                        not isinstance(arg, ReinterpretView),
                    )
                )
            else:
                signature.append(SizeArg(key, arg))
        index_dtype = "tl.int32"
        inductor_meta = {
            "kernel_name": name,
        }
        triton_meta = {
            "signature": signature_to_meta(signature, size_dtype=index_dtype),
            "device": V.graph.scheduler.current_device.index,
            "device_type": V.graph.scheduler.current_device.type,
            "constants": constants,
            "configs": [config_of(signature)],
        }
        configs = [
            {
                "kwargs": config.kwargs,
                "num_warps": config.num_warps,
                "num_stages": config.num_stages,
            }
            for config in configs
        ]
        compile_wrapper.splice(
            f"""
            @user_autotune(
                configs={configs!r},
                inductor_meta={inductor_meta!r},
                triton_meta={triton_meta!r},
                filename=__file__
            )
            @triton.jit
            """
        )
        compile_wrapper.splice(kernel.src, strip=True)

        # Also include any possible kernel being called indirectly
        from triton import JITFunction

        symbols_included = {original_name}

        def traverse(cur_kernel):
            for symbol_name in cur_kernel.fn.__code__.co_names:
                if symbol_name in symbols_included:
                    continue
                if symbol_name in cur_kernel.fn.__globals__:
                    symbol = cur_kernel.fn.__globals__[symbol_name]
                    if isinstance(symbol, JITFunction):
                        compile_wrapper.newline()
                        compile_wrapper.writeline("@triton.jit")
                        compile_wrapper.splice(symbol.src, strip=True)
                        symbols_included.add(symbol_name)
                        traverse(symbol)
                    elif isinstance(symbol, (int, str, bool)):
                        compile_wrapper.newline()
                        compile_wrapper.writeline(f"{symbol_name} = {symbol!r}")
                        symbols_included.add(symbol_name)

        traverse(kernel)

        compile_wrapper.writeline("''')")
        _, lineno = inspect.getsourcelines(kernel.fn)
        srcfile = inspect.getsourcefile(kernel.fn)
        metadata = f"# Original path: {srcfile}:{lineno}"
        self.define_kernel(
            name,
            compile_wrapper.getvalue(),
            metadata,
        )
        return name

    def generate_numel_expr(self, kernel_name: str, tree):
        expr = f"{kernel_name}_{tree.prefix}numel"
        if expr not in self.kernel_numel_expr:
            self.kernel_numel_expr.add(expr)
            self.writeline(
                f"{self.declare}{expr} = {self.expr_printer(tree.numel)}{self.ending}"
            )
        else:
            self.writeline(f"{expr} = {self.expr_printer(tree.numel)}{self.ending}")
        # We can get symbolic expressions here, like s0*64
        # It is fine to have them here, but we need to handle them correctly as their own type
        # This is tricky to do, so we wrap in a custom type, distinct from scalars, but also from sympy*
        # scalars as well.
        # This is handled in `generate_args_decl` which has a correct comment of: TODO: only works for
        # constant now, need type info. I agree, this needs type info, and while this is not true type info
        # it suffices as a type hint for the purposes of producing the correct code for this type.
        return SymbolicCallArg(expr, tree.numel)

    def generate_workspace_allocation(self, nbytes, device, zero_fill):
        function = "zeros" if zero_fill else "empty"
        line = self.make_allocation(
            "workspace", device, torch.uint8, shape=(nbytes,), stride=(1,)
        )
        self.writeline(line)
        if zero_fill:
            self.writeline(f"workspace.zero_(){self.ending}")

    def wrap_kernel_call(self, name, call_args):
        return f"{name}({', '.join(call_args)}){self.ending}"

    def generate_profiler_mark_wrapper_call(self, stack):
        self.wrapper_call.writeline("from torch.profiler import record_function")
        self.wrapper_call.writeline(
            f"with record_function('graph_{V.graph.graph_id}_inductor_wrapper_call'):"
        )
        stack.enter_context(self.wrapper_call.indent())

    def generate_start_graph(self):
        self.wrapper_call.writeline("start_graph()")

    def generate_end_graph(self):
        self.wrapper_call.writeline("end_graph()")

    def generate_default_grid(self, name: str, grid_args: List[Any]):
        return grid_args

    def generate_kernel_call(
        self,
        name,
        call_args,
        grid=None,
        device_index=None,
        cuda=True,
        triton=True,
<<<<<<< HEAD
        grid_fn: str = "grid",
=======
        arg_types=None,
>>>>>>> c085ab63
    ):
        """
        Generates kernel call code.

        cuda: Defines whether the backend is GPU. Otherwise the backend is CPU.

        triton: Defines whether the GPU backend uses Triton for codegen.
                Otherwise it uses the CUDA language for codegen.
                Only valid when cuda == True.
        """
        if cuda:
            call_args_str = ", ".join(pexpr(item) for item in call_args)
            stream_name = self.write_get_raw_stream(
                V.graph.scheduler.current_device.index
            )
            if triton:
                grid_str = ", ".join(pexpr(item) for item in grid)
                grid_str = f"{grid_fn}({grid_str})"
                self.writeline(
                    f"{name}.run({call_args_str}, grid={grid_str}, stream={stream_name})"
                )
            else:
                stream_ptr = f"c_void_p({stream_name})"
                self.writeline(f"{name}.{name}({call_args_str}, {stream_ptr})")
        else:
            self.writeline(self.wrap_kernel_call(name, call_args))

    def writeline(self, line):
        self.lines.append(line)

    def enter_context(self, ctx):
        self.lines.append(LineContext(ctx))

    def val_to_cpp_arg_str(self, type_, val, is_legacy_abi) -> str:
        raise NotImplementedError()

    def val_to_arg_str(self, s):
        if isinstance(s, SymTypes):
            return pexpr(sympy.expand(repr(s)))
        elif isinstance(s, sympy.Expr):
            return pexpr(s)
        elif isinstance(s, (tuple, list)):

            @dataclasses.dataclass
            class Shim:
                ref: Any

                def __repr__(self):
                    return self.ref

            return repr(type(s)(Shim(self.val_to_arg_str(a)) for a in s))
        elif isinstance(s, torch._ops.OpOverload):
            return _get_qualified_name(s)
        elif isinstance(s, (ir.Buffer, ReinterpretView)):
            return s.codegen_reference()
        else:
            return repr(s)

    # The following methods are for memory management
    def make_buffer_allocation(self, buffer):
        device = buffer.get_device()
        dtype = buffer.get_dtype()
        shape = tuple(buffer.get_size())
        stride = tuple(buffer.get_stride())
        return self.make_allocation(buffer.get_name(), device, dtype, shape, stride)

    def make_allocation(self, name, device, dtype, shape, stride):
        if device.type in ("cpu", "cuda"):
            # optimized path for faster allocations, saving ~2us versus the stuff below
            return (
                f"{name} = empty_strided_{device.type}("
                f"{self.codegen_shape_tuple(shape)}, "
                f"{self.codegen_shape_tuple(stride)}, "
                f"{dtype})"
            )
        # all other devices:
        return (
            f"{name} = empty_strided("
            f"{self.codegen_shape_tuple(shape)}, "
            f"{self.codegen_shape_tuple(stride)}, "
            f"device='{device.type}', dtype={dtype})"
        )

    def make_tensor_alias(self, new_name, old_name, comment=""):
        return f"{self.declare}{new_name} = {old_name}{self.ending}  {self.comment} {comment}"

    def make_buffer_free(self, buffer):
        return f"del {buffer.get_name()}"

    def make_free_by_names(self, names_to_del: List[str]):
        return f"del {', '.join(name for name in names_to_del)}"

    def codegen_exact_buffer_reuse(self, old_name: str, new_name: str, del_line: str):
        return f"{self.declare_maybe_reference}{new_name} = {old_name}{del_line}{self.ending}  {self.comment} reuse"

    def make_buffer_reuse(self, old, new, delete_old: bool):
        assert old.get_dtype() == new.get_dtype()
        old_name = old.get_name()
        new_name = new.get_name()
        del_line = ";"
        if old_name not in V.graph.get_output_names() and delete_old:
            del_line = f"; {self.make_buffer_free(old)}"

        if old.get_size() == new.get_size() and old.get_stride() == new.get_stride():
            if old_name in self.stack_allocated_buffers:
                self.stack_allocated_buffers[new_name] = new
            return self.codegen_exact_buffer_reuse(old_name, new_name, del_line)

        reinterpret_view = self.codegen_reinterpret_view(
            old, new.get_size(), new.get_stride(), 0, self.wrapper_call
        )
        if reinterpret_view in self.stack_allocated_buffers:
            self.stack_allocated_buffers[new_name] = new
        return f"{self.declare_maybe_reference}{new_name} = {reinterpret_view}{del_line}  {self.comment} reuse"

    def codegen_deferred_allocation(self, name, layout):
        self.writeline(
            DeferredLine(
                name,
                f"{self.declare_maybe_reference}{name} = {layout.view.codegen_reference()}{self.ending}  "
                f"{self.comment} alias",
            )
        )

    def codegen_allocation(self, buffer):
        assert (
            buffer.get_workspace_size() == 0
        ), "Only support zero workspace size for now!"

        name = buffer.get_name()

        if name in V.graph.removed_buffers or name in self.allocated:
            return
        self.allocated.add(name)
        if isinstance(
            buffer,
            (ir.ExternKernelAlloc, ir.MultiOutput),
        ):
            return

        layout = buffer.get_layout()
        if isinstance(layout, ir.MutationLayout):
            return
        if isinstance(layout, ir.AliasedLayout):
            assert isinstance(
                layout.view, ir.ReinterpretView
            ), f"unexpected {type(layout.view)}: {layout.view}"
            self.codegen_allocation(layout.view.data)
            self.codegen_deferred_allocation(name, layout)
            return

        self.writeline(AllocateLine(self, buffer))

    def codegen_free(self, buffer):
        assert (
            buffer.get_workspace_size() == 0
        ), "Only support zero workspace size for now!"

        name = buffer.get_name()

        # can be freed but not reused
        if isinstance(buffer, ir.InputBuffer):
            self.writeline(self.make_buffer_free(buffer))
            return

        if not self.can_reuse(buffer):
            return
        self.freed.add(name)

        self.writeline(FreeIfNotReusedLine(self, buffer))

    def can_reuse(self, input_buffer, output_buffer=None):
        name = input_buffer.get_name()
        if (
            name in V.graph.removed_buffers
            or name in V.graph.graph_inputs
            or name in V.graph.constants
            or name in V.graph.never_reuse_buffers
            or name in self.freed
        ):
            return False

        return True

    def did_reuse(self, buffer, reused_buffer):
        # Check whether a given buffer was reused by a possible reuser in the wrapper codegen
        # Can be consulted from inside ir codegen, e.g. to determine whether a copy is needed
        return (
            buffer.get_name() in self.reuses
            and self.reuses[buffer.get_name()] == reused_buffer.get_name()
        )

    def codegen_inplace_reuse(self, input_buffer, output_buffer):
        assert buffer_reuse_key(input_buffer) == buffer_reuse_key(output_buffer)
        self.codegen_allocation(input_buffer)
        self.freed.add(input_buffer.get_name())
        self.allocated.add(output_buffer.get_name())
        self.reuses[output_buffer.get_name()] = input_buffer.get_name()
        self.writeline(ReuseLine(self, input_buffer, output_buffer))

    def codegen_unbacked_symbol_decl(self, symbol):
        name = str(symbol)
        if name in self.unbacked_symbol_decls:
            return name
        else:
            # When in CppWrapperCodeGen, we should only generate the declaration once
            self.unbacked_symbol_decls.add(name)
            return self.declare + name

    @staticmethod
    def statically_known_int_or_none(x):
        try:
            val = V.graph._shape_env._maybe_evaluate_static(x)
            return int(x)
        except Exception:
            return None

    @staticmethod
    def statically_known_list_of_ints_or_none(lst):
        result = []
        for x in lst:
            num = WrapperCodeGen.statically_known_int_or_none(x)
            if num is None:
                return None
            result.append(num)
        return result

    @staticmethod
    def is_statically_known_list_of_ints(lst):
        return WrapperCodeGen.statically_known_list_of_ints_or_none(lst) is not None

    @staticmethod
    def static_shape_for_buffer_or_none(buffer):
        return WrapperCodeGen.statically_known_list_of_ints_or_none(buffer.get_size())

    @staticmethod
    def can_prove_buffer_has_static_shape(buffer):
        return WrapperCodeGen.static_shape_for_buffer_or_none(buffer) is not None


class CppWrapperCodeGen(WrapperCodeGen):
    """
    Generates cpp wrapper for running on CPU and calls cpp kernels
    """

    def __init__(self):
        super().__init__()

        self.declare = "auto "
        self.declare_maybe_reference = "decltype(auto) "
        self.ending = ";"
        self.open_bracket = "{"
        self.closed_bracket = "}"
        self.comment = "//"
        self.namespace = "at::"
        self.none_str = (
            "nullptr" if config.aot_inductor.abi_compatible else "at::Tensor()"
        )
        self.extern_call_ops = set()
        self.size = "sizes()"
        self.stride = "strides()"
        self.call_func_name = "inductor_entry_cpp"
        self.cuda = False
        self.supports_intermediate_hooks = False
        self.outputs_need_copy = set()
        self.kernel_callsite_id = count()
        self.int_array_id = count()  # for int array local variable declarations
        self.declared_int_array_vars = set()
        self.tmp_tensor_id = count()  # for tmp tensor local variable declarations
        self.arg_var_id = count()
        self.used_cached_dtypes = set()
        self.cached_output_id = count()
        self.scalar_to_tensor_id = count()

        from .cpp import cexpr, CppPrinter

        self.expr_printer = cexpr

        # CppPrinter sometimes calls at::native functions which causes problems in
        # the ABI-compatible mode. Currently we are hitting this problem when codegen
        # Grid computation expressions, but we my need to fix other size computation
        # as well.
        class GridExprCppPrinter(CppPrinter):
            def _print_FloorDiv(self, expr):
                x, div = expr.args
                x = self.paren(self.doprint(x))
                div = self.paren(self.doprint(div))
                assert expr.is_integer, "Expect integers in GridExprPrinter"
                return f"({x}/{div})"

        self.grid_expr_printer = GridExprCppPrinter().doprint

    def generate_kernel_call(
        self,
        name,
        call_args,
        grid=None,
        device_index=None,
        cuda=True,
        triton=True,
<<<<<<< HEAD
        grid_fn: str = "grid",
=======
        arg_types=None,
>>>>>>> c085ab63
    ):
        """
        Generates kernel call code.

        cuda: Defines whether the backend is GPU. Otherwise the backend is CPU.

        triton: Defines whether the GPU backend uses Triton for codegen.
                Otherwise it uses the CUDA language for codegen.
                Only valid when cuda == True.
        """
        if cuda:
            return super().generate_kernel_call(
<<<<<<< HEAD
                name,
                call_args,
                grid,
                device_index,
                cuda,
                triton,
                grid_fn,
=======
                name, call_args, grid, device_index, cuda, triton, arg_types
>>>>>>> c085ab63
            )
        else:
            if V.graph.aot_mode and config.aot_inductor.abi_compatible:
                assert arg_types is not None and len(call_args) == len(
                    arg_types
                ), "Mismatch call_args and arg_types in generate_kernel_call"
                new_args = []
                for idx, arg in enumerate(call_args):
                    if "*" in arg_types[idx]:
                        var_name = f"var_{next(self.arg_var_id)}"
                        self.writeline(
                            f"auto* {var_name} = get_data_ptr_wrapper({arg});"
                        )
                        new_args.append(f"({arg_types[idx]})({var_name})")
                    else:
                        # arg is a scalar
                        new_args.append(arg)
                self.writeline(self.wrap_kernel_call(name, new_args))
            else:
                self.writeline(self.wrap_kernel_call(name, call_args))

    def write_constant(self, name, hashed):
        # include a hash so our code cache gives different constants different files
        self.header.writeline(f"// {name} {hashed}")

    def write_header(self):
        if V.graph.is_const_graph:
            # We do not write header for constant graph, it will be written by main module.
            return

        if V.graph.aot_mode:
            for header_cpp_file in ("interface.cpp", "implementation.cpp"):
                with open(
                    os.path.join(
                        os.path.dirname(__file__), "aoti_runtime", header_cpp_file
                    )
                ) as f:
                    self.header.splice(f.read())
        else:
            self.header.splice(
                """
                import torch
                from torch._inductor.codecache import CppWrapperCodeCache

                cpp_wrapper_src = (
                '''
                """
            )

        if config.aot_inductor.abi_compatible:
            self.header.splice("#include <torch/csrc/inductor/aoti_torch/c/shim.h>")
        else:
            if not V.graph.aot_mode:
                self.header.splice(
                    """
                    #include <pybind11/pybind11.h>
                    """
                )
            self.header.splice(
                """
                #include <ATen/ATen.h>
                #include <ATen/core/dispatch/Dispatcher.h>
                #include <ATen/native/BinaryOps.h>
                #include <torch/csrc/inductor/aoti_torch/tensor_converter.h>
                #include <torch/csrc/inductor/inductor_ops.h>
                #include <torch/types.h>
                #include <ATen/ops/bernoulli_native.h>

                #define reinterpret_tensor torch::inductor::_reinterpret_tensor
                #define alloc_from_pool torch::inductor::_alloc_from_pool
                """
            )
            if V.graph.cuda:
                self.header.splice(
                    """
                    #include <ATen/cuda/EmptyTensor.h>
                    """
                )

        self.header.splice("#include <c10/util/generic_math.h>")

        from .memory_planning import ALIGN_BYTES

        # Round up to the nearest multiple of ALIGN_BYTES
        # ALIGN_BYTES must be a power of 2
        self.header.splice(
            f"""
            [[maybe_unused]] static int64_t align(int64_t nbytes) {{
              return (nbytes + {ALIGN_BYTES} - 1) & -{ALIGN_BYTES};
            }}
            """
        )

    def mark_output_type(self):
        # mark output type to unwrap tensor back to python scalar
        from ..ir import ShapeAsConstantBuffer

        output_is_tensor = dict()
        for idx, x in enumerate(V.graph.graph_outputs):
            if isinstance(x, ShapeAsConstantBuffer):
                output_is_tensor[idx] = False
            else:
                output_is_tensor[idx] = True

        self.output_is_tensor = output_is_tensor

    def write_prefix(self):
        if V.graph.is_const_graph:
            # We do not write prefix for constant graph, it will be written by main module.
            return

        if V.graph.aot_mode:
            self.prefix.writeline("namespace torch {")
            self.prefix.writeline("namespace aot_inductor {")

    def write_input_output_info(
        self,
        info_kind: str,
        idx: int,
        name: str,
    ):
        self.prefix.writeline(f"""{info_kind}[{idx}].name = "{name}";""")

    @staticmethod
    def get_input_cpp_type(input):
        assert config.use_minimal_arrayref_interface
        from .cpp import DTYPE_TO_CPP

        if isinstance(input, sympy.Expr):
            from ..graph import may_get_constant_buffer_dtype

            dtype = may_get_constant_buffer_dtype(input)
            assert dtype is not None, f"Failed to get the dtype of sympy.Expr: {input}"
            return DTYPE_TO_CPP[dtype]
        return f"ArrayRefTensor<{DTYPE_TO_CPP[input.get_dtype()]}>"

    def write_wrapper_decl(self):
        inputs_len = len(V.graph.graph_inputs.keys())
        if V.graph.aot_mode:
            if config.use_minimal_arrayref_interface and not V.graph.is_const_graph:
                from .cpp import DTYPE_TO_CPP

                input_cpp_types = ", ".join(
                    f"{CppWrapperCodeGen.get_input_cpp_type(x)}"
                    for x in V.graph.graph_inputs.values()
                )

                output_arrayref_types = ", ".join(
                    f"ArrayRefTensor<{DTYPE_TO_CPP[x.get_dtype()]}>"
                    for x in V.graph.graph_outputs
                )

                self.prefix.splice(
                    f"""
                    using AOTInductorModelInputs = std::tuple<{input_cpp_types}>;
                    using AOTInductorModelOutputs = std::tuple<{output_arrayref_types}>;
                    """
                )

            if V.graph.const_module:
                self.header.splice(V.graph.const_module.wrapper_code.header)
                self.prefix.splice(V.graph.const_code)

            if V.graph.is_const_graph:
                self.prefix.splice(
                    """
                    void AOTInductorModel::_const_run_impl(
                        std::vector<AtenTensorHandle>& output_handles,
                        DeviceStreamType stream,
                        AOTIProxyExecutorHandle proxy_executor
                    ) {
                    """
                )
            else:
                if not config.aot_inductor.use_runtime_constant_folding:
                    # If we do not split the constant graph, we'll just create
                    # an empty implementation when wrapping the main module.
                    self.prefix.splice(
                        """
                        void AOTInductorModel::_const_run_impl(
                            std::vector<AtenTensorHandle>& output_handles,
                            DeviceStreamType stream,
                            AOTIProxyExecutorHandle proxy_executor
                        ) {}

                        """
                    )

                run_impl_proto = """
                    void AOTInductorModel::run_impl(
                        AtenTensorHandle*
                            input_handles, // array of input AtenTensorHandle; handles
                                            // are stolen; the array itself is borrowed
                        AtenTensorHandle*
                            output_handles, // array for writing output AtenTensorHandle; handles
                                            // will be stolen by the caller; the array itself is
                                            // borrowed
                        DeviceStreamType stream,
                        AOTIProxyExecutorHandle proxy_executor
                    ) {
                    """
                if config.use_minimal_arrayref_interface:
                    self.prefix.splice(
                        """
                        template <>
                        AOTInductorModelOutputs AOTInductorModel::run_impl_minimal_arrayref_interface<
                          AOTInductorModelInputs, AOTInductorModelOutputs>(
                            const AOTInductorModelInputs& inputs,
                            DeviceStreamType stream,
                            AOTIProxyExecutorHandle proxy_executor
                        ) {
                        """
                    )
                    self.suffix.splice(run_impl_proto)
                    self.suffix.splice(
                        """
                            AOTInductorModelInputs inputs;
                            convert_handles_to_inputs(input_handles, inputs);
                            auto outputs = run_impl_minimal_arrayref_interface<AOTInductorModelInputs, AOTInductorModelOutputs>(
                                inputs, stream, proxy_executor);
                            // NOTE: outputs is full of ArrayRef to thread_local storage. If in the future we need this
                            // interface to perform well for a DSO using the minimal arrayref interface, all we need
                            // to do is provide ThreadLocalCachedTensor for each one!
                            convert_outputs_to_handles(outputs, output_handles);
                        }
                    """
                    )

                    self.suffix.splice(
                        """
                        extern "C" AOTIRuntimeError AOTInductorModelRunMinimalArrayrefInterface(
                            AOTInductorModelHandle model_handle,
                            const AOTInductorModelInputs& inputs,
                            AOTInductorModelOutputs& outputs) {
                          auto model = reinterpret_cast<torch::aot_inductor::AOTInductorModel*>(model_handle);
                          CONVERT_EXCEPTION_TO_ERROR_CODE({
                              outputs = model->run_impl_minimal_arrayref_interface<AOTInductorModelInputs, AOTInductorModelOutputs>(
                                  inputs,
                                  (torch::aot_inductor::DeviceStreamType)nullptr,
                                  nullptr);
                          })
                        }
                    """
                    )
                else:
                    self.prefix.splice(run_impl_proto)
        else:
            self.prefix.splice(
                f"""std::vector<at::Tensor> {self.call_func_name}(const std::vector<at::Tensor>& inputs) {{"""
            )
        with self.prefix.indent():
            # assign inputs and outputs in both cases so the later codegen can be simplified
            if not config.use_minimal_arrayref_interface:
                if V.graph.aot_mode:
                    if not V.graph.is_const_graph:
                        if config.aot_inductor.abi_compatible:
                            self.prefix.splice(
                                """
                                    auto inputs = steal_from_raw_handles_to_raii_handles(input_handles, num_inputs());
                                """
                            )
                        else:
                            # This looks dumb, but can avoid creating two versions of code in the AOTInductor runtime.
                            self.prefix.splice(
                                """
                                    auto inputs = alloc_tensors_by_stealing_from_handles(input_handles, num_inputs());
                                """
                            )
                else:
                    self.prefix.splice(
                        """
                            pybind11::gil_scoped_release release;
                        """
                    )

            if inputs_len != 0:
                for idx, input_key in enumerate(V.graph.graph_inputs.keys()):
                    if config.use_minimal_arrayref_interface:
                        self.prefix.writeline(
                            f"auto {input_key} = std::get<{idx}>(inputs);"
                        )
                        continue
                    # unwrap input tensor back to scalar
                    if isinstance(V.graph.graph_inputs[input_key], sympy.Expr):
                        from ..graph import may_get_constant_buffer_dtype
                        from .cpp import DTYPE_TO_CPP

                        dtype = may_get_constant_buffer_dtype(
                            V.graph.graph_inputs[input_key]
                        )
                        assert (
                            dtype is not None
                        ), "Fails to get the dtype of the sympy.Expr"
                        cpp_dtype = DTYPE_TO_CPP[dtype]
                        assert (
                            not config.aot_inductor.abi_compatible
                        ), "Need to add .item support for abi_compatible AOTInductor codegen"
                        self.prefix.writeline(
                            f"{cpp_dtype} {input_key} = inputs[{idx}].item<{cpp_dtype}>();"
                        )
                    else:
                        self.prefix.writeline(
                            f"auto {input_key} = std::move(inputs[{idx}]);"
                        )

            assert all(
                isinstance(v, torch.Tensor) for v in list(V.graph.constants.values())
            ), "Expect all constants to be Tensor"
            for idx, constants_key in enumerate(V.graph.constants.keys()):
                if V.graph.aot_mode:
                    # Weights are stored in constants_ and owned by RAIIAtenTensorHandle there.
                    # Don't call std::move here because it will cause constants_ to lose the ownership.
                    if config.aot_inductor.abi_compatible:
                        self.prefix.writeline(
                            f"""auto {constants_key} = constants_->at({idx});"""
                        )
                    else:
                        self.prefix.writeline(
                            f"auto {constants_key} = *tensor_handle_to_tensor_pointer("
                            + f"""constants_->at({idx}));"""
                        )
                else:
                    # Append constants as inputs to the graph
                    constants_idx = inputs_len + idx
                    self.prefix.writeline(
                        f"auto {constants_key} = inputs[{constants_idx}];"
                    )

            self.codegen_inputs(self.prefix, V.graph.graph_inputs)

            if V.graph.aot_mode:
                if not V.graph.is_const_graph:
                    if config.use_minimal_arrayref_interface:
                        # TODO: input shape checking for regular tensor interface as well?
                        self.codegen_input_numel_asserts()
                    else:
                        self.prefix.writeline("inputs.clear();")
                self.prefix.writeline(
                    "auto& kernels = static_cast<AOTInductorModelKernels&>(*this->kernels_.get());"
                )

    def codegen_input_numel_asserts(self):
        for name, buf in V.graph.graph_inputs.items():
            if isinstance(buf, sympy.Expr):
                continue

            # comparing strides for 0 size tensor is tricky. Ignore them for now.
            if sympy_product(buf.get_size()) == 0:
                continue
            numel = buf.get_numel()
            self.prefix.writeline(f"assert_numel({name}, {numel});")

    def codegen_input_size_var_decl(self, code: IndentedBuffer, name):
        if config.aot_inductor.abi_compatible:
            code.writeline(f"int64_t* {name}_size;")
            code.writeline(
                f"AOTI_TORCH_ERROR_CODE_CHECK(aoti_torch_get_sizes({name}, &{name}_size));"
            )
        else:
            super().codegen_input_size_var_decl(code, name)

    def codegen_input_stride_var_decl(self, code: IndentedBuffer, name):
        if config.aot_inductor.abi_compatible:
            code.writeline(f"int64_t* {name}_stride;")
            code.writeline(
                f"AOTI_TORCH_ERROR_CODE_CHECK(aoti_torch_get_strides({name}, &{name}_stride));"
            )
        else:
            super().codegen_input_stride_var_decl(code, name)

    def codegen_model_kernels(self):
        self.prefix.writeline("namespace {")
        self.prefix.writeline(
            "class AOTInductorModelKernels : public AOTInductorModelKernelsBase {"
        )
        self.prefix.writeline("  public:")
        declare_kernel = set(self.src_to_kernel.values())
        declare_kernel.update(self.user_defined_kernel_cache.values())
        if V.graph.const_module:
            declare_kernel.update(
                V.graph.const_module.wrapper_code.src_to_kernel.values()
            )
        for kernel in declare_kernel:
            self.prefix.writeline(f"    CUfunction {kernel}{{nullptr}};")
        self.prefix.writeline("};")
        self.prefix.writeline("}  // namespace")

    def codegen_model_constructor(self):
        """
        // Generated code example
        AOTInductorModel::AOTInductorModel()
            : AOTInductorModelBase(4, 1) {
        inputs_info_[0].name = "input0";
        inputs_info_[0].dtype = "torch.float16";
        ...
        constants_info_[0].name = "L__self___weight";
        constants_info_[0].dtype = at::kFloat;
        constants_info_[0].offset = 0;
        constants_info_[0].data_size = 8192;
        constants_info_[0].shape = {64, 32};
        constants_info_[0].stride = {32, 1};
        ...
        outputs_info_[0].name = "output0";
        outputs_info_[0].dtype = "torch.float16";
        }
        """

        num_inputs = len(V.graph.graph_inputs)
        num_outputs = len(V.graph.graph_outputs)
        num_constants = len(V.graph.constants)
        self.prefix.splice(
            f"""
            AOTInductorModel::AOTInductorModel(std::shared_ptr<ConstantMap> constants_map,
                                               std::shared_ptr<std::vector<ConstantHandle>> constants_array,
                                               const std::string& device_str,
                                               std::optional<std::string> cubin_dir)
                : AOTInductorModelBase({num_inputs}, {num_outputs}, {num_constants}, device_str, cubin_dir) {{
            """
        )

        with self.prefix.indent():
            for idx, (name, inp) in enumerate(V.graph.graph_inputs.items()):
                assert not isinstance(
                    inp, sympy.Expr
                ), f"input {name=} cannot be symbolic"
                self.write_input_output_info("inputs_info_", idx, name)

            for idx, (name, tensor) in enumerate(V.graph.constants.items()):
                assert isinstance(tensor, torch.Tensor)
                self.prefix.writeline(f"""constants_info_[{idx}].name = "{name}";""")
                self.prefix.writeline(
                    f"constants_info_[{idx}].dtype = static_cast<int32_t>({self.codegen_dtype(tensor.dtype)});"
                )
                self.prefix.writeline(
                    f"constants_info_[{idx}].offset = {tensor.storage_offset()};"
                )
                self.prefix.writeline(
                    f"constants_info_[{idx}].data_size = {tensor.untyped_storage().nbytes()};"
                )
                from_folded = "true" if name in V.graph.folded_constants else "false"
                self.prefix.writeline(
                    f"constants_info_[{idx}].from_folded = {from_folded};"
                )

                size_str = ", ".join([str(s) for s in tensor.size()])
                self.prefix.writeline(f"constants_info_[{idx}].shape = {{{size_str}}};")

                stride_str = ", ".join([str(s) for s in tensor.stride()])
                self.prefix.writeline(
                    f"constants_info_[{idx}].stride = {{{stride_str}}};"
                )
                if name in V.graph.dynamo_flat_name_to_original_fqn:
                    self.prefix.writeline(
                        f"""constants_info_[{idx}].original_fqn = "{V.graph.dynamo_flat_name_to_original_fqn[name]}";"""
                    )

            self.prefix.writeline("update_constants_map(std::move(constants_map));")
            self.prefix.writeline("update_constants_array(std::move(constants_array));")

            def escape_string(x):
                return (
                    x.replace("\\", "\\\\")
                    .replace('"', '\\"')
                    .replace("\n", "\\n")
                    .replace("\t", "\\t")
                )

            self.prefix.writeline(
                f'in_spec_ = "{escape_string(config.aot_inductor.serialized_in_spec)}";'
            )
            self.prefix.writeline(
                f'out_spec_ = "{escape_string(config.aot_inductor.serialized_out_spec)}";'
            )

            for idx, output in enumerate(V.graph.graph_outputs):
                assert not isinstance(
                    output, sympy.Expr
                ), f"output {name=} cannot be symbolic"
                name = f"output{idx}"
                self.write_input_output_info("outputs_info_", idx, name)

            self.prefix.writeline(
                "this->kernels_ = std::make_unique<AOTInductorModelKernels>();"
            )

        self.prefix.writeline("}")

    def codegen_const_run_driver(self):
        """
        // Generated code example
        std::unordered_map<std::string, AtenTensorHandle> AOTInductorModel::const_run_impl(
            DeviceStreamType stream,
            AOTIProxyExecutorHandle proxy_executor,
            bool initialization
        ) {
            std::unordered_map<std::string, AtenTensorHandle> folded_constants_map;
            std::vector<AtenTensorHandle> output_handles;
            // build up output_handles over here.
            _const_run_impl(output_handles, stream, proxy_executor);
            // build up folded_constants_map
            return folded_constants_map;
        }
        """

        self.prefix.splice(
            """
            std::unordered_map<std::string, AtenTensorHandle> AOTInductorModel::const_run_impl(
                DeviceStreamType stream,
                AOTIProxyExecutorHandle proxy_executor,
                bool initialization
            ) {
            """
        )
        if not config.aot_inductor.use_runtime_constant_folding:
            self.prefix.splice(
                """
                    if (!initialization) {
                        throw std::runtime_error(std::string("use_runtime_constant_folding is not set."));
                    }
                    return {};
                }
                """
            )
            return

        with self.prefix.indent():
            # This is a mapping to the index of constant folding graph's output
            const_index_mapping: List[Optional[Tuple[int, str]]] = [None] * len(
                V.graph.const_output_index
            )
            for idx, (name, _) in enumerate(V.graph.constants.items()):
                if name in V.graph.const_output_index:
                    const_index_mapping[V.graph.const_output_index[name]] = (idx, name)  # type: ignore[call-overload]
            assert (
                None not in const_index_mapping
            ), "Not all constant gets mapped for constant folding graph."

            self.prefix.writeline(
                f"""
                std::unordered_map<std::string, AtenTensorHandle> folded_constants_map;
                folded_constants_map.reserve({len(const_index_mapping)});
                std::vector<AtenTensorHandle> output_handles({len(const_index_mapping)});
                """
            )

            self.prefix.splice(
                """
                // The below assignment of output_handles to constants is not used directly.
                // It's only used to memo the correspondence of handle and constants.
                """
            )

            for output_idx, (const_idx, _) in enumerate(const_index_mapping):  # type: ignore[misc]
                self.prefix.writeline(
                    f"output_handles[{output_idx}] = constants_->at({const_idx});"
                )

            self.prefix.writeline(
                "_const_run_impl(output_handles, stream, proxy_executor);"
            )

            for output_idx, (_, const_name) in enumerate(const_index_mapping):  # type: ignore[misc]
                self.prefix.writeline(
                    f'folded_constants_map["{const_name}"] = output_handles[{output_idx}];'
                )
            self.prefix.writeline("return folded_constants_map;")

        self.prefix.writeline("}")

    def generate(self, is_inference):
        if V.graph.aot_mode and not V.graph.is_const_graph:
            self.codegen_model_kernels()
            self.codegen_model_constructor()
            self.codegen_const_run_driver()
        self.write_wrapper_decl()
        return super().generate(is_inference)

    def finalize_prefix(self):
        cached_dtypes_buffer = IndentedBuffer()
        if config.aot_inductor.abi_compatible:
            for dtype in self.used_cached_dtypes:
                cached_dtypes_buffer.writeline(f"CACHE_TORCH_DTYPE({dtype});")
        cached_dtypes_buffer.splice(self.prefix)
        self.prefix = cached_dtypes_buffer

    def define_kernel(
        self, name: str, kernel: str, metadata: Optional[str] = None, cuda=False
    ):
        self.header.splice(f"\n{kernel}\n")

    def codegen_scalar_to_tensor(self, output: str):
        name = f"scalar_to_tensor_{next(self.scalar_to_tensor_id)}"
        self.wrapper_call.writeline(
            f"RAIIAtenTensorHandle {name} = scalar_to_tensor_handle({output});"
        )
        return name

    @cache_on_self
    def get_output_refs(self):
        return [
            f"at::scalar_tensor({x.codegen_reference(self.wrapper_call)})"
            if isinstance(x, ir.ShapeAsConstantBuffer)
            and not config.aot_inductor.abi_compatible
            else x.codegen_reference(self.wrapper_call)
            for x in V.graph.graph_outputs
        ]

    def generate_return(self, output_refs):
        if V.graph.aot_mode:
            cst_names = V.graph.constants.keys()
            arr_iface = (
                not V.graph.is_const_graph and config.use_minimal_arrayref_interface
            )  # For brevity.

            def use_thread_local_cached_output_tensor(idx, output):
                cached_output_name = f"cached_output_{next(self.cached_output_id)}"
                cache_type = "Array" if arr_iface else "Tensor"
                self.wrapper_call.writeline(
                    f"thread_local ThreadLocalCachedOutput{cache_type}<std::decay_t<decltype({output})>> "
                    f"{cached_output_name}({output});"
                )
                if arr_iface:
                    self.wrapper_call.writeline(
                        f"{cached_output_name}.copy_data_from({output});"
                    )
                    output_entry = f"std::get<{idx}>(output_arrayref_tensors)"
                    element_type = f"std::decay_t<decltype({output_entry}.data()[0])>"
                    self.wrapper_call.writeline(
                        f"{output_entry} = {cached_output_name}.arrayref_tensor<{element_type}>();"
                    )
                else:
                    self.wrapper_call.writeline(
                        f"{cached_output_name}.copy_data_from({output});"
                    )
                    self.wrapper_call.writeline(
                        f"AOTI_TORCH_ERROR_CODE_CHECK(aoti_torch_new_uninitialized_tensor(&output_handles[{idx}]));"
                    )
                    self.wrapper_call.writeline(
                        f"AOTI_TORCH_ERROR_CODE_CHECK(aoti_torch_assign_tensors({cached_output_name}.tensor(), "
                        f"output_handles[{idx}]));"
                    )

            if arr_iface:
                self.wrapper_call.writeline(
                    "AOTInductorModelOutputs output_arrayref_tensors;"
                )
            for idx, output in enumerate(output_refs):
                if config.aot_inductor.abi_compatible:
                    output_buffer = V.graph.graph_outputs[idx]
                    if isinstance(output_buffer, ir.ShapeAsConstantBuffer):
                        # Need to wrap scalar into tensor as the main function returns a vector of tensors
                        output_tensor = self.codegen_scalar_to_tensor(output)
                        self.wrapper_call.writeline(
                            f"output_handles[{idx}] = {output_tensor}.release();"
                        )
                        continue

                    output_is_tensor_handle_expr = (
                        f"std::is_same_v<std::decay_t<decltype({output})>,"
                        "RAIIAtenTensorHandle> || "
                        f"std::is_same_v<std::decay_t<decltype({output})>,"
                        "AtenTensorHandle> || "
                        f"std::is_same_v<std::decay_t<decltype({output})>,"
                        "ConstantHandle>"
                    )
                    self.wrapper_call.writeline(
                        f"if constexpr ({output_is_tensor_handle_expr}) {{"
                    )
                    with self.wrapper_call.indent():
                        if arr_iface:
                            cached_output_name = (
                                f"cached_output_{next(self.cached_output_id)}"
                            )
                            output_value_type = f"std::decay_t<decltype(std::get<{idx}>(output_arrayref_tensors).data()[0])>"
                            self.wrapper_call.writeline(
                                f"thread_local RAIIAtenTensorHandle {cached_output_name};"
                            )
                            if output in cst_names:
                                # NOTE(return_constant): In some rare cases where we return
                                # a constant, we have to return a copy of this constant,
                                # because (1) constants are not owned by the Model instance
                                # (2) constants remain the same cross inference runs,
                                # assuming they are not updated at runtime Basically, we
                                # cannot release or transfer the ownership of any original
                                # constant to the user.
                                self.wrapper_call.writeline(
                                    f"AtenTensorHandle {cached_output_name}_tmp;"
                                )
                                self.wrapper_call.writeline(
                                    f"aoti_torch_clone({output}, &{cached_output_name}_tmp);"
                                )
                                self.wrapper_call.writeline(
                                    f"{cached_output_name} = {cached_output_name}_tmp;"
                                )
                            else:
                                self.wrapper_call.writeline(
                                    f"{cached_output_name} = {output}.release();"
                                )
                            self.wrapper_call.writeline(
                                f"convert_handle_to_arrayref_tensor({cached_output_name}, "
                                f"std::get<{idx}>(output_arrayref_tensors));"
                            )
                        else:
                            if output in cst_names:
                                # See NOTE(return_constant) above.
                                self.wrapper_call.writeline(
                                    f"aoti_torch_clone({output}, &output_handles[{idx}]);"
                                )
                            else:
                                self.wrapper_call.writeline(
                                    f"output_handles[{idx}] = {output}.release();"
                                )
                    self.wrapper_call.writeline("} else {")
                    with self.wrapper_call.indent():
                        use_thread_local_cached_output_tensor(idx, output)
                    self.wrapper_call.writeline("}")

                else:
                    assert (
                        not arr_iface
                    ), "minimal ArrayRef interface is only supported in ABI-compatible mode"
                    if output in cst_names:
                        output_expr = f"{output}.clone()"
                        # See NOTE(return_constant) above.
                    else:
                        output_expr = output
                    self.wrapper_call.writeline(
                        f"output_handles[{idx}] = reinterpret_cast<AtenTensorHandle>("
                        + f"new at::Tensor({output_expr}));"
                    )
            if arr_iface:
                self.wrapper_call.writeline("return output_arrayref_tensors;")

        else:
            self.wrapper_call.writeline(f"return {{{', '.join(output_refs)}}};\n}}")

    def generate_before_suffix(self, result):
        if V.graph.aot_mode and not V.graph.is_const_graph:
            result.writeline("} // AOTInductorModel::run_impl")

    def generate_end(self, result):
        if V.graph.aot_mode:
            if V.graph.is_const_graph:
                result.writeline("} // AOTInductorModel::_const_run_impl")
            else:
                result.writeline("} // namespace aot_inductor")
                result.writeline("} // namespace torch")
            return

        result.writeline("'''\n)")
        result.splice(
            f"""
            inductor_entry = CppWrapperCodeCache.load_pybinding(["std::vector<at::Tensor>"], cpp_wrapper_src, {self.cuda})
            """
        )

        # unwrap output tensor back to python scalar
        if all(x for x in self.output_is_tensor.values()):
            # If no ShapeAsConstantBuffer in the output, directly return the output as tensors
            return_str = "return f(args_tensor)"
        else:
            outputs = [
                f"outputs[{i}]" if self.output_is_tensor[i] else f"outputs[{i}].item()"
                for i in range(len(V.graph.graph_outputs))
            ]
            outputs_str = f"[{', '.join(outputs)}]"
            return_str = f"""
                    outputs = f(args_tensor)
                    return {outputs_str}
            """

        args_str = "args_tensor = [arg if isinstance(arg, torch.Tensor) else torch.tensor(arg) for arg in args]"
        if V.graph.constants:
            # Append constants to the input args for cpp wrapper.
            # Python wrapper directly gets the value inside the wrapper call
            # as a global variable passed when calling exec(code, mod.__dict__, mod.__dict__).
            # For cpp wrapper, we need to pass this python value to the inductor_entry_cpp function explicitly.
            assert all(
                isinstance(v, torch.Tensor) for v in list(V.graph.constants.values())
            ), "Expect all constants to be Tensor"
            constants_str = f"[{', '.join(V.graph.constants.keys())}]"
            args_str += f"""
                    constants_tensor = {constants_str}
                    args_tensor.extend(constants_tensor)
            """

        # Wrap the func to support setting result._boxed_call = True
        result.splice(
            f"""
            def _wrap_func(f):
                def g(args):
                    {args_str}
                    {return_str}
                return g
            call = _wrap_func(inductor_entry)
            """
        )

    def generate_c_shim_extern_kernel_call(self, kernel, args):
        # In the abi_compatible mode, we call fallback aten ops through a C shim layer
        self.allow_stack_allocation = False
        kernel_tokens = kernel.split("::")
        kernel_suffix = kernel_tokens[-1]
        if kernel_suffix == "call":
            kernel_suffix = kernel_tokens[-2]
        shim_fn = f"aoti_torch_{kernel_suffix}"
        # HACK: val_to_arg_str jams multiple arguments together using a comma. If that
        # ever breaks, it needs to be reworked to be able to return multiple arguments,
        # and the split-on-comma code here needs to be removed.
        wrapped_args = []
        for x in args:
            pieces = x.split(", ")
            for piece in pieces:
                # We only really *need* convert_arrayref_tensor_to_tensor for
                # ArrayRefTensors. The code flowing into here uses `0` for nullptr,
                # which convert_arrayref_tensor_to_tensor would blindly coerce to int,
                # so just avoid wrapping integers.
                if not piece.isdigit():
                    piece = f"convert_arrayref_tensor_to_tensor({piece})"
                wrapped_args.append(piece)
        self.writeline(
            f"AOTI_TORCH_ERROR_CODE_CHECK({shim_fn}({', '.join(wrapped_args)}));"
        )

    def generate_c_shim_extern_kernel_alloc(self, extern_kernel, args):
        # registered output buffer name
        name = extern_kernel.name
        output_handle_name = f"{name}_handle"
        self.writeline(f"AtenTensorHandle {output_handle_name};")
        output_arg = f"&{output_handle_name}"
        self.generate_c_shim_extern_kernel_call(
            extern_kernel.get_kernel_name(), args + [output_arg]
        )
        self.writeline(f"RAIIAtenTensorHandle {name}({output_handle_name});")

    def generate_extern_kernel_alloc(self, extern_kernel, args):
        if V.graph.aot_mode and config.aot_inductor.abi_compatible:
            self.generate_c_shim_extern_kernel_alloc(extern_kernel, args)
        else:
            super().generate_extern_kernel_alloc(extern_kernel, args)

    def generate_c_shim_fallback_kernel(self, fallback_kernel, args):
        output_args = []
        output_raii_handles = []
        output_name_base = fallback_kernel.get_name()
        for idx, output in enumerate(fallback_kernel.outputs):
            if isinstance(output, ir.MultiOutput):
                name = f"{output.get_name()}"
                output_handle_name = f"{name}_handle"
                if output.indices:
                    assert (
                        output.indices[0][1] == idx
                    ), f"expected {output.indices[0][1]=} == {idx=} for {output_name_base=}"
                self.writeline(f"AtenTensorHandle {output_handle_name};")
                output_args.append(f"&{output_handle_name}")
                output_raii_handles.append(
                    f"RAIIAtenTensorHandle {name}({output_handle_name});"
                )
            elif isinstance(output, int):
                output_name = f"{output_name_base}_{idx}"
                self.writeline(f"int64_t {output_name} = {output};")
                output_args.append(f"&{output_name}")
            elif output is None:
                output_args.append("nullptr")
            else:
                raise NotImplementedError("unsupported type of {output=}")
        args = args + output_args
        assert (
            fallback_kernel.abi_compatible_kernel is not None
        ), f"abi_compatible_kernel is None for {fallback_kernel.python_kernel_name=}"
        self.generate_c_shim_extern_kernel_call(
            fallback_kernel.abi_compatible_kernel, args
        )
        for raii_handle in output_raii_handles:
            self.writeline(raii_handle)

    def generate_fallback_kernel(self, fallback_kernel, args):
        if V.graph.aot_mode and config.aot_inductor.abi_compatible:
            self.generate_c_shim_fallback_kernel(fallback_kernel, args)
        else:
            super().generate_fallback_kernel(fallback_kernel, args)

    def generate_extern_kernel_out(self, output_view, codegen_reference, args, kernel):
        if output_view:
            output_as_strided = f"{output_view.codegen_reference()}"
            output_name = f"{output_view.get_name()}_as_strided"
            self.writeline(f"auto {output_name} = {output_as_strided};")

            args.insert(0, output_name)
        else:
            args.insert(0, f"{codegen_reference}")

        if V.graph.aot_mode and config.aot_inductor.abi_compatible:
            self.generate_c_shim_extern_kernel_call(kernel, args)
        else:
            self.writeline(self.wrap_kernel_call(kernel, args))

    def generate_user_defined_triton_kernel(self, kernel_name, grid, configs, args):
        assert len(grid) != 0
        if len(grid) == 1:
            grid_decision = grid[0]
        else:
            meta = CudaKernelParamCache.get(kernel_name)
            assert meta is not None
            grid_decision = None
            for i, c in enumerate(configs):
                if all(arg == meta["meta"][key] for key, arg in c.kwargs.items()):
                    grid_decision = grid[i]
                    break
            assert grid_decision is not None

        self.generate_kernel_call(
            kernel_name,
            args,
            grid=grid_decision,
            device_index=V.graph.scheduler.current_device.index,
            cuda=True,
            triton=True,
        )

    def generate_scatter_fallback(
        self, output, inputs, kernel, python_kernel_name, src_is_tensor, reduce, kwargs
    ):
        # TODO: support other overload for cpp wrapper and remove the below assertions
        if V.graph.aot_mode and config.aot_inductor.abi_compatible:
            # call the ABI shim function instead of the ATen one
            kernel = kernel.replace("at::", "aoti_torch_")
        line = f"{kernel}({output}, {','.join(map(str, inputs))}"
        if python_kernel_name == "aten.scatter_":
            if src_is_tensor:
                if reduce:
                    line += f", {V.graph.wrapper_code.val_to_arg_str(reduce)}"
            else:
                assert (
                    reduce is None
                ), "Expect reduce to be None for aten.scatter_ with scalar src"
        else:
            line += f", {','.join(kwargs)}"
        line += f"){self.ending}"
        self.writeline(line)

    def generate_index_put_fallback(self, kernel, x, indices, values, accumulate):
        if (
            V.graph.aot_mode
            and V.graph.cpp_wrapper
            and config.aot_inductor.abi_compatible
        ):
            # See the comment in codegen_reinterpret_view about why having something like
            # RAIIAtenTensorHandle(tmp_tensor_handle_2) in a tmp array can cause the correponding
            # tensor prematurely deallocated, thus this std:vector().data() trick here.
            indices_str = (
                f"std::vector<AtenTensorHandle>{{{', '.join(indices)}}}.data()"
            )
            args = [x, indices_str, str(len(indices)), values, accumulate]
        else:
            indices_str = (
                f"{self.open_bracket}{', '.join(indices)}{self.closed_bracket}"
            )
            args = [x, indices_str, values, accumulate]

        args.insert(0, x)  # set x as the output tensor, this fallback mutates x.
        self.writeline(self.wrap_kernel_call(kernel, args))

    def add_benchmark_harness(self, output):
        if V.graph.aot_mode:
            return
        super().add_benchmark_harness(output)

    def codegen_sizevar(self, x: Expr) -> str:
        return self.expr_printer(V.graph.sizevars.simplify(x))

    def codegen_tuple_access(self, basename: str, name: str, index: str) -> str:
        if V.graph.aot_mode and config.aot_inductor.abi_compatible:
            # in the abi_compatible mode, outputs are returned via arguments
            return name
        else:
            return f"std::get<{index}>({basename})"

    def codegen_shape_tuple(self, shape: Tuple[Expr, ...]) -> str:
        parts = list(map(self.codegen_sizevar, shape))
        if len(parts) == 0:
            return "{}"
        if len(parts) == 1:
            return f"{{{parts[0]}, }}"
        return f"{{{', '.join(parts)}}}"

    def codegen_dynamic_scalar(self, node):
        from .cpp import DTYPE_TO_ATEN, DTYPE_TO_CPP

        (data,) = (t.codegen_reference() for t in node.inputs)
        if config.aot_inductor.abi_compatible:
            dtype = node.inputs[0].get_dtype()
            dtype_str = str(dtype).split(".")[-1]
            self.writeline(f"{DTYPE_TO_CPP[dtype]} {node.sym};")
            self.writeline(f"aoti_torch_item_{dtype_str}({data}, &{node.sym});")
            # record in unbacked_symbol_decls so we won't generate a declaration of the symbol again
            self.unbacked_symbol_decls.add(str(node.sym))
        else:
            if node.is_bool:
                self.writeline(f"bool {node.sym} = {data}.item() ? 1 : 0;")
            else:
                convert_type = DTYPE_TO_ATEN[node.inputs[0].get_dtype()].replace(
                    "at::k", "to"
                )
                self.writeline(f"auto {node.sym} = {data}.item().{convert_type}();")

    def can_stack_allocate_buffer(self, buffer):
        return (
            self.allow_stack_allocation
            and buffer.get_device().type == "cpu"
            and self.can_prove_buffer_has_static_shape(buffer)
            and ir.is_contiguous_strides_for_shape(
                buffer.get_stride(), buffer.get_size()
            )
        )

    def make_buffer_free(self, buffer):
        return (
            ""
            if isinstance(buffer.get_layout(), ir.MultiOutputLayout)
            or (V.graph.aot_mode and buffer.get_name() in self.stack_allocated_buffers)
            or (
                config.use_minimal_arrayref_interface
                and V.graph.aot_mode
                and buffer.get_name() in V.graph.graph_inputs
            )
            else f"{buffer.get_name()}.reset();"
        )

    def make_free_by_names(self, names_to_del: List[str]):
        return " ".join(f"{name}.reset();" for name in names_to_del)

    def codegen_exact_buffer_reuse(self, old_name: str, new_name: str, del_line: str):
        if config.aot_inductor.abi_compatible:
            return f"auto {new_name} = std::move({old_name});  // reuse"
        else:
            return super().codegen_exact_buffer_reuse(old_name, new_name, del_line)

    def generate_profiler_mark_wrapper_call(self, stack):
        self.wrapper_call.writeline(
            'RECORD_FUNCTION("inductor_wrapper_call", c10::ArrayRef<c10::IValue>());'
        )

    def write_triton_header_once(self):
        pass

    def generate_start_graph(self):
        pass

    def generate_end_graph(self):
        pass

    def generate_inf_and_nan_checker(self, nodes):
        for buf in nodes.get_names():
            # TODO: Add buf name directly into check_inf_and_nan.
            self.writeline(
                f"AOTI_TORCH_ERROR_CODE_CHECK(aoti_check_inf_and_nan({buf}));"
            )

    def codegen_device(self, device):
        if config.aot_inductor.abi_compatible:
            return f"cached_torch_device_type_{device.type},{device.index if device.index else 0}"
        else:
            from .cpp import DEVICE_TO_ATEN

            return (
                f"c10::Device({DEVICE_TO_ATEN[device.type]}, {device.index})"
                if device.index is not None
                else f"{DEVICE_TO_ATEN[device.type]}"
            )

    def codegen_dtype(self, dtype):
        if config.aot_inductor.abi_compatible:
            dtype_str = str(dtype).split(".")[-1]
            self.used_cached_dtypes.add(dtype_str)
            return f"cached_torch_dtype_{dtype_str}"
        else:
            from .cpp import DTYPE_TO_ATEN

            return DTYPE_TO_ATEN[dtype]

    @functools.lru_cache(None)
    def codegen_int_array_var(
        self, int_array: str, writer=None, known_statically=False
    ):
        # Because the memory planning is done in two passes (see the implementation
        # of self.generate), the writeline behavior is different in the two passes.
        # As a result, the emitted int array declarations may appear in a later
        # position of the generated code, so the second pass codegen should not
        # reuse int array declarations generated in the first pass
        if writer is None:
            # The first pass codegen uses `self` as the writer
            writer = self

        var = f"int_array_{next(self.int_array_id)}"
        if var not in self.declared_int_array_vars:
            self.declared_int_array_vars.add(var)
            if known_statically:
                writer.writeline(f"static constexpr int64_t {var}[] = {int_array};")
            else:
                writer.writeline(f"int64_t {var}[] = {int_array};")
        return var

    def make_buffer_allocation(self, buffer):
        return self.make_allocation(
            buffer.get_name(),
            buffer.get_device(),
            buffer.get_dtype(),
            buffer.get_size(),
            buffer.get_stride(),
            buffer if self.can_stack_allocate_buffer(buffer) else None,
        )

    def make_allocation(
        self, name, device, dtype, shape, stride, buffer_if_can_stack_allocate=None
    ):
        orig_stride = stride
        device_str = self.codegen_device(device)
        dtype_code = self.codegen_dtype(dtype)
        size = self.codegen_shape_tuple(shape)
        stride = self.codegen_shape_tuple(orig_stride)
        if config.aot_inductor.abi_compatible:
            size_array_var = self.codegen_int_array_var(
                size,
                self.wrapper_call,
                known_statically=self.is_statically_known_list_of_ints(shape),
            )
            stride_array_var = self.codegen_int_array_var(
                stride,
                self.wrapper_call,
                known_statically=self.is_statically_known_list_of_ints(orig_stride),
            )
            device_type, device_id = device_str.split(",")
            device_idx = "this->device_idx_" if V.graph.aot_mode else device_id
            if buffer_if_can_stack_allocate is not None:
                from .cpp import DTYPE_TO_CPP

                self.stack_allocated_buffers[name] = buffer_if_can_stack_allocate
                cpp_type = DTYPE_TO_CPP[dtype]
                numel = buffer_if_can_stack_allocate.get_numel()
                # Note: we don't zero storage because empty_strided doesn't zero either.
                self.wrapper_call.writeline(f"{cpp_type} {name}_storage[{numel}];")
                args = [
                    f"{name}_storage",
                    size_array_var,
                    stride_array_var,
                    device_type,
                    device_idx,
                ]
                return f"ArrayRefTensor<{cpp_type}> {name}({', '.join(args)});"

            args = [
                str(len(shape)),
                size_array_var,
                stride_array_var,
                dtype_code,
                device_type,
                device_idx,
                f"&{name}_handle",
            ]

            self.wrapper_call.writeline(f"AtenTensorHandle {name}_handle;")
            self.wrapper_call.writeline(
                f"AOTI_TORCH_ERROR_CODE_CHECK(aoti_torch_empty_strided({', '.join(args)}));"
            )

            return f"RAIIAtenTensorHandle {name}({name}_handle);"

        if V.graph.aot_mode and device_str.startswith("c10::Device("):
            tensor_device = f"{device_str.split(',')[0]}, this->device_idx_)"
        else:
            tensor_device = device_str

        if device.type == "cpu":
            return f"at::Tensor {name} = at::detail::empty_strided_cpu({size}, {stride}, {dtype_code});"
        if device.type == "cuda":
            return (
                f"at::Tensor {name} = at::detail::empty_strided_cuda("
                f"{size}, {stride}, {dtype_code}, c10::DeviceType::CUDA);"
            )
        return (
            f"{self.declare}{name} = {self.namespace}empty_strided("
            f"{size}, {stride}, at::TensorOptions({tensor_device}).dtype({dtype_code})){self.ending}"
        )

    def codegen_alloc_from_pool(self, name, offset, dtype, shape, stride) -> str:
        if config.aot_inductor.abi_compatible:
            size = self.codegen_shape_tuple(shape)
            stride = self.codegen_shape_tuple(stride)
            tmp_name = f"tmp_tensor_handle_{next(self.tmp_tensor_id)}"
            args = [
                name,
                pexpr(offset),  # bytes not numel
                self.codegen_dtype(dtype),
                str(len(shape)),
                self.codegen_int_array_var(size, self.wrapper_call),
                self.codegen_int_array_var(stride, self.wrapper_call),
                f"&{tmp_name}",
            ]
            self.wrapper_call.writeline(f"AtenTensorHandle {tmp_name};")
            self.wrapper_call.writeline(
                f"AOTI_TORCH_ERROR_CODE_CHECK(aoti_torch__alloc_from_pool({', '.join(args)}));"
            )
            return f"RAIIAtenTensorHandle({tmp_name})"

        return "alloc_from_pool({})".format(
            ", ".join(
                [
                    name,
                    pexpr(offset),  # bytes not numel
                    self.codegen_dtype(dtype),
                    self.codegen_shape_tuple(shape),
                    self.codegen_shape_tuple(stride),
                ]
            )
        )

    def codegen_reinterpret_view(
        self, data, size_list, stride_list, offset, writer
    ) -> str:
        dim = str(len(size_list))
        size = self.codegen_shape_tuple(size_list)
        stride = self.codegen_shape_tuple(stride_list)
        offset = self.codegen_sizevar(offset)

        if config.aot_inductor.abi_compatible:
            tmp_name = f"tmp_tensor_handle_{next(self.tmp_tensor_id)}"
            # Because the memory planning is done in two passes (see the implementation
            # of self.generate), the writeline behavior is different in the two passes.
            if writer is None:
                writer = self

            args = [
                f"{data.get_name()}",
                dim,
                self.codegen_int_array_var(
                    size,
                    writer,
                    known_statically=self.is_statically_known_list_of_ints(size_list),
                ),
                self.codegen_int_array_var(
                    stride,
                    writer,
                    known_statically=self.is_statically_known_list_of_ints(stride_list),
                ),
                offset,
            ]

            def gen_reinterpret_call(writer, args):
                writer.writeline(
                    f"auto {tmp_name} = reinterpret_tensor_wrapper({', '.join(args)});"
                )

            if (
                self.can_stack_allocate_buffer(data)
                and self.is_statically_known_list_of_ints(size_list)
                and self.is_statically_known_list_of_ints(stride_list)
                and ir.is_contiguous_strides_for_shape(stride_list, size_list)
            ):
                gen_reinterpret_call(writer, args)
                return tmp_name

            gen_reinterpret_call(writer, args)

            # NB, the return handle here represents a temporary tensor, which will be automatically
            # released.
            # Here's a sample usage in the cpp wrapper code:
            # ```
            # aoti_torch_addmm_out(
            #     buf1,
            #     arg1_1,
            #     RAIIAtenTensorHandle(tmp_tensor_handle_0),
            #     buf0,
            #     1L,
            #     1L));
            # ```
            # RAIIAtenTensorHandle(tmp_tensor_handle_0) will be released after the call to addmm_out.
            # This could be problematic when it's used in a different pattern, for example:
            # ````
            # AtenTensorHandle tensor_args[] = {RAIIAtenTensorHandle(tmp_tensor_handle_2), buf5, buf6};
            # aoti_torch_proxy_executor_call_function(..., tensor_args);
            # ````
            # RAIIAtenTensorHandle(tmp_tensor_handle_2) will be invalid when it's used in the latter
            # kernel call.
            #
            # This is solved by updating the proxy_executor invocation to
            # ```
            # aoti_torch_proxy_executor_call_function(...,
            #     std::vector<AtenTensorHandle>{
            #         RAIIAtenTensorHandle(tmp_tensor_handle_2), buf5, buf6
            #     }.data()
            # );
            # ```
            return f"wrap_with_raii_handle_if_needed({tmp_name})"
        else:
            args = [data.get_name(), size, stride, offset]
            return f"reinterpret_tensor({', '.join(args)})"

    def codegen_device_copy(self, src, dst):
        if config.aot_inductor.abi_compatible:
            self.writeline(
                f"AOTI_TORCH_ERROR_CODE_CHECK(aoti_torch_tensor_copy_(expensive_copy_to_tensor_if_needed({src}), {dst}));"
            )
        else:
            self.writeline(f"{dst}.copy_({src});")

    def codegen_multi_output(self, name, value):
        # in the abi_compatible mode, outputs are retrieved by passing
        # output pointers, so we skip its codegen here.
        if not config.aot_inductor.abi_compatible:
            super().codegen_multi_output(name, value)

    def generate_extern_kernel_args_decl_if_needed(
        self, op_overload, raw_args, output_args
    ):
        arg_types = [x.real_type for x in op_overload._schema.arguments]
        return_types = [x.type for x in op_overload._schema.returns]

        new_tensor_args = []
        new_int_args = []

        def fill_args(arg, arg_type):
            static_arg_types = (
                torch.FloatType,
                torch.BoolType,
                torch.StringType,
                torch.Type,
                torch.DeviceObjType,
            )
            inductor_tensor_buffers = (
                ir.Buffer,
                ir.ReinterpretView,
            )

            if isinstance(arg_type, torch.TensorType):
                assert isinstance(arg, inductor_tensor_buffers), f"got {type(arg)}"
                new_tensor_args.append(f"{arg.codegen_reference()}")
            elif isinstance(arg_type, torch.IntType):
                # int
                new_int_args.append(str(arg))
            elif isinstance(arg_type, torch.SymIntType):
                # SymInt
                new_int_args.append(str(arg))
            elif isinstance(arg_type, torch.NumberType):
                # Scalar of type int
                assert isinstance(arg, (int, float, bool))
                # Only treat int Scalar as dynamic
                if isinstance(arg, int):
                    new_int_args.append(str(arg))
            elif isinstance(arg_type, torch.ListType):
                assert isinstance(arg, (list, tuple))

                # List[Tensor]
                if isinstance(arg_type.getElementType(), torch.TensorType):
                    new_tensor_args.extend([f"{a.codegen_reference()}" for a in arg])
                # List[Optional[Tensor]]
                elif isinstance(
                    arg_type.getElementType(), torch.OptionalType
                ) and isinstance(
                    arg_type.getElementType().getElementType(), torch.TensorType
                ):
                    new_tensor_args.extend(
                        [f"{a.codegen_reference()}" for a in arg if a is not None]
                    )
                # List [int] or List[SymInt]
                elif isinstance(
                    arg_type.getElementType(), (torch.IntType, torch.SymIntType)
                ):
                    new_int_args.extend([str(a) for a in arg])
                # List[Scalar]
                elif isinstance(arg_type.getElementType(), torch.NumberType):
                    # Only treat int Scalar as dynamic
                    is_int_type = [isinstance(a, int) for a in arg]
                    if any(is_int_type):
                        assert all(
                            is_int_type
                        ), "AOTInductor only supports int scalars of the same type"
                        new_int_args.extend([str(a) for a in arg])
                else:
                    assert isinstance(
                        arg_type.getElementType(), static_arg_types  # type: ignore[arg-type]
                    ), f"Fall through arguments must be one of static_arg_types, got {type(arg_type)}"
            else:
                assert isinstance(
                    arg_type, static_arg_types  # type: ignore[arg-type]
                ), f"Fall through arguments must be one of static_arg_types, got {type(arg_type)}"

        for arg, arg_type in zip(raw_args, arg_types):
            if arg is not None:
                if isinstance(arg_type, torch.OptionalType):
                    fill_args(arg, arg_type.getElementType())
                else:
                    fill_args(arg, arg_type)

        def fill_output_arg(arg, return_type):
            if isinstance(return_type, torch.TensorType):
                self.writeline(f"AtenTensorHandle {arg}_handle;  // output buffer")
                self.writeline(
                    f"AOTI_TORCH_ERROR_CODE_CHECK(aoti_torch_new_uninitialized_tensor(&{arg}_handle));"
                )
                self.writeline(f"RAIIAtenTensorHandle {arg}({arg}_handle);")
                new_tensor_args.append(f"{arg}")
            elif isinstance(return_type, torch.SymIntType):
                raise NotImplementedError("NYI support for return type: SymInt")
            elif isinstance(return_type, torch.ListType) and isinstance(
                return_type.getElementType(), torch.SymIntType
            ):
                raise NotImplementedError("NYI support for return type: List[SymInt]")
            else:
                raise AssertionError(f"Unsupported return type found: {return_type}")

        # TODO: Only support tensor(s) returns for now, SymInt is not implemented yet
        for return_type in return_types:
            if isinstance(return_type, (torch.TensorType)):
                pass
            elif isinstance(return_type, torch.OptionalType):
                assert isinstance(return_type.getElementType(), torch.TensorType)
            elif isinstance(return_type, torch.ListType):
                assert isinstance(return_type.getElementType(), torch.TensorType)
            else:
                raise NotImplementedError(
                    f"return type {return_type} is not yet supported."
                )

        for output_arg in output_args:
            assert output_arg is not None, "Optional return types are not yet supported"
            if isinstance(output_arg, (list, tuple)):
                for out in output_arg:
                    fill_output_arg(out, torch.TensorType.get())
            else:
                fill_output_arg(output_arg, torch.TensorType.get())

        return new_tensor_args, new_int_args

    def generate_extern_kernel_alloc_and_find_schema_if_needed(
        self,
        name,
        kernel,
        codegen_args,
        cpp_op_schema,
        cpp_kernel_key,
        cpp_kernel_overload_name="",
        op_overload=None,
        raw_args=None,
        outputs=None,
    ):
        if config.is_fbcode():
            assert op_overload is not None
            assert raw_args is not None
            assert outputs is not None

            return self.generate_extern_kernel_alloc_and_find_schema_if_needed_fbcode(
                name,
                cpp_kernel_key,
                op_overload,
                raw_args,
                outputs,
            )
        else:
            return self.generate_extern_kernel_alloc_and_find_schema_if_needed_oss(
                name,
                kernel,
                codegen_args,
                cpp_op_schema,
                cpp_kernel_key,
                cpp_kernel_overload_name,
            )

    def generate_extern_kernel_alloc_and_find_schema_if_needed_oss(
        self,
        name,
        kernel,
        codegen_args,
        cpp_op_schema,
        cpp_kernel_key,
        cpp_kernel_overload_name="",
    ):
        if cpp_kernel_key not in self.extern_call_ops:
            self.writeline(
                f"static auto op_{cpp_kernel_key} = c10::Dispatcher::singleton()"
            )
            self.writeline(
                f'\t.findSchemaOrThrow("{kernel}", "{cpp_kernel_overload_name}")'
            )
            self.writeline(f"\t.typed<{cpp_op_schema}>();")
            self.extern_call_ops.add(cpp_kernel_key)

        self.writeline(
            f"auto {name} = op_{cpp_kernel_key}.call({', '.join(codegen_args)});"
        )

    def generate_extern_kernel_alloc_and_find_schema_if_needed_fbcode(
        self,
        name,
        cpp_kernel_key,
        op_overload,
        raw_args,  # contains both args and flatten kwargs
        outputs,
    ):
        def extract_output_name(out):
            assert out is not None, "None, i.e. optional output is not supported"
            if isinstance(out, ir.MultiOutput):
                return out.get_name()
            elif isinstance(out, (list, tuple)):
                return type(out)(extract_output_name(o) for o in out)
            else:
                raise AssertionError(f"Unexpected output: {type(out)}")

        # output_args has the same pytree structure as outputs
        output_args = extract_output_name(outputs)
        if isinstance(output_args, str):
            output_args = [output_args]

        (
            tensor_call_args,
            int_call_args,
        ) = self.generate_extern_kernel_args_decl_if_needed(
            op_overload, raw_args, output_args
        )

        tensor_call_args_str = ", ".join(tensor_call_args)
        int_call_args_str = ", ".join(int_call_args)

        extern_kernel_node_index = len(V.graph.extern_kernel_nodes) - 1

        self.writeline(
            f"aoti_torch_proxy_executor_call_function(proxy_executor, "
            f"{extern_kernel_node_index}, "
            f"{len(int_call_args)}, "
            f"std::vector<int64_t>{{{int_call_args_str}}}.data(), "
            f"{len(tensor_call_args)}, "
            f"std::vector<AtenTensorHandle>{{{tensor_call_args_str}}}.data());"
        )

        self.extern_call_ops.add(cpp_kernel_key)

    def val_to_cpp_arg_str(self, type_, val, is_legacy_abi) -> str:
        if (
            config.aot_inductor.abi_compatible
            and not is_legacy_abi
            and isinstance(type_, torch.OptionalType)
        ):
            if val is None:
                return "0"  # nullptr is not available in C
            if isinstance(val, (bool, int, str, float)):
                var_name = f"var_{next(self.arg_var_id)}"
                self.writeline(f"auto {var_name} = {self.val_to_arg_str(val)};")
                return f"&{var_name}"
            if not isinstance(type_.getElementType(), torch.TensorType):
                return f"&{self.val_to_arg_str(val)}"

        return self.val_to_arg_str(val)

    def val_to_arg_str(self, val) -> str:
        if val is None:
            # When None is passed as an argument, it represents an optional that does not contain a value.
            if config.aot_inductor.abi_compatible:
                return "0"  # nullptr is not available in C
            return "c10::nullopt"
        elif isinstance(val, bool):
            if config.aot_inductor.abi_compatible:
                return "1" if val else "0"
            else:
                return "true" if val else "false"
        elif isinstance(val, int):
            # uint64_t is long on Linux, but long long on MacOS
            return f"{val}LL" if sys.platform == "darwin" else f"{val}L"
        elif isinstance(val, str):
            return f'"{val}"'
        elif isinstance(val, (ir.Buffer, ReinterpretView)):
            return val.codegen_reference()
        elif isinstance(val, torch.device):
            return self.codegen_device(val)
        elif isinstance(val, torch.dtype):
            return self.codegen_dtype(val)
        elif isinstance(val, float) and val in [float("inf"), float("-inf")]:
            if val == float("inf"):
                return "std::numeric_limits<float>::infinity()"
            else:
                return "-std::numeric_limits<float>::infinity()"
        elif isinstance(val, (list, tuple)):
            # FIXME handle embedded optional types?
            result = f"{{{', '.join(self.val_to_arg_str(x) for x in val)}}}"
            if config.aot_inductor.abi_compatible:
                static = self.is_statically_known_list_of_ints(val)
                # Need to pass the array length because we can't use std::vector
                return f"{self.codegen_int_array_var(result, known_statically=static)}, {len(val)}"
            else:
                return result
        else:
            return repr(val)


class CudaWrapperCodeGen(CppWrapperCodeGen):
    """
    Generates cpp wrapper for running on GPU and calls CUDA kernels
    """

    def __init__(self):
        super().__init__()
        self.grid_id = count()
        self.cuda = True

    def write_header(self):
        if V.graph.is_const_graph:
            # We do not write header for constant graph, it will be written by main module.
            return

        super().write_header()

        self.header.splice("#include <filesystem>")
        if not config.aot_inductor.abi_compatible:
            self.header.splice(
                """
                #include <c10/cuda/CUDAGuard.h>
                #include <c10/cuda/CUDAStream.h>
                """
            )

        self.header.splice(
            """
            #define CUDA_DRIVER_CHECK(EXPR)                    \\
            do {                                               \\
                CUresult code = EXPR;                          \\
                const char *msg;                               \\
                cuGetErrorString(code, &msg);                  \\
                if (code != CUDA_SUCCESS) {                    \\
                    throw std::runtime_error(                  \\
                        std::string("CUDA driver error: ") +   \\
                        std::string(msg));                     \\
                }                                              \\
            } while (0);

            namespace {

            struct Grid {
                Grid(uint32_t x, uint32_t y, uint32_t z)
                  : grid_x(x), grid_y(y), grid_z(z) {}
                uint32_t grid_x;
                uint32_t grid_y;
                uint32_t grid_z;

                bool is_non_zero() {
                    return grid_x > 0 && grid_y > 0 && grid_z > 0;
                }
            };

            }  // anonymous namespace

            static inline CUfunction loadKernel(
                    std::string filePath,
                    const std::string &funcName,
                    uint32_t sharedMemBytes,
                    const std::optional<std::string> &cubinDir = std::nullopt) {
                if (cubinDir) {
                    std::filesystem::path p1{*cubinDir};
                    std::filesystem::path p2{filePath};
                    filePath = (p1 / p2.filename()).string();
                }

                CUmodule mod;
                CUfunction func;
                CUDA_DRIVER_CHECK(cuModuleLoad(&mod, filePath.c_str()));
                CUDA_DRIVER_CHECK(cuModuleGetFunction(&func, mod, funcName.c_str()));
                if (sharedMemBytes > 0) {
                    CUDA_DRIVER_CHECK(cuFuncSetAttribute(
                        func,
                        CU_FUNC_ATTRIBUTE_MAX_DYNAMIC_SHARED_SIZE_BYTES,
                        sharedMemBytes
                    ))
                }
                return func;
            }

            static inline void launchKernel(
                    CUfunction func,
                    uint32_t gridX,
                    uint32_t gridY,
                    uint32_t gridZ,
                    uint32_t numWarps,
                    uint32_t sharedMemBytes,
                    void* args[],
                    cudaStream_t stream) {
                CUDA_DRIVER_CHECK(cuLaunchKernel(
                    func, gridX, gridY, gridZ, 32*numWarps, 1, 1, sharedMemBytes, stream, args, nullptr
                ));
            }
            """
        )

    def write_get_raw_stream(self, index):
        name = f"stream{index}"
        self.writeline(
            f"cudaStream_t {name} = at::cuda::getCurrentCUDAStream({index});"
        )
        return name

    def define_kernel(
        self, name: str, kernel: str, metadata: Optional[str] = None, cuda=True
    ):
        if not cuda:
            return super().define_kernel(name, kernel, metadata, cuda)

    def generate(self, is_inference):
        self.prefix.writeline("\n")
        if not V.graph.aot_mode:
            for kernel in chain(
                self.src_to_kernel.values(), self.user_defined_kernel_cache.values()
            ):
                self.prefix.writeline(f"static CUfunction {kernel} = nullptr;")
            self.prefix.writeline("\n")
        return super().generate(is_inference)

    @functools.lru_cache(None)
    def generate_load_kernel_once(
        self, name: str, mangled_name: str, cubin_path: str, shared_mem: int
    ):
        if V.graph.aot_mode:
            self.writeline(f"if (kernels.{name} == nullptr) {{")
            self.writeline(
                f"""    kernels.{name} = loadKernel("{cubin_path}", "{mangled_name}", {shared_mem}, this->cubin_dir_);"""
            )
            self.writeline("}")
        else:
            self.writeline(f"if ({name} == nullptr) {{")
            self.writeline(
                f"""    {name} = loadKernel("{cubin_path}", "{mangled_name}", {shared_mem});"""
            )
            self.writeline("}")

    def generate_args_decl(self, call_args):
        dynamic_symbols = V.graph.sizevars.free_symbols()
        # TODO: only works for constant now, need type info
        new_args = []
        for arg in call_args:
            var_name = f"var_{next(self.arg_var_id)}"
            if isinstance(arg, (sympy.Integer, sympy.Symbol, SymbolicCallArg)):
                self.writeline(f"auto {var_name} = {arg};")
            elif isinstance(arg, sympy.Expr):
                self.writeline(f"auto {var_name} = {self.expr_printer(arg)};")
            elif is_int(arg):
                self.writeline(f"int {var_name} = {arg};")
            elif is_float(arg):
                self.writeline(f"float {var_name} = {arg};")
            elif any(str(arg) == s.name for s in dynamic_symbols):
                self.writeline(f"auto {var_name} = {arg};")
            elif arg == "nullptr":
                self.writeline(f"auto {var_name} = nullptr;")
            elif arg == "c10::nullopt":
                self.writeline(f"auto {var_name} = c10::nullopt;")
            else:
                if config.aot_inductor.abi_compatible:
                    self.writeline(f"CUdeviceptr {var_name};")
                    self.writeline(
                        f"AOTI_TORCH_ERROR_CODE_CHECK(aoti_torch_get_data_ptr({arg}, reinterpret_cast<void**>(&{var_name})));"
                    )
                else:
                    self.writeline(
                        f"CUdeviceptr {var_name} = reinterpret_cast<CUdeviceptr>({arg}.data_ptr());"
                    )
            new_args.append(f"&{var_name}")

        return ", ".join(new_args)

    def generate_default_grid(self, name: str, grid: List[Any], cuda: bool = True):
        """
        Generate grid configs for launching a CUDA kernel using the grid
        function from triton_heuristics.
        """
        if not cuda:
            return grid
        assert isinstance(grid, list), f"expected {grid=} to be a list"
        grid = [e.inner_expr if isinstance(e, SymbolicCallArg) else e for e in grid]
        grid_fn = default_grid(*grid)
        params = CudaKernelParamCache.get(name)
        assert (
            params is not None
        ), f"cuda kernel parameters for {name} should already exist at this moment, only found {CudaKernelParamCache.get_keys()}"
        block_cfg = {
            "XBLOCK": params["x_block"],
            "YBLOCK": params["y_block"],
            "ZBLOCK": params["z_block"],
        }
        return grid_fn(block_cfg)

    def generate_kernel_call(
        self,
        name,
        call_args,
        grid=None,
        device_index=None,
        cuda=True,
        triton=True,
<<<<<<< HEAD
        grid_fn: str = "grid",
=======
        arg_types=None,
>>>>>>> c085ab63
    ):
        if not cuda:
            # Even in CudaWrapperCodeGen, we may see cpp kernels
            return super().generate_kernel_call(
                name, call_args, grid, device_index, cuda, triton, arg_types
            )

        params = CudaKernelParamCache.get(name)
        assert (
            params is not None
        ), f"cuda kernel parameters for {name} should already exist at this moment"
        mangled_name = params.get("mangled_name", None)
        assert mangled_name is not None, "missing mangled_name"
        cubin_path = params.get(get_cpp_wrapper_cubin_path_name(), None)
        assert cubin_path is not None and os.path.exists(
            cubin_path
        ), f"cubin file should already exist at this moment: {cubin_path}"
        shared_mem = params.get("shared_mem", 0)

        self.generate_load_kernel_once(name, mangled_name, cubin_path, shared_mem)

        call_args = self.generate_args_decl(call_args)
        kernel_args_var = f"kernel_args_var_{next(self.kernel_callsite_id)}"
        self.writeline(f"void* {kernel_args_var}[] = {{{call_args}}};")
        stream = (
            "stream" if V.graph.aot_mode else self.write_get_raw_stream(device_index)
        )
        grid_name = f"{name}_grid_{next(self.grid_id)}"
        assert isinstance(
            grid, (list, tuple)
        ), f"expected grid to be a list or tuple but got: {grid=}"

        grid = [V.graph.sizevars.simplify(item) for item in grid]
        grid_uses_symbolic_shapes = any(item.free_symbols for item in grid)
        grid_args = [self.grid_expr_printer(item) for item in grid]
        grid_args_str = ", ".join(grid_args)
        self.writeline(f"Grid {grid_name} = Grid({grid_args_str});")

        if grid_uses_symbolic_shapes:
            self.writeline(f"if ({grid_name}.is_non_zero()) {{")
        kernel_var_name = f"kernels.{name}" if V.graph.aot_mode else name
        self.writeline(
            "launchKernel({}, {}, {}, {}, {}, {}, {}, {});".format(
                kernel_var_name,
                f"{grid_name}.grid_x",
                f"{grid_name}.grid_y",
                f"{grid_name}.grid_z",
                params["num_warps"],
                params["shared_mem"],
                kernel_args_var,
                stream,
            )
        )
        if grid_uses_symbolic_shapes:
            self.writeline("}")<|MERGE_RESOLUTION|>--- conflicted
+++ resolved
@@ -1142,11 +1142,8 @@
         device_index=None,
         cuda=True,
         triton=True,
-<<<<<<< HEAD
+        arg_types=None,
         grid_fn: str = "grid",
-=======
-        arg_types=None,
->>>>>>> c085ab63
     ):
         """
         Generates kernel call code.
@@ -1447,11 +1444,8 @@
         device_index=None,
         cuda=True,
         triton=True,
-<<<<<<< HEAD
+        arg_types=None,
         grid_fn: str = "grid",
-=======
-        arg_types=None,
->>>>>>> c085ab63
     ):
         """
         Generates kernel call code.
@@ -1464,17 +1458,14 @@
         """
         if cuda:
             return super().generate_kernel_call(
-<<<<<<< HEAD
                 name,
                 call_args,
                 grid,
                 device_index,
                 cuda,
                 triton,
+                arg_types,
                 grid_fn,
-=======
-                name, call_args, grid, device_index, cuda, triton, arg_types
->>>>>>> c085ab63
             )
         else:
             if V.graph.aot_mode and config.aot_inductor.abi_compatible:
@@ -3268,11 +3259,8 @@
         device_index=None,
         cuda=True,
         triton=True,
-<<<<<<< HEAD
+        arg_types=None,
         grid_fn: str = "grid",
-=======
-        arg_types=None,
->>>>>>> c085ab63
     ):
         if not cuda:
             # Even in CudaWrapperCodeGen, we may see cpp kernels
