--- conflicted
+++ resolved
@@ -182,7 +182,7 @@
 
   // join() and sync() would be deprecated -
   // https://github.com/pytorch/pytorch/issues/27647
-  void join(bool shutdown = false, float timeout = 0) override;
+  void join(bool shutdown = false) override;
   void sync() override{};
   void startImpl() override;
   void shutdownImpl() override;
@@ -455,13 +455,6 @@
   // e.g. updates to (workerIdToInfo_, workerNameToInfo_, workerNameToURL_)
   mutable std::mutex groupMembershipMutex_;
 
-<<<<<<< HEAD
-  // CV to watch for changes after groupMembership is updated
-  mutable std::mutex unknownWorkerMutex_;
-  mutable std::condition_variable unknownWorkerCV_;
-
-=======
->>>>>>> ecb381eb
   // Map to Track Network Data
   NetworkDataDict networkData_;
   // Mutex to guard networkData_
