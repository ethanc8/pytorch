--- conflicted
+++ resolved
@@ -3,7 +3,6 @@
 #include <shared_mutex>
 
 #include <ATen/ATen.h>
-#include <ATen/FunctionalTensorWrapper.h>
 #include <ATen/core/op_registration/op_registration.h>
 #include <c10/core/DispatchKey.h>
 #include <torch/csrc/autograd/function.h>
@@ -91,32 +90,6 @@
   return all_reduce_(output, reduce_op, group_name);
 }
 
-<<<<<<< HEAD
-at::Tensor all_reduce__functionalization_glue(
-    at::Tensor input,
-    const std::string& reduce_op,
-    const std::string& group_name) {
-  TORCH_INTERNAL_ASSERT(at::functionalization::impl::isFunctionalTensor(input));
-  at::functionalization::impl::sync(input);
-  auto input_ = at::functionalization::impl::from_functional_tensor(input);
-  static auto op_handle =
-      c10::Dispatcher::singleton()
-          .findSchemaOrThrow("_c10d_functional::all_reduce", "")
-          .typed<at::Tensor(
-              const at::Tensor&, const std::string&, const std::string&)>();
-  at::Tensor tmp_output;
-  {
-    at::AutoDispatchSkipFunctionalize guard;
-    tmp_output = op_handle.call(input_, reduce_op, group_name);
-  }
-  at::functionalization::impl::replace_(input, tmp_output);
-  at::functionalization::impl::commit_update(input);
-  at::functionalization::impl::sync(input);
-  return input;
-}
-
-=======
->>>>>>> 1565d58a
 std::vector<at::Tensor> all_reduce_coalesced_(
     std::vector<at::Tensor> inputs,
     std::string reduce_op,
@@ -141,38 +114,6 @@
     outputs.push_back(tensor.clone());
   }
   return all_reduce_coalesced_(outputs, reduce_op, group_name);
-}
-
-std::vector<at::Tensor> all_reduce_coalesced__functionalization_glue(
-    std::vector<at::Tensor> inputs,
-    const std::string& reduce_op,
-    const std::string& group_name) {
-  std::vector<at::Tensor> inputs_;
-  for (const auto& input : inputs) {
-    TORCH_INTERNAL_ASSERT(
-        at::functionalization::impl::isFunctionalTensor(input));
-    at::functionalization::impl::sync(input);
-    inputs_.push_back(
-        at::functionalization::impl::from_functional_tensor(input));
-  }
-  static auto op_handle =
-      c10::Dispatcher::singleton()
-          .findSchemaOrThrow("_c10d_functional::all_reduce_coalesced", "")
-          .typed<std::vector<at::Tensor>(
-              const std::vector<at::Tensor>&,
-              const std::string&,
-              const std::string&)>();
-  std::vector<at::Tensor> tmp_outputs;
-  {
-    at::AutoDispatchSkipFunctionalize guard;
-    tmp_outputs = op_handle.call(inputs_, reduce_op, group_name);
-  }
-  for (size_t i = 0; i < inputs.size(); ++i) {
-    at::functionalization::impl::replace_(inputs[i], tmp_outputs[i]);
-    at::functionalization::impl::commit_update(inputs[i]);
-    at::functionalization::impl::sync(inputs[i]);
-  }
-  return inputs;
 }
 
 at::Tensor allocate_all_gather_output(
@@ -352,9 +293,4 @@
       torch::dispatch(
           c10::DispatchKey::CompositeExplicitAutograd, ::wait_tensor),
       {at::Tag::pt2_compliant_tag});
-}
-
-TORCH_LIBRARY_IMPL(_c10d_functional, Functionalize, m) {
-  m.impl("all_reduce_", all_reduce__functionalization_glue);
-  m.impl("all_reduce_coalesced_", all_reduce_coalesced__functionalization_glue);
 }