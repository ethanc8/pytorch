import collections
import contextlib
import copy
import dataclasses
import dis
import functools
import importlib
import inspect
import itertools
import linecache
import logging
import operator
import sys
import threading
import traceback
import types
import typing
import weakref
from collections.abc import Sized
from typing import Any, Callable, Dict, List, NamedTuple, Optional, Set, Tuple, Type
from unittest.mock import patch

import torch
import torch._logging
from torch._guards import Checkpointable, tracing, TracingContext

from . import (
    allowed_functions,
    config,
    exc,
    logging as torchdynamo_logging,
    side_effects,
    skipfiles,
    variables,
)
from .allowed_functions import is_allowed, is_builtin_constant, is_forbidden
from .bytecode_analysis import (
    get_indexof,
    JUMP_OPNAMES,
    livevars_analysis,
    propagate_line_nums,
)
from .bytecode_transformation import (
    cleaned_instructions,
    create_call_function,
    create_instruction,
    create_jump_absolute,
    Instruction,
    is_generator,
    unique_id,
)
from .code_context import code_context
from .codegen import PyCodegen
from .exc import ArgsMismatchError, BackendCompilerFailed, unimplemented, Unsupported
from .funcname_cache import get_funcname
from .guards import GuardBuilder, install_guard
from .output_graph import GraphCompileReason, OutputGraph, OutputGraphState
from .replay_record import DummyModule, ExecutionRecorder
from .resume_execution import ContinueExecutionCache, ReenterWith
from .source import (
    AttrSource,
    GetItemSource,
    GlobalSource,
    GlobalWeakRefSource,
    LocalSource,
)
from .utils import (
    counters,
    get_fake_value,
    get_instruction_source_311,
    graph_break_dup_warning_checker,
    istype,
    LazyString,
    proxy_args_kwargs,
)
from .variables.base import is_side_effect_safe, MutableLocal, typestr, VariableTracker
from .variables.builder import VariableBuilder, wrap_fx_proxy
from .variables.builtin import BuiltinVariable
from .variables.constant import ConstantVariable, EnumVariable
from .variables.ctx_manager import (
    ContextWrappingVariable,
    GenericContextWrappingVariable,
    WithExitFunctionVariable,
)
from .variables.dicts import ConstDictVariable
from .variables.functions import (
    BaseUserFunctionVariable,
    NestedUserFunctionVariable,
    UserFunctionVariable,
    UserMethodVariable,
)
from .variables.lists import (
    BaseListVariable,
    ListIteratorVariable,
    ListVariable,
    SetVariable,
    SliceVariable,
    TupleVariable,
)
from .variables.misc import (
    ClosureVariable,
    GetAttrVariable,
    InlinedClosureVariable,
    NullVariable,
    PythonModuleVariable,
    UnknownVariable,
)
from .variables.nn_module import NNModuleVariable
from .variables.tensor import (
    supported_const_comparison_ops,
    supported_tensor_comparison_ops,
    SymNodeVariable,
    TensorVariable,
)
from .variables.torch import TorchVariable
from .variables.user_defined import (
    RemovableHandleVariable,
    UserDefinedClassVariable,
    UserDefinedObjectVariable,
    UserDefinedVariable,
)

log = logging.getLogger(__name__)
graph_break_log = torch._logging.getArtifactLogger(__name__, "graph_breaks")
trace_call_log = torch._logging.getArtifactLogger(__name__, "trace_call")
trace_source_log = torch._logging.getArtifactLogger(__name__, "trace_source")
tls = threading.local()


@functools.lru_cache(None)
def _step_logger():
    return torchdynamo_logging.get_step_logger(log)


@dataclasses.dataclass
class BlockStackEntry:
    target: Instruction
    stack_index: Optional[int] = None
    with_context: ContextWrappingVariable = None

    def can_restore(self):
        return self.with_context is not None

    def resume_fn(self):
        assert self.stack_index is not None
        if self.with_context and self.with_context.target_values:
            return ReenterWith(self.stack_index, tuple(self.with_context.target_values))
        else:
            return ReenterWith(self.stack_index)

    def exit(self, tx):
        return self.with_context.exit(tx)


class InstructionTranslatorGraphState(NamedTuple):
    output: OutputGraphState
    symbolic_locals: Dict[str, VariableTracker]
    stack: List[VariableTracker]
    block_stack: List[BlockStackEntry]
    instruction_pointer: Optional[int]
    current_instruction: Instruction
    next_instruction: Optional[Instruction]
    lineno: int

    def diff(self, other: "InstructionTranslatorGraphState") -> Optional[str]:
        for k in self._fields:
            if k == "output":
                return self.output.diff(other.output, prefix=f"{k}.")
            sv = getattr(self, k)
            ov = getattr(other, k)
            if sv != ov:
                return f"{k} mismatch: {sv} != {ov}"
        return None


def stack_op(fn: typing.Callable[..., object]):
    nargs = len(inspect.signature(fn).parameters)
    fn_var = BuiltinVariable(fn)

    @functools.wraps(fn)
    def impl(self: "InstructionTranslatorBase", inst: Instruction):
        self.push(fn_var.call_function(self, self.popn(nargs), {}))

    return impl


def _detect_and_normalize_assert_statement(
    self: "InstructionTranslatorBase",
    truth_fn: typing.Callable[[object], bool],
    push: bool,
):
    # Detect if this jump instruction is assert and normalize the assert
    # by pushing dummy error message when nothing is given.
    #
    # Python 3.9 assertion is in following format:
    # 18 POP_JUMP_IF_TRUE       28
    # 20 LOAD_ASSERTION_ERROR
    # 22 LOAD_CONST               3 ('Assert message') -> optional instruction
    # 24 CALL_FUNCTION            1                    -> optional instruction
    # 26 RAISE_VARARGS
    #
    # Python 3.8 assertion is in following format:
    # 18 POP_JUMP_IF_TRUE       28
    # 20 LOAD_GLOBAL              0 (Assertion type)
    # 22 LOAD_CONST               3 ('Assert message') -> optional instruction
    # 24 CALL_FUNCTION            1                    -> optional instruction
    # 26 RAISE_VARARGS            1

    if (truth_fn is not operator.truth) or push:
        return False

    assert isinstance(self.instruction_pointer, int)
    current_instruction_pointer = self.instruction_pointer
    inst = self.instructions[current_instruction_pointer]
    # Detect LOAD_ASSERTION_ERROR or LOAD_GLOBAL 0
    if sys.version_info < (3, 9):
        if inst.opname != "LOAD_GLOBAL" or inst.argval != "AssertionError":
            return False
    else:
        if inst.opname != "LOAD_ASSERTION_ERROR":
            return False

    current_instruction_pointer += 1

    # Use dummy error message if its hard to extract
    error_msg = "assertion error"

    inst = self.instructions[current_instruction_pointer]
    # DETECT RAISE_VARARGS or LOAD CONST
    if inst.opname == "LOAD_CONST":
        if not isinstance(inst.argval, str):
            return False
        error_msg = inst.argval

        # if it is LOAD_CONSTANT, it must be followed by CALL_FUNCTION
        # (PRECALL for Python 3.11+)
        current_instruction_pointer += 1
        inst = self.instructions[current_instruction_pointer]
        if inst.opname not in ("CALL_FUNCTION", "PRECALL"):
            return False

        # for Python 3.11+, PRECALL should be followed by CALL, then RAISE_VARARGS
        # for Python < 3.11, CALL_FUNCTION should be followed by RAISE_VARARGS
        current_instruction_pointer += 1
        if inst.opname == "PRECALL":
            current_instruction_pointer += 1
        inst = self.instructions[current_instruction_pointer]

    if inst.opname != "RAISE_VARARGS":
        return False

    self.push(ConstantVariable.create(error_msg))

    return True


def generic_jump(truth_fn: typing.Callable[[object], bool], push: bool):
    def inner(self: "InstructionTranslatorBase", inst: Instruction):
        value: VariableTracker = self.pop()
        if (
            config.rewrite_assert_with_torch_assert
            and _detect_and_normalize_assert_statement(self, truth_fn, push)
        ):
            error_msg: VariableTracker = self.pop()
            # Skip over things like `assert True`
            if value.is_python_constant() and bool(value.as_python_constant()):
                self.jump(inst)
                return

            # TODO maybe should respect DtoH sync intention of users later??
            # Manually insert torch._assert_async instead of python assert and jump over
            # assert related instructions as we don't need them anymore.

            # if we see Tensor as assert statement, no need to call scalar_tensor
            if isinstance(value, TensorVariable):
                self.output.create_proxy(
                    "call_function",
                    torch._assert_async,
                    *proxy_args_kwargs((value, error_msg), {}),
                )
                self.jump(inst)
                return

            scalar_to_tensor_proxy = self.output.create_proxy(
                "call_function", torch.scalar_tensor, *proxy_args_kwargs((value,), {})
            )

            scalar_to_tensor = wrap_fx_proxy(
                self,
                scalar_to_tensor_proxy,
                example_value=get_fake_value(scalar_to_tensor_proxy.node, self),
            )

            self.output.create_proxy(
                "call_function",
                torch._assert_async,
                *proxy_args_kwargs((scalar_to_tensor, error_msg), {}),
            )
            self.jump(inst)
            return

        if value.is_python_constant():
            if truth_fn(value.as_python_constant()):
                push and self.push(value)
                self.jump(inst)
        elif (
            isinstance(value, (TensorVariable)) and self.should_compile_partial_graph()
        ):
            # compile a partial subgraph prefix then jump into user code
            if self.has_backedge():
                msg = (
                    "Skipping frame because there is a graph break in a for/while loop\n"
                    f"{self.frame_summary()}"
                )
                log.info(msg)
                raise exc.SkipFrame(msg)

            self.push(value)
            log.debug("generic_jump triggered compile")
            self.output.compile_subgraph(
                self,
                reason=GraphCompileReason(
                    f"generic_jump {typestr(value)}", [self.frame_summary()]
                ),
            )
            self.pop()

            if_next = self.create_call_resume_at(self.next_instruction)
            push and self.push(value)
            if_jump = self.create_call_resume_at(inst.target)

            self.output.add_output_instructions(
                [create_instruction(inst.opname, target=if_jump[0])] + if_next + if_jump
            )
        elif isinstance(value, NNModuleVariable):
            # Equivalent of "self.nn_module is not None"
            mod = self.output.get_submodule(value.module_key)
            if truth_fn(mod):
                push and self.push(value)
                self.jump(inst)
        elif isinstance(value, UserDefinedObjectVariable):
            x = value.var_getattr(self, "__bool__")
            # if __bool__ is missing, trying __len__ to infer a truth value.
            if isinstance(x, GetAttrVariable):
                x = value.var_getattr(self, "__len__")

            # __bool__ or __len__ is function
            if isinstance(x, UserMethodVariable):
                state = self.copy_graphstate()
                result = x.call_function(self, [], {})
                if isinstance(result, ConstantVariable) and isinstance(
                    result.value, (bool, int)
                ):
                    if truth_fn(result.value):
                        push and self.push(value)
                        self.jump(inst)
                else:
                    # rollback to the state before the __bool__ or __len__ inline
                    self.restore_graphstate(state)
                    unimplemented(
                        "generic_jump on UserDefined with __bool__ returning non-constant"
                    )
            # __bool__ or __len__ is non-function or not existed in the user defined object
            else:
                if truth_fn(True):
                    push and self.push(value)
                    self.jump(inst)
        elif not isinstance(value, TensorVariable) and value.has_unpack_var_sequence(
            self
        ):
            if truth_fn(len(value.unpack_var_sequence(self))):
                push and self.push(value)
                self.jump(inst)
        elif isinstance(value, SymNodeVariable):
            eval_result = value.evaluate_expr(self.output)
            if truth_fn(eval_result):
                push and self.push(value)
                self.jump(inst)
        else:
            # TODO link the torch.cond doc later
            raise exc.UserError(
                exc.UserErrorType.DYNAMIC_CONTROL_FLOW,
                "Dynamic control flow is not supported at the moment. Please use "
                "functorch.experimental.control_flow.cond to explicitly capture the control flow.",
                case_name="cond_operands",
            )

    return inner


explain = False


def break_graph_if_unsupported(*, push):
    def decorator(inner_fn):
        @functools.wraps(inner_fn)
        def wrapper(self: "InstructionTranslatorBase", inst: Instruction):
            state = self.copy_graphstate()
            reason = None
            try:
                TracingContext.set_current_loc(
                    self.f_code.co_filename, self.lineno, self.f_code.co_name
                )
                return inner_fn(self, inst)
            except Unsupported as excp:
                if self.has_backedge() and self.should_compile_partial_graph():
                    msg = (
                        "Skipping frame because there is a graph break in a for/while loop\n"
                        f"{self.frame_summary()}"
                    )
                    log.info(msg)
                    raise exc.SkipFrame(msg) from excp

                if len(self.states_before_block) > 0:
                    # We don't support graph break under GenericContextWrappingVariable,
                    # If there is, we roll back to the checkpoint and fall back.
                    excp.remove_from_stats()
                    state = self.states_before_block.pop()
                    self.restore_graphstate(state)
                    ctx = state.stack[-1]
                    assert isinstance(ctx, GenericContextWrappingVariable)
                    unimplemented(f"Graph break under {ctx}")

                if isinstance(excp, exc.UncapturedHigherOrderOpError):
                    raise

                if not self.should_compile_partial_graph():
                    raise

                log.debug("break_graph_if_unsupported triggered compile", exc_info=True)

                user_stack = excp.real_stack
                # TODO: Also report the traceback from the parent frame
                user_stack_formatted = "".join(traceback.format_list(user_stack))
                frame_loc = (user_stack[-1].filename, user_stack[-1].lineno)
                # torch._dynamo.explain() formats this a little nicer, and presents a slightly
                # more actionable user code pointer
                if (
                    graph_break_log.isEnabledFor(logging.DEBUG)
                    and not explain
                    and graph_break_dup_warning_checker.add(frame_loc)
                ):
                    graph_break_log.debug(
                        "Graph break: %s from user code at:\n%s",
                        excp,
                        user_stack_formatted,
                    )

                excp.remove_from_stats()
                excp.add_to_stats("graph_break")
                reason = GraphCompileReason(excp.msg, user_stack)
            self.restore_graphstate(state)

            self.output.compile_subgraph(self, reason=reason)
            cg = PyCodegen(self)
            cleanup: List[Instruction] = []
            # Reconstruct the context variables in the block stack
            for b in self.block_stack:
                self.output.add_output_instructions(
                    [
                        *b.with_context.reconstruct(cg),
                        *b.resume_fn().try_except(cg.code_options, cleanup),
                    ]
                )

            if sys.version_info >= (3, 11) and inst.opname == "CALL":
                kw_names = (
                    self.kw_names.as_python_constant()
                    if self.kw_names is not None
                    else ()
                )
                if len(kw_names) > 0:
                    self.output.add_output_instructions(
                        [create_instruction("KW_NAMES", argval=kw_names)]
                    )
                self.output.add_output_instructions(
                    create_call_function(inst.arg, False)
                )
            else:
                # copy instruction, but without exception table data
                assert inst.target is None
                inst_copy = copy.copy(inst)
                inst_copy.exn_tab_entry = None
                self.output.add_output_instructions([inst_copy])

            self.output.add_output_instructions(cleanup)

            if sys.version_info >= (3, 11) and inst.opname == "CALL":
                # stack effect for PRECALL + CALL is split between the two instructions
                stack_effect = dis.stack_effect(
                    dis.opmap["PRECALL"], inst.arg
                ) + dis.stack_effect(dis.opmap["CALL"], inst.arg)
            else:
                stack_effect = dis.stack_effect(inst.opcode, inst.arg)
            self.popn(push - stack_effect)

            for _ in range(push):
                self.push(UnknownVariable())
            self.output.add_output_instructions(
                self.create_call_resume_at(self.next_instruction)
            )

        return wrapper

    return decorator


class InstructionTranslatorBase(Checkpointable[InstructionTranslatorGraphState]):
    output: OutputGraph
    symbolic_locals: Dict[str, VariableTracker]
    symbolic_globals: Dict[str, VariableTracker]
    stack: List[VariableTracker]
    instruction_pointer: Optional[int]
    current_instruction: Instruction
    next_instruction: Optional[Instruction]
    block_stack: List[BlockStackEntry]
    lineno: int
    kw_names: Optional[ConstantVariable]
    accept_prefix_inst: bool
    prefix_insts: List[Instruction]
    inline_depth: int
    inconsistent_side_effects: bool

    checkpoint: Optional[Tuple[Instruction, InstructionTranslatorGraphState]]
    random_calls: List[
        Tuple[Callable[..., object], Tuple[object, ...], Dict[str, object]]
    ]

    def mark_inconsistent_side_effects(self):
        """
        InstructionTranslator has encountered instructions which may cause
        dynamo to see a different version of history from eager
        See: https://github.com/pytorch/pytorch/issues/110765
        """
        self.inconsistent_side_effects = True

    def has_backedge(self):
        cur_offset = self.current_instruction.offset
        assert self.instruction_pointer is not None
        for inst in self.instructions[self.instruction_pointer :]:
            if inst.opname in JUMP_OPNAMES:
                jump_offset = inst.argval
                if jump_offset < cur_offset:
                    return True
        return False

    def cell_and_freevars(self):
        if not hasattr(self, "_cell_and_freevars"):
            self._cell_and_freevars = tuple(
                self.code_options["co_cellvars"] or []
            ) + tuple(self.code_options["co_freevars"] or [])
        return self._cell_and_freevars

    def prune_dead_locals(self):
        reads = livevars_analysis(self.instructions, self.current_instruction)
        # implicit use by super()
        # reads = reads | {"__class__"}
        # output variables?
        reads = reads | set(self.cell_and_freevars())
        self.symbolic_locals = collections.OrderedDict(
            [(k, v) for k, v in self.symbolic_locals.items() if k in reads]
        )
        self.output.side_effects.prune_dead_object_new(self)

    def call_function(
        self,
        fn: VariableTracker,
        args: List[VariableTracker],
        kwargs: Dict[str, VariableTracker],
    ):
        assert isinstance(fn, VariableTracker)
        assert isinstance(args, list)
        assert isinstance(kwargs, dict)
        assert all(
            isinstance(x, VariableTracker)
            for x in itertools.chain(args, kwargs.values())
        )
        inner_fn = None
        if hasattr(fn, "value"):
            inner_fn = fn.value
        if hasattr(fn, "fn"):
            inner_fn = fn.fn
        if inner_fn and callable(inner_fn) and is_forbidden(inner_fn):
            raise AssertionError(f"Attempt to trace forbidden callable {inner_fn}")
        self.push(fn.call_function(self, args, kwargs))

    def update_locals_and_stack(self, oldvar: VariableTracker, newvar: VariableTracker):
        def repl(v: VariableTracker):
            if v.mutable_local is oldvar.mutable_local:
                return newvar
            return v

        def skip(v: VariableTracker):
<<<<<<< HEAD
            return oldvar.mutable_local not in v.recursively_contains
=======
            return v.parents_tracker not in recursive_parents
>>>>>>> 3fb4f337

        recursive_parents = oldvar.parents_tracker.recursive_parents()
        cache: Dict[int, Tuple[object, object]] = dict()
        self.output.side_effects.apply(repl, cache, skip_fn=skip)
        self.stack = [
            VariableTracker.apply(repl, x, cache, skip_fn=skip) for x in self.stack
        ]
        for k, x in self.symbolic_locals.items():
            self.symbolic_locals[k] = VariableTracker.apply(
                repl, x, cache, skip_fn=skip
            )

    def replace_all(self, oldvar: VariableTracker, newvar: VariableTracker):
        if isinstance(oldvar.mutable_local, side_effects.MutableSideEffects):
            newvar = self.output.side_effects.mutation(oldvar, newvar)
        else:
            assert isinstance(oldvar.mutable_local, variables.base.MutableLocal)
            newvar = newvar.clone(mutable_local=variables.base.MutableLocal())
        self.update_locals_and_stack(oldvar, newvar)
        return newvar

    def inline_user_function_return(self, fn, args, kwargs):
        """
        A call to some user defined function by inlining it.
        """
        state = self.copy_graphstate()
        try:
            result = InliningInstructionTranslator.inline_call(self, fn, args, kwargs)
            return result
        except Exception:
            self.restore_graphstate(state)
            raise

    def get_line_of_code_header(self, lineno=None):
        if lineno is None:
            lineno = self.lineno
        inline_depth_str = (
            f" (inline depth: {self.inline_depth})" if self.inline_depth > 0 else ""
        )
        funcname = get_funcname(self.f_code.co_filename, lineno)
        funcname_str = "" if funcname is None else f" ({funcname})"
        return f"{self.f_code.co_filename}:{lineno} in {self.f_code.co_name}{funcname_str}{inline_depth_str}"

    def get_log_starts_line_log_str(self):
        log_str = f"TRACE starts_line {self.get_line_of_code_header()}\n"
        line = linecache.getline(self.f_code.co_filename, self.lineno).rstrip()
        log_str += f"    {line}"
        return log_str

    def log_starts_line(self):
        trace_source_log.debug("%s", LazyString(self.get_log_starts_line_log_str))

    def step(self):
        """Process exactly one instruction, return False we should exit"""
        assert isinstance(self.instruction_pointer, int)
        inst = self.instructions[self.instruction_pointer]
        self.current_instruction = inst
        self.instruction_pointer += 1
        if self.instruction_pointer < len(self.instructions):
            self.next_instruction = self.instructions[self.instruction_pointer]
        else:
            self.instruction_pointer = None
            self.next_instruction = None
        if inst.starts_line and self.lineno != inst.starts_line:
            self.lineno = inst.starts_line
            self.log_starts_line()

        if len(self.stack) == 0 and self.should_compile_partial_graph():
            self.checkpoint = inst, self.copy_graphstate()

        log.debug("TRACE %s %s %s", inst.opname, inst.argval, self.stack)

        # 3.11 no longer uses a block stack, but we still keep track of one
        # so that we know which contexts are currently active.
        # For our purposes, all exception table entries with the same target
        # are considered to be part of the same "block".
        if sys.version_info >= (3, 11):
            entry = inst.exn_tab_entry
            if not (
                # still in the same block
                self.block_stack
                and entry
                and self.block_stack[-1].target is entry.target
            ):
                if not entry:
                    # no longer in any block
                    # It is possible for NOPs to be between two instructions
                    # in the same block, but the NOPs are not covered by an
                    # exception table entry. In this case, assume that we
                    # are still in the same block.
                    if self.block_stack and inst.opname != "NOP":
                        # If we really escape from a block and the current
                        # instruction is not in another block, then there
                        # should be no other nested blocks that we are in.
                        assert len(self.block_stack) == 1
                        self.block_stack.pop()
                elif (
                    # current instruction is in the previous block
                    len(self.block_stack) > 1
                    and self.block_stack[-2].target is entry.target
                ):
                    # exit the current block
                    self.block_stack.pop()
                else:
                    # current instruction is in a new block
                    # push block to stack - note, BEFORE_WITH blocks won't
                    # be pushed here since BEFORE_WITH pushes the block, and
                    # the current instruction would be counted as being in that block.
                    self.block_stack.append(
                        BlockStackEntry(entry.target, len(self.stack))
                    )

        try:
            if not hasattr(self, inst.opname):
                unimplemented(f"missing: {inst.opname}")
            TracingContext.set_current_loc(
                self.f_code.co_filename, self.lineno, self.f_code.co_name
            )
            getattr(self, inst.opname)(inst)

            return inst.opname != "RETURN_VALUE"
        except Unsupported:
            if self.empty_checkpoint():
                log.debug("empty checkpoint")
                raise

            log.debug("step triggered compile", exc_info=True)

        # generate code from checkpoint
        assert not self.output.output_instructions
        assert self.checkpoint is not None
        continue_inst, state = self.checkpoint
        self.restore_graphstate(state)
        self.output.compile_subgraph(
            self,
            partial_convert=True,
            reason=GraphCompileReason("step_unsupported", [self.frame_summary()]),
        )
        self.output.add_output_instructions(
            [create_jump_absolute(continue_inst)] + self.instructions
        )

    def run_ctx_mgr(self):
        # NB: Don't push the top level frame summary; set_current_loc will
        # take care of it.  However, DO make sure we attach real_stack to
        # exceptions
        return TracingContext.current_frame(None)

    def run(self):
        with self.run_ctx_mgr():
            try:
                self.output.push_tx(self)
                while (
                    self.instruction_pointer is not None
                    and not self.output.should_exit
                    and self.step()
                ):
                    pass
            except BackendCompilerFailed:
                raise
            except Exception as e:
                if config.replay_record_enabled:
                    e.exec_record = self.exec_recorder.get_record()  # type: ignore[attr-defined]
                raise
            finally:
                self.output.pop_tx()
                # Cleanup the outputGraph to delete the held tensors. We perform the
                # cleanup only for InstructionTranslator and not
                # InliningInstructionTranslator. The InliningInstructionTranslator
                # mutates the output object and is restored to original state if
                # there was an exception.
                if isinstance(self, InstructionTranslator):
                    self.output.cleanup()

    def push(self, val: Optional[VariableTracker]):
        assert val is None or isinstance(
            val, VariableTracker
        ), f"push expects VariableTracker, got {typestr(val)}"
        self.stack.append(val)

    def push_many(self, vals: List[VariableTracker]):
        for val in vals:
            self.push(val)

    def pop(self) -> VariableTracker:
        return self.stack.pop()

    def popn(self, n: int) -> List[VariableTracker]:
        assert n >= 0
        return list(reversed([self.pop() for _ in range(n)]))

    def LOAD_FAST(self, inst):
        name = inst.argval

        if name in self.f_locals and config.replay_record_enabled:
            self.exec_recorder.add_local_var(name, self.f_locals[name])

        if name.startswith(".") and name not in self.symbolic_locals:
            # This happens in dict/list comprehensions
            name = name.replace(".", "implicit")
        assert name not in self.cell_and_freevars()
        if name not in self.symbolic_locals:
            unimplemented("undefined LOAD_FAST")
        self.push(self.symbolic_locals[name])
        if name.startswith("___stack"):
            self.symbolic_locals.pop(name)

    def LOAD_DEREF(self, inst):
        assert inst.argval in self.cell_and_freevars()

        if inst.argval in self.f_locals and config.replay_record_enabled:
            self.exec_recorder.add_local_var(inst.argval, self.f_locals[inst.argval])

        if inst.argval not in self.symbolic_locals:
            unimplemented(f"undefined LOAD_DEREF {inst.argval}")
        self.push(self.symbolic_locals[inst.argval])

    def STORE_FAST(self, inst):
        loaded_vt = self.pop()
        name = inst.argval
        loaded_vt = loaded_vt.rename(self, name)
        self.symbolic_locals[name] = loaded_vt

    def DELETE_FAST(self, inst):
        del self.symbolic_locals[inst.argval]

    STORE_DEREF = STORE_FAST

    def LOAD_CLOSURE(self, inst):
        self.push(ClosureVariable(name=inst.argval))

    def LOAD_CONST(self, inst):
        # For empty tuples, create empty TupleVariable
        if isinstance(inst.argval, tuple) and not inst.argval:
            self.push(TupleVariable([]))
        else:
            self.push(ConstantVariable.create(value=inst.argval))

    def get_global_source(self, name):
        if self.output.global_scope is self.f_globals:
            source = GlobalSource(name)
        else:
            if "__name__" in self.f_globals:
                source = AttrSource(
                    self.import_source(self.f_globals["__name__"]), name
                )
            else:
                mangled_name = f"___unnamed_scope_{id(self.f_globals)}"
                if mangled_name not in self.output.global_scope:
                    self.output.install_global(mangled_name, self.f_globals)
                source = GetItemSource(GlobalSource(mangled_name), name)
        return source

    def LOAD_GLOBAL(self, inst):
        if sys.version_info >= (3, 11):
            if inst.arg % 2:
                self.PUSH_NULL(inst)

        name = inst.argval

        if config.replay_record_enabled:
            if name in self.f_globals:
                self.exec_recorder.add_global_var(name, self.f_globals[name])
            else:
                assert name in self.f_builtins
                self.exec_recorder.builtins[name] = self.f_builtins[name]

        if inst.argval == "AssertionError":
            unimplemented("assert with non-string message")

        if name in self.symbolic_globals:
            variable = self.output.side_effects[self.symbolic_globals[name]]
            self.push(self.output.side_effects.load_global(variable, name))
            return

        try:
            value = self.f_globals[name]
        except KeyError:
            return self.load_builtin(inst)

        source = self.get_global_source(name)
        self.push(VariableBuilder(self, source)(value))

    def STORE_GLOBAL(self, inst):
        value = self.pop()
        name = inst.argval
        source = self.get_global_source(name)
        if name not in self.symbolic_globals:
            self.symbolic_globals[name] = object()  # sentinel object
        variable = self.output.side_effects.track_global_existing(
            source, self.symbolic_globals[name]
        )
        if isinstance(value, RemovableHandleVariable):
            unimplemented("Storing handles in globals - NYI")
        self.output.side_effects.store_global(variable, name, value)

    def import_source(self, module_name):
        """Create an alias to a module for use in guards"""
        if "torch_package" in module_name:
            value = torch.package.package_importer._package_imported_modules[
                module_name
            ]
            alias = (
                module_name.replace(">", "_").replace("<", "_").replace(".", "_dot_")
            )
        else:
            value = importlib.import_module(module_name)
            alias = f"__import_{module_name.replace('.', '_dot_')}"
        f_globals = self.output.global_scope
        assert alias not in f_globals or f_globals[alias] is value
        f_globals[alias] = value
        self.output.update_co_names(alias)
        return GlobalSource(alias)

    def resolve_name(self, name, package, level):
        """
        Copied from the Cpython implementation of __import__
        Resolve a relative module name to an absolute one.
        https://github.com/python/cpython/blob/5a094f0255eea1db58fb2cf14c200971e64ec36e/Lib/importlib/_bootstrap.py#L902
        """
        bits = package.rsplit(".", level - 1)
        if len(bits) < level:
            raise ImportError("attempted relative import beyond top-level package")
        base = bits[0]
        return f"{base}.{name}" if name else base

    def calc_package(self):
        """
        Copied from the Cpython implementation of __import__
        https://github.com/python/cpython/blob/5a094f0255eea1db58fb2cf14c200971e64ec36e/Lib/importlib/_bootstrap.py#L1090
        """
        package = self.f_globals.get("__package__")
        spec = self.f_globals.get("__spec__")
        if package is not None:
            if spec is not None and package != spec.parent:
                log.warning(
                    "__package__ != __spec__.parent (%r != %r)",
                    package,
                    spec.parent,
                    stacklevel=3,
                )
            return package
        elif spec is not None:
            return spec.parent
        else:
            log.warning(
                "can't resolve package from __spec__ or __package__, "
                "falling back on __name__ and __path__",
                stacklevel=3,
            )
            package = self.f_globals["__name__"]
            if "__path__" not in self.f_globals:
                package = package.rpartition(".")[0]
        return package

    def IMPORT_NAME(self, inst):
        level, fromlist = self.popn(2)
        level = level.as_python_constant()
        fromlist = fromlist.as_python_constant()
        module_name = inst.argval

        # Are we replaying? if so, load recorded module
        recorded_name = (
            f"{ExecutionRecorder.LOCAL_MOD_PREFIX}_{level}_{fromlist}_{module_name}"
        )
        if recorded_name in self.f_globals:
            value = self.f_globals[recorded_name]
            source = GlobalSource(recorded_name)
        else:
            value = __import__(
                module_name,
                fromlist=fromlist,
                level=level,
                globals=self.f_globals,
            )

            if level != 0:
                pkg = self.calc_package()
                module_name = self.resolve_name(module_name, pkg, level)

            # For __import__, when the name variable is of the form package.module,
            # normally, the top-level package (the name up till the first dot) is
            # returned, not the module named by module_name. However, when a
            # non-empty fromlist argument is given, the module named by name is
            # returned. Therefore, we set the source correctly here.
            if not fromlist:
                top_level_module_name = module_name.partition(".")[0]
                source = self.import_source(top_level_module_name)
            else:
                source = self.import_source(module_name)

        if config.replay_record_enabled:
            self.exec_recorder.add_local_mod(recorded_name, value)

        if is_allowed(value):
            self.push(TorchVariable(value, source=source))
        elif istype(value, (types.ModuleType, DummyModule)):
            self.push(PythonModuleVariable(value, source=source))
        else:
            unimplemented(f"IMPORT_NAME {typestr(value)}")

    def IMPORT_FROM(self, inst):
        self.DUP_TOP(inst)
        self.LOAD_ATTR(inst)

    def load_builtin(self, inst):
        if inst.argval not in self.f_builtins:
            raise NameError(f"name '{inst.argval}' is not defined")
        val = self.f_builtins[inst.argval]

        if callable(val):
            self.push(VariableBuilder(self, GlobalSource(inst.argval))(val))
        else:
            assert is_builtin_constant(val)
            self.push(ConstantVariable.create(value=val))

    def jump(self, inst):
        self.instruction_pointer = self.indexof[inst.target]

    JUMP_FORWARD = jump
    JUMP_ABSOLUTE = jump

    POP_JUMP_IF_FALSE = generic_jump(operator.not_, False)
    POP_JUMP_IF_TRUE = generic_jump(operator.truth, False)
    JUMP_IF_FALSE_OR_POP = generic_jump(operator.not_, True)
    JUMP_IF_TRUE_OR_POP = generic_jump(operator.truth, True)

    def SETUP_LOOP(self, inst):
        # only exists in python<=3.7
        self.block_stack.append(BlockStackEntry(inst.target))

    def SETUP_EXCEPT(self, inst):
        # only exists in python<=3.7
        self.block_stack.append(BlockStackEntry(inst.target))

    def POP_BLOCK(self, inst):
        self.block_stack.pop()

    def SETUP_WITH(self, inst):
        self.setup_or_before_with(inst)

    def SETUP_FINALLY(self, inst):
        self.block_stack.append(BlockStackEntry(inst.target))

    def BEGIN_FINALLY(self, inst):
        self.push(None)

    def WITH_CLEANUP_START(self, inst):
        exit, exc = self.popn(2)
        assert exc is None
        self.push(exc)
        self.push(exit.call_function(self, [ConstantVariable.create(None)] * 3, {}))

    def WITH_CLEANUP_FINISH(self, inst):
        self.popn(2)
        self.push(None)

    def END_FINALLY(self, inst):
        tos = self.pop()
        assert tos is None

    def POP_FINALLY(self, inst):
        preserve_tos = inst.argval
        if preserve_tos:
            tos = self.pop()
        assert self.pop() is None
        if preserve_tos:
            self.push(tos)

    def FOR_ITER(self, inst):
        it = self.pop()
        if isinstance(it, ListIteratorVariable):
            try:
                val, next_iter = it.next_variables()
                self.replace_all(it, next_iter)
                self.push(next_iter)
                self.push(val)
            except StopIteration:
                self.jump(inst)
        else:
            unimplemented(f"FOR_ITER {typestr(it)}")

    def COMPARE_OP(self, inst):
        left, right = self.popn(2)
        left = left.as_specialized(self)
        right = right.as_specialized(self)
        op = inst.argval
        supported_any = dict(
            itertools.chain(
                supported_tensor_comparison_ops.items(),
                supported_const_comparison_ops.items(),
            )
        )
        if (
            isinstance(
                left,
                (
                    TensorVariable,
                    SymNodeVariable,
                    NNModuleVariable,
                    BaseListVariable,
                    UserDefinedVariable,
                    BaseUserFunctionVariable,
                    ConstDictVariable,
                ),
            )
            and isinstance(right, ConstantVariable)
            and right.value is None
            and op in supported_const_comparison_ops
        ):
            # <non-None> is None
            self.push(
                ConstantVariable.create(
                    supported_const_comparison_ops[op](object(), right.value)
                )
            )

        elif (
            left.is_python_constant()
            and right.is_python_constant()
            and op in supported_any
        ):
            # constant fold
            self.push(
                ConstantVariable.create(
                    supported_any[op](
                        left.as_python_constant(), right.as_python_constant()
                    ),
                )
            )
        elif op in ("in", "not in"):
            self.push(right.call_method(self, "__contains__", [left], {}))
            if op == "not in":
                self.UNARY_NOT(inst)
        else:
            self.push(
                BuiltinVariable(supported_any[op]).call_function(
                    self, [left, right], {}
                )
            )

    def GET_ITER(self, inst):
        self.call_function(BuiltinVariable(iter), [self.pop()], {})

    @break_graph_if_unsupported(push=1)
    def CALL_FUNCTION(self, inst):
        args = self.popn(inst.argval)
        fn = self.pop()
        self.call_function(fn, args, {})

    @break_graph_if_unsupported(push=1)
    def CALL_FUNCTION_EX(self, inst):
        if inst.argval == 0:
            kwargsvars = ConstDictVariable({}, dict)
            argsvars = self.pop()
        elif inst.argval == 1:
            kwargsvars = self.pop()
            argsvars = self.pop()
        else:
            unimplemented("CALL_FUNCTION_EX")
        fn = self.pop()
        if sys.version_info >= (3, 11):
            null = self.pop()
            assert isinstance(null, NullVariable)

        if (
            isinstance(fn, GetAttrVariable)
            and isinstance(fn.obj, TensorVariable)
            and fn.name == "view"
            and isinstance(argsvars, (ConstantVariable, TensorVariable))
        ):
            # Hack to handle special case in some bert models.  Converts
            # x.view(*shape) into x.view(shape), which is correct for view()
            # but not generally.  See test_transpose_for_scores().
            argsvars = TupleVariable([argsvars])

        if not isinstance(
            argsvars, BaseListVariable
        ) and argsvars.has_unpack_var_sequence(self):
            argsvars = TupleVariable(argsvars.unpack_var_sequence(self))

        if not isinstance(argsvars, BaseListVariable) or not isinstance(
            kwargsvars, ConstDictVariable
        ):
            unimplemented(f"non-static call {typestr(argsvars)} {typestr(kwargsvars)}")

        self.call_function(fn, argsvars.items, kwargsvars.items)

    @break_graph_if_unsupported(push=1)
    def CALL_FUNCTION_KW(self, inst):
        argnames = self.pop()
        args = self.popn(inst.argval)
        fn = self.pop()
        assert isinstance(argnames, TupleVariable) and argnames.is_python_constant()
        argnames = argnames.as_python_constant()
        args, kwargs_list = args[: -len(argnames)], args[-len(argnames) :]
        kwargs = dict(zip(argnames, kwargs_list))
        assert len(kwargs) == len(argnames)
        self.call_function(fn, args, kwargs)

    def LOAD_METHOD_SUPER(self, inst):
        self.CALL_FUNCTION(dataclasses.replace(inst, argval=2))
        arg = inst.argval[0]
        argval = self.code_options["co_names"][arg]
        if sys.version_info < (3, 11):
            self.LOAD_ATTR(dataclasses.replace(inst, argval=argval))
        else:
            self.LOAD_METHOD(dataclasses.replace(inst, argval=argval))

    def LOAD_ATTR_SUPER(self, inst):
        self.CALL_FUNCTION(dataclasses.replace(inst, argval=2))
        arg = inst.argval[0]
        argval = self.code_options["co_names"][arg]
        self.LOAD_ATTR(dataclasses.replace(inst, argval=argval))

    def LOAD_METHOD(self, inst):
        self.LOAD_ATTR(inst)
        obj = self.pop()
        if sys.version_info >= (3, 11):
            # always follow the NULL + fn convention, since if obj
            # is actually a method, self is already bound to it, so it
            # doesn't need to be passed in as an arg.
            self.PUSH_NULL(inst)
            self.push(obj)
        else:
            self.push(obj)
            self.push(None)

    def CALL_METHOD(self, inst):
        args = self.popn(inst.argval)
        dummy = self.pop()
        assert dummy is None
        fn = self.pop()
        self.call_function(fn, args, {})

    def LOAD_ATTR(self, inst):
        obj = self.pop()
        result = BuiltinVariable(getattr).call_function(
            self, [obj, ConstantVariable.create(inst.argval)], {}
        )
        self.push(result)

    def STORE_ATTR(self, inst):
        prior = self.copy_graphstate()
        val, obj = self.popn(2)

        if isinstance(obj, NNModuleVariable):
            # We don't allow side effects during export
            # https://github.com/pytorch/torchdynamo/issues/1475
            assert (
                not self.export
            ), f"Mutating module attribute {inst.argval} during export."

        try:
            BuiltinVariable(setattr).call_function(
                self, [obj, ConstantVariable.create(inst.argval), val], {}
            )
            return
        except Unsupported as e:
            if not self.should_compile_partial_graph():
                raise
            log.debug("STORE_ATTR triggered compile", exc_info=True)
            e.remove_from_stats()
            e.add_to_stats("graph_break")
            self.restore_graphstate(prior)

        # break the graph
        self.output.compile_subgraph(
            self, reason=GraphCompileReason("store_attr", [self.frame_summary()])
        )
        self.output.add_output_instructions([copy.copy(inst)])
        self.popn(2)
        self.output.add_output_instructions(
            self.create_call_resume_at(self.next_instruction)
        )

    def DELETE_ATTR(self, inst):
        obj = self.pop()
        BuiltinVariable(delattr).call_function(
            self, [obj, ConstantVariable.create(inst.argval)], {}
        )

    def create_call_resume_at(self, offset):
        raise AssertionError(
            f"create_call_resume_at not overridden by subclass {type(self)}"
        )

    def should_compile_partial_graph(self) -> bool:
        raise AssertionError(
            f"should_compile_partial_graph not overridden by subclass {type(self)}"
        )

    @break_graph_if_unsupported(push=0)
    def STORE_SUBSCR(self, inst):
        val, obj, key = self.popn(3)
        result = obj.call_method(self, "__setitem__", [key, val], {})

    def BUILD_TUPLE(self, inst):
        items = self.popn(inst.argval)
        self.push(TupleVariable(items))

    def BUILD_SLICE(self, inst):
        items = self.popn(inst.argval)
        self.push(
            SliceVariable(
                [x.as_specialized(self) for x in items],
            )
        )

    def BUILD_LIST(self, inst):
        items = self.popn(inst.argval)
        self.push(ListVariable(items, mutable_local=MutableLocal()))

    def BUILD_SET(self, inst):
        if config.inject_BUILD_SET_unimplemented_TESTING_ONLY:
            unimplemented("missing: BUILD_SET")
        items = self.popn(inst.argval)
        new_set = SetVariable(items, mutable_local=MutableLocal())
        self.push(new_set)

    def BUILD_LIST_UNPACK(self, inst, cls=ListVariable):
        seqs = self.popn(inst.argval)
        items = list()
        for seq in seqs:
            try:
                items.extend(seq.unpack_var_sequence(self))
            except NotImplementedError:
                unimplemented(f"BUILD_LIST_UNPACK {seq}")
        self.push(cls(items, mutable_local=MutableLocal()))

    def BUILD_TUPLE_UNPACK(self, inst):
        self.BUILD_LIST_UNPACK(inst, cls=TupleVariable)

    BUILD_TUPLE_UNPACK_WITH_CALL = BUILD_TUPLE_UNPACK

    def BUILD_MAP(self, inst):
        items = self.popn(inst.argval * 2)
        result = dict()
        for k, v in zip(items[::2], items[1::2]):
            assert (
                isinstance(k, (ConstantVariable, EnumVariable, BuiltinVariable))
                or (isinstance(k, TensorVariable) and k.specialized_value is not None)
                or k.is_python_constant()
            )

            result[ConstDictVariable.get_key(k)] = v
        assert len(result) == len(items) / 2
        self.push(ConstDictVariable(result, dict, mutable_local=MutableLocal()))

    def BUILD_MAP_UNPACK(self, inst):
        items = self.popn(inst.argval)
        # ensure everything is a dict
        items = [BuiltinVariable(dict).call_function(self, [x], {}) for x in items]
        result = dict()
        for x in items:
            assert isinstance(x, ConstDictVariable)
            result.update(x.items)
        self.push(
            ConstDictVariable(
                result,
                dict,
                mutable_local=MutableLocal(),
            )
        )

    BUILD_MAP_UNPACK_WITH_CALL = BUILD_MAP_UNPACK

    def BUILD_CONST_KEY_MAP(self, inst):
        keys = self.pop()
        values = self.popn(inst.argval)
        assert isinstance(keys, TupleVariable)
        assert keys.is_python_constant()
        keys = keys.as_python_constant()
        assert istype(keys, tuple)
        assert len(keys) == len(values)
        self.push(
            ConstDictVariable(
                dict(zip(keys, values)),
                dict,
                mutable_local=MutableLocal(),
            )
        )

    def MAP_ADD(self, inst):
        k, v = self.popn(2)
        assert inst.argval > 0
        obj = self.stack[-inst.arg]
        assert isinstance(obj, ConstDictVariable)
        assert obj.mutable_local
        items = dict(obj.items)
        items[k.as_python_constant()] = v
        self.replace_all(
            obj,
            ConstDictVariable(
                items,
                obj.user_cls,
            ),
        )

    def SET_ADD(self, inst):
        v = self.pop()
        assert inst.argval > 0
        obj = self.stack[-inst.arg]
        assert isinstance(obj, SetVariable)
        assert obj.mutable_local
        return obj.call_method(self, "add", [v], {})

    def LIST_APPEND(self, inst):
        v = self.pop()
        assert inst.argval > 0
        obj = self.stack[-inst.arg]
        assert isinstance(obj, ListVariable)
        assert obj.mutable_local
        self.replace_all(
            obj,
            ListVariable(
                obj.items + [v],
            ),
        )

    def MAKE_FUNCTION(self, inst):
        flags = inst.arg
        old_stack = list(self.stack)
        if sys.version_info < (3, 11):
            fn_name = self.pop()
        code = self.pop()
        if sys.version_info >= (3, 11):
            # MAKE_FUNCTION behavior actually changed in 3.11, see
            # https://github.com/python/cpython/pull/93189/
            assert hasattr(code.value, "co_qualname")
            fn_name = ConstantVariable.create(value=code.value.co_qualname)
        defaults = None
        closure = None
        annotations = None
        kwdefaults = None

        if flags & 0x08:
            closure = self.pop()
        if flags & 0x04:
            annotations = self.pop()
        if flags & 0x02:
            kwdefaults = self.pop()
        if flags & 0x01:
            defaults = self.pop()

        self.push(
            NestedUserFunctionVariable(
                fn_name,
                code,
                self.f_globals,
                defaults,
                kwdefaults,
                annotations,
                closure,
                closure_scope=self,
            )
        )

    def UNPACK_SEQUENCE(self, inst):
        seq = self.pop()
        if isinstance(seq, (BaseListVariable, SetVariable)):
            val = seq.unpack_var_sequence(self)
        elif seq.is_python_constant() and isinstance(seq, ConstantVariable):
            val = seq.unpack_var_sequence(self)
        elif isinstance(seq, TensorVariable):
            val = seq.unpack_var_sequence(self, idxes=range(inst.argval))
        elif isinstance(seq, GetAttrVariable) and isinstance(seq.obj, TensorVariable):
            # x, y = a.shape
            proxy = getattr(seq.obj.as_proxy(), seq.name)
            val = [wrap_fx_proxy(self, proxy[i]) for i in range(inst.argval)]
        else:
            unimplemented(f"UNPACK_SEQUENCE {seq}")
        assert len(val) == inst.argval
        for i in reversed(val):
            self.push(i)

    def UNPACK_EX(self, inst):
        assert 0 <= inst.argval <= 0xFFFF
        prefix = inst.argval & 0xFF  # low byte
        suffix = inst.argval >> 8  # high byte
        seq = self.pop()
        if seq.has_unpack_var_sequence(self):
            vals = list(seq.unpack_var_sequence(self))
            assert len(vals) >= prefix + suffix
            vals_prefix = vals[:prefix]
            vals_list = vals[prefix : len(vals) - suffix]
            vals_suffix = vals[len(vals) - suffix :]
            for item in reversed(vals_suffix):
                self.push(item)
            self.push(TupleVariable(vals_list))
            for item in reversed(vals_prefix):
                self.push(item)
        else:
            unimplemented(f"UNPACK_EX {seq}")

    def NOP(self, inst):
        pass

    def POP_TOP(self, inst):
        self.pop()

    def ROT_TWO(self, inst):
        a = self.pop()
        b = self.pop()
        self.push(a)
        self.push(b)

    def ROT_THREE(self, inst):
        a = self.pop()
        b = self.pop()
        c = self.pop()
        self.push(a)
        self.push(c)
        self.push(b)

    def ROT_FOUR(self, inst):
        a = self.pop()
        b = self.pop()
        c = self.pop()
        d = self.pop()
        self.push(a)
        self.push(d)
        self.push(c)
        self.push(b)

    def DUP_TOP(self, inst):
        a = self.pop()
        self.push(a)
        self.push(a)

    def DUP_TOP_TWO(self, inst):
        a = self.pop()
        b = self.pop()
        self.push(b)
        self.push(a)
        self.push(b)
        self.push(a)

    def FORMAT_VALUE(self, inst):
        flags = inst.arg
        if (flags & 0x04) == 0x04:
            fmt_spec = self.pop()
        else:
            fmt_spec = ConstantVariable.create("")

        value = self.pop()
        if isinstance(value, SymNodeVariable):
            value = ConstantVariable.create(str(value.sym_num))
        if (flags & 0x03) == 0x01:
            value = BuiltinVariable(str).call_function(self, [value], {})
        elif (flags & 0x03) == 0x02:
            value = BuiltinVariable(repr).call_function(self, [value], {})
        elif (flags & 0x03) == 0x03:
            value = BuiltinVariable(ascii).call_function(self, [value], {})

        fmt_var = ConstantVariable.create("{:" + fmt_spec.as_python_constant() + "}")

        self.call_function(BuiltinVariable(str.format), [fmt_var, value], {})

    def BUILD_STRING(self, inst):
        result = ""
        for _ in range(inst.arg):
            str_var = self.pop()
            assert isinstance(str_var, ConstantVariable)
            result = str_var.value + result
        self.push(ConstantVariable.create(value=result))

    def IS_OP(self, inst):
        assert inst.argval == 0 or inst.argval == 1
        if inst.argval == 0:
            new_argval = "is"
        else:
            new_argval = "is not"
        new_inst = create_instruction("COMPARE_OP", argval=new_argval)
        self.COMPARE_OP(new_inst)

    def CONTAINS_OP(self, inst):
        assert inst.argval == 0 or inst.argval == 1
        left, right = self.popn(2)
        op = inst.argval
        self.push(right.call_method(self, "__contains__", [left], {}))
        if op == 1:
            self.UNARY_NOT(inst)

    def LIST_EXTEND(self, inst):
        v = self.pop()
        assert inst.argval > 0
        obj = self.stack[-inst.arg]
        assert isinstance(obj, ListVariable)
        assert obj.mutable_local
        obj.call_method(self, "extend", [v], {})

    def LIST_TO_TUPLE(self, inst):
        self.push(BuiltinVariable(tuple).call_function(self, [self.pop()], {}))

    def DICT_MERGE(self, inst):
        v = self.pop()
        assert inst.argval > 0
        obj = self.stack[-inst.arg]
        assert isinstance(obj, ConstDictVariable)
        assert obj.mutable_local
        obj.call_method(self, "update", [v], {})

    DICT_UPDATE = DICT_MERGE

    def GEN_START(self, inst):
        self.pop()

    def GET_LEN(self, inst):
        tos = self.stack[-1]
        if tos.is_python_constant():
            self.push(ConstantVariable.create(len(tos.as_python_constant())))
        else:
            self.push(tos.call_method(self, "__len__", [], {}))

    def MATCH_MAPPING(self, inst):
        tos = self.stack[-1]
        assert isinstance(tos, ConstDictVariable)
        if isinstance(tos.items, collections.abc.Mapping):
            self.push(ConstantVariable.create(True))
        else:
            self.push(ConstantVariable.create(False))

    def MATCH_SEQUENCE(self, inst):
        tos = self.stack[-1]
        assert tos.is_python_constant()
        tos_value = tos.as_python_constant()
        if isinstance(tos_value, collections.abc.Sequence) and not isinstance(
            tos_value, (str, bytes, bytearray)
        ):
            self.push(ConstantVariable.create(True))
        else:
            self.push(ConstantVariable.create(False))

    def MATCH_KEYS(self, inst):
        tos = self.stack[-1]
        assert tos.is_python_constant()
        keys = tos.as_python_constant()
        tos1 = self.stack[-2]
        assert isinstance(tos1, ConstDictVariable)
        match_obj = tos1.items
        if all(key in match_obj for key in keys):
            self.push(TupleVariable([match_obj[key] for key in keys]))
            if sys.version_info < (3, 11):
                self.push(ConstantVariable.create(True))
        else:
            self.push(ConstantVariable.create(None))
            if sys.version_info < (3, 11):
                self.push(ConstantVariable.create(False))

    def LOAD_ASSERTION_ERROR(self, inst):
        unimplemented("assert with non-string message")

    UNARY_POSITIVE = stack_op(operator.pos)
    UNARY_NEGATIVE = stack_op(operator.neg)
    UNARY_NOT = stack_op(operator.not_)
    UNARY_INVERT = stack_op(operator.invert)

    BINARY_POWER = stack_op(operator.pow)
    BINARY_MULTIPLY = stack_op(operator.mul)
    BINARY_MATRIX_MULTIPLY = stack_op(operator.matmul)
    BINARY_FLOOR_DIVIDE = stack_op(operator.floordiv)
    BINARY_TRUE_DIVIDE = stack_op(operator.truediv)
    BINARY_MODULO = stack_op(operator.mod)
    BINARY_REMAINDER = stack_op(operator.mod)
    BINARY_ADD = stack_op(operator.add)
    BINARY_SUBTRACT = stack_op(operator.sub)
    BINARY_SUBSCR = break_graph_if_unsupported(push=1)(stack_op(operator.getitem))
    BINARY_LSHIFT = stack_op(operator.lshift)
    BINARY_RSHIFT = stack_op(operator.rshift)
    BINARY_AND = stack_op(operator.and_)
    BINARY_OR = stack_op(operator.or_)
    BINARY_XOR = stack_op(operator.xor)

    INPLACE_POWER = stack_op(operator.ipow)
    INPLACE_MULTIPLY = stack_op(operator.imul)
    INPLACE_MATRIX_MULTIPLY = stack_op(operator.imatmul)
    INPLACE_FLOOR_DIVIDE = stack_op(operator.ifloordiv)
    INPLACE_TRUE_DIVIDE = stack_op(operator.itruediv)
    INPLACE_MODULO = stack_op(operator.imod)
    INPLACE_REMAINDER = stack_op(operator.imod)
    INPLACE_ADD = stack_op(operator.iadd)
    INPLACE_SUBTRACT = stack_op(operator.isub)
    INPLACE_LSHIFT = stack_op(operator.ilshift)
    INPLACE_RSHIFT = stack_op(operator.irshift)
    INPLACE_AND = stack_op(operator.iand)
    INPLACE_XOR = stack_op(operator.ixor)
    INPLACE_OR = stack_op(operator.ior)

    # 3.11 opcodes
    def RESUME(self, inst):
        if inst.arg == 0:
            self.append_prefix_inst(inst)
            self.accept_prefix_inst = False
        else:
            assert not self.accept_prefix_inst

    def BINARY_OP(self, inst):
        if sys.version_info >= (3, 11):
            opname = dis._nb_ops[inst.arg][0][3:]
            if opname.startswith("INPLACE"):
                return getattr(self, "INPLACE_" + opname[8:])(inst)
            return getattr(self, "BINARY_" + opname)(inst)
        else:
            unimplemented("BINARY_OP requires Python 3.11+")

    def PRECALL(self, inst):
        pass

    def KW_NAMES(self, inst):
        kw_names = self.code_options["co_consts"][inst.arg]
        assert isinstance(kw_names, tuple)
        for name in kw_names:
            assert isinstance(name, str)
        assert self.kw_names is None
        self.kw_names = ConstantVariable.create(value=kw_names)

    def PUSH_NULL(self, inst):
        self.push(NullVariable())

    @break_graph_if_unsupported(push=1)
    def CALL(self, inst):
        # see https://docs.python.org/3.11/library/dis.html#opcode-CALL
        # for convention
        contents = self.popn(inst.arg + 2)
        if isinstance(contents[0], NullVariable):
            fn = contents[1]
            args = []
        else:
            fn = contents[0]
            args = [contents[1]]
        kw_names = self.kw_names.value if self.kw_names else ()
        if kw_names:
            args = args + contents[2 : -len(kw_names)]
            kwargs_list = contents[-len(kw_names) :]
            kwargs = dict(zip(kw_names, kwargs_list))
            assert len(kwargs) == len(kw_names)
        else:
            args = args + contents[2:]
            kwargs = {}
        self.call_function(fn, args, kwargs)
        self.kw_names = None

    def COPY(self, inst):
        self.push(self.stack[-inst.arg])

    def SWAP(self, inst):
        self.stack[-1], self.stack[-inst.arg] = self.stack[-inst.arg], self.stack[-1]

    JUMP_BACKWARD = jump
    JUMP_BACKWARD_NO_INTERRUPT = jump

    POP_JUMP_FORWARD_IF_TRUE = generic_jump(operator.truth, False)
    POP_JUMP_BACKWARD_IF_TRUE = generic_jump(operator.truth, False)
    POP_JUMP_FORWARD_IF_FALSE = generic_jump(operator.not_, False)
    POP_JUMP_BACKWARD_IF_FALSE = generic_jump(operator.not_, False)

    def CACHE(self, inst):
        pass

    def BEFORE_WITH(self, inst):
        self.setup_or_before_with(inst)

    def setup_or_before_with(self, inst):
        state = self.copy_graphstate()
        ctx = self.pop()
        if not isinstance(ctx, ContextWrappingVariable):
            unimplemented(f"{inst.opname} {ctx}")

        if isinstance(ctx, GenericContextWrappingVariable):
            # Save the checkpoint to restore if there is
            # graph break under the GenericContextWrappingVariable.
            self.states_before_block.append(state)

        exit = WithExitFunctionVariable(
            ctx,
            inst.target,
        )
        if sys.version_info >= (3, 11):
            # see create_call_resume_at for block stack details
            assert self.next_instruction
            assert self.next_instruction.exn_tab_entry
            target = self.next_instruction.exn_tab_entry.target
        else:
            target = inst.target
        if isinstance(self, InstructionTranslator):
            self.block_stack.append(BlockStackEntry(target, len(self.stack), ctx))
        else:
            self.block_stack.append(BlockStackEntry(target))

        self.push(exit)
        self.push(ctx.enter(self))

    def append_prefix_inst(self, inst):
        assert self.accept_prefix_inst
        self.prefix_insts.append(inst)

    def MAKE_CELL(self, inst):
        self.append_prefix_inst(inst)

    def COPY_FREE_VARS(self, inst):
        self.append_prefix_inst(inst)

    def RETURN_GENERATOR(self, inst):
        self.append_prefix_inst(inst)

    def copy_graphstate(self) -> InstructionTranslatorGraphState:
        """Create a checkpoint of the current state by copying everything"""
        return InstructionTranslatorGraphState(
            self.output.copy_graphstate(),
            collections.OrderedDict(self.symbolic_locals),
            list(self.stack),
            list(self.block_stack),
            self.instruction_pointer,
            self.current_instruction,
            self.next_instruction,
            self.lineno,
        )

    def restore_graphstate(self, state: InstructionTranslatorGraphState):
        """Restore a checkpoint created by self.copy_graphstate()"""
        (
            output_state,
            self.symbolic_locals,
            self.stack,
            self.block_stack,
            self.instruction_pointer,
            self.current_instruction,
            self.next_instruction,
            self.lineno,
        ) = state
        self.output.restore_graphstate(output_state)

    def empty_checkpoint(self):
        if self.checkpoint is None:
            return True
        output_graphstate = self.checkpoint[1][0]
        graphstate = self.checkpoint[1][1:]
        state = (*output_graphstate, *graphstate)
        for obj in state:
            if isinstance(obj, Sized):
                if len(obj) != 0:
                    return False
        return True

    def format_frame_summary(self, additional_stack_frames=None):
        if additional_stack_frames is None:
            additional_stack_frames = []
        return "".join(
            traceback.format_list(
                [self.frame_summary()] + list(reversed(additional_stack_frames))
            )
        )

    def frame_summary(self):
        return traceback.FrameSummary(
            getattr(self.f_code, "co_filename", "<unknown>"),
            self.lineno,
            getattr(self.f_code, "co_name", "<unknown>"),
            lookup_line=False,
        )

    def store_global_weakref(self, name, value):
        install_guard(GlobalWeakRefSource(name).make_guard(GuardBuilder.WEAKREF_ALIVE))
        if name not in self.output.global_scope:
            self.output.install_global(name, weakref.ref(value))

    @property
    def fake_mode(self):
        return self._fake_mode

    def find_symbolic_locals_name(self, tensor_variable):
        for key, value in self.symbolic_locals.items():
            if value is tensor_variable:
                return key
        return None

    @contextlib.contextmanager
    def strict_translation_mode(self):
        self.strict_checks_enabled = True
        try:
            yield
        finally:
            self.strict_checks_enabled = False

    def __init__(
        self,
        output: OutputGraph,
        instructions: List[Instruction],
        f_locals: Dict[str, Any],
        f_globals: Dict[str, Any],
        f_builtins: Dict[str, Any],
        code_options: Dict[str, Any],
        symbolic_locals: Dict[str, VariableTracker],
        symbolic_globals: Dict[str, VariableTracker],
        f_code: types.CodeType,
        export: bool,
        inline_depth: int,
    ):
        super().__init__()

        # Mutable state checkpointed by copy_graphstate()
        self.output = output
        self.symbolic_locals = symbolic_locals
        self.symbolic_globals = symbolic_globals
        self.stack = []
        self.instruction_pointer = 0
        self.current_instruction = create_instruction("NOP")
        self.next_instruction = None
        self.block_stack = []
        # states before SETUP_WITH for checkpointing and fallback
        self.states_before_block: List[InstructionTranslatorGraphState] = []
        self.lineno = code_options["co_firstlineno"]
        self.kw_names = None
        self.accept_prefix_inst = True
        self.prefix_insts = []

        # Properties of the input/output code
        self.instructions: List[Instruction] = instructions
        self.indexof: Dict[Instruction, int] = get_indexof(self.instructions)
        self.f_locals: Dict[
            str, Any
        ] = f_locals  # needed for recording accessed locals for replay
        self.f_globals: Dict[str, Any] = f_globals
        self.f_builtins: Dict[str, Any] = f_builtins
        self.code_options: Dict[str, Any] = code_options
        self.f_code: types.CodeType = f_code

        # Execution record for replaying errors
        self.exec_recorder = ExecutionRecorder(code=f_code, code_options=code_options)
        # Stack of module being parsed, current nn.module is at the end of ordered dict.
        # The first field of tuple is the fully qualified name of current module
        # in original hierarchy.  The second field is the type of current nn.module
        self.nn_module_stack: Dict[str, Tuple[str, Type[Any]]] = {}
        # Flag to indicate whether tracing is used for export.
        self.export = export

        self._fake_mode = output.tracing_context.fake_mode

        self.checkpoint = None
        self.random_calls = []

        self.strict_checks_enabled = False

        if sys.version_info >= (3, 10):
            from .resume_execution import (
                CO_ASYNC_GENERATOR,
                CO_COROUTINE,
                CO_GENERATOR,
                CO_ITERABLE_COROUTINE,
            )

            if f_code.co_flags & (
                CO_GENERATOR | CO_COROUTINE | CO_ITERABLE_COROUTINE | CO_ASYNC_GENERATOR
            ):
                self.push(BuiltinVariable(None))

        self.inline_depth = inline_depth
        self.inconsistent_side_effects = False
        linecache.lazycache(f_code.co_filename, f_globals)
        self.log_starts_line()


class InstructionTranslator(InstructionTranslatorBase):
    mutated_closure_cell_contents: Set[str]

    @staticmethod
    def current_tx() -> "InstructionTranslator":
        return tls.current_tx

    @contextlib.contextmanager
    def set_current_tx(self):
        prior = getattr(tls, "current_tx", None)
        tls.current_tx = self
        yield
        tls.current_tx = prior

    def __init__(
        self,
        instructions: List[Instruction],
        f_code,
        f_locals,
        f_globals,
        f_builtins,
        code_options,
        compiler_fn,
        one_graph,
        export,
        export_constraints,
        mutated_closure_cell_contents: Set[str],
        frame_state,
    ):
        _step_logger()(
            logging.INFO,
            f"torchdynamo start tracing {f_code.co_name} {code_options['co_filename']}:{code_options['co_firstlineno']}",
        )
        super().__init__(
            output=OutputGraph(
                code_options,
                compiler_fn,
                self,
                export,
                export_constraints,
                frame_state,
                local_scope=f_locals,
                global_scope=f_globals,
                f_code=f_code,
            ),
            instructions=instructions,
            f_locals=f_locals,
            f_globals=f_globals,
            f_builtins=f_builtins,
            code_options=code_options,
            symbolic_locals=collections.OrderedDict(),  # set below
            # A global var is inserted only after a STORE_GLOBAL happens to it
            symbolic_globals=collections.OrderedDict(),
            f_code=f_code,
            export=export,
            inline_depth=0,
        )

        # as soon as we create the tracing context we should keep it active, so any calls
        # into dynamo apis can rely on finding it
        with tracing(self.output.tracing_context), self.set_current_tx():
            self.one_graph: bool = one_graph
            self.export = export
            self.mutated_closure_cell_contents = mutated_closure_cell_contents
            if self.export:
                assert (
                    self.one_graph
                ), "Export without one graph - something has gone wrong."

            vars = list(code_options["co_varnames"])
            cells_and_freevars = [x for x in self.cell_and_freevars() if x not in vars]
            vars.extend(cells_and_freevars)
            cells_and_freevars_set = set(cells_and_freevars)

            self.symbolic_locals = {
                k: variables.LazyVariableTracker(
                    f_locals[k],
                    source=LocalSource(k, cell_or_freevar=k in cells_and_freevars_set),
                )
                for k in vars
                if k in f_locals
            }
            if export:
                # export gets confused if we never realize unused inputs
                # in export mode just eagerly realize everything
                self.symbolic_locals = VariableTracker.apply(
                    lambda x: x.realize(), self.symbolic_locals
                )

            self._freevars_ids = dict()
            for name in self.code_options["co_freevars"]:
                if name in f_locals:
                    self._freevars_ids[name] = id(f_locals[name])

    def run(self):
        super().run()

    def match_nested_cell(self, name, cell):
        """Match a cell in this method to one in a function we are inlining"""
        value = cell.cell_contents
        # TODO(jansel): check the id of the cell rather than the contents
        if id(value) != self._freevars_ids.get(name):
            return None
        return self.symbolic_locals[name]

    def should_compile_partial_graph(self):
        return all(b.can_restore() for b in self.block_stack) and not self.one_graph

    def create_call_resume_at(self, inst):
        self.instruction_pointer = None

        if inst.opname == "RETURN_VALUE":
            return [create_instruction("RETURN_VALUE")]

        reads = livevars_analysis(self.instructions, inst)
        argnames = tuple(
            k
            for k in self.symbolic_locals.keys()
            if k in reads and k not in self.cell_and_freevars()
        )

        cg = PyCodegen(self)

        # Python does not allow null to be an arg to a function, so
        # we remove nulls from the stack and restore them in the
        # prologue of the resume function

        # sorted list of indices of nulls on the stack
        null_idxes: List[int] = []
        if sys.version_info >= (3, 11):
            # find indices of NullVariables
            for i, var in enumerate(self.stack):
                if isinstance(var, NullVariable):
                    null_idxes.append(i)
            # generate bytecode to pop the nulls
            null_cnt = 0
            for i, var in enumerate(reversed(self.stack)):
                if isinstance(var, NullVariable):
                    for j in range(2, i + 2 - null_cnt):
                        cg.append_output(create_instruction("SWAP", arg=j))
                    cg.extend_output(cg.pop_null())
                    null_cnt += 1

        # we popped all nulls from the stack at runtime,
        # so we should not count NullVariables
        stack_len = len(self.stack) - len(null_idxes)
        nargs = stack_len + len(argnames)

        name = unique_id(f"__resume_at_{inst.offset}")

        new_code: types.CodeType = ContinueExecutionCache.lookup(
            self.f_code,
            self.lineno,
            inst.offset,
            tuple(b.target.offset for b in self.block_stack),
            stack_len,
            argnames,
            tuple(b.resume_fn() for b in self.block_stack),
            tuple(null_idxes),
        )

        # Add original GraphModule context to the resume function to handle
        # the case of a graph break while tracing a GraphModule
        orig_graphmodule_maybe = code_context.get_context(self.f_code).get(
            "orig_graphmodule", None
        )
        if orig_graphmodule_maybe is not None:
            code_context.get_context(new_code)[
                "orig_graphmodule"
            ] = orig_graphmodule_maybe

        if new_code.co_freevars:
            cg.make_function_with_closure(name, new_code, True, stack_len)
        else:
            self.output.install_global(
                name, types.FunctionType(new_code, self.f_globals, name)
            )
            cg.extend_output(cg.load_function_name(name, True, stack_len))

        cg.extend_output([cg.create_load(k) for k in argnames])
        cg.extend_output(create_call_function(nargs, False))
        cg.append_output(create_instruction("RETURN_VALUE"))
        return cg.get_instructions()

    def symbolic_locals_contain_module_class(self):
        for v in self.symbolic_locals.values():
            if isinstance(v, UserDefinedClassVariable) and issubclass(
                v.as_python_constant(), torch.nn.Module
            ):
                return True
        return False

    def RETURN_VALUE(self, inst):
        if (
            self.output.count_calls() == 0
            and not self.inconsistent_side_effects
            and not self.symbolic_locals_contain_module_class()
            and not self.export
        ):
            raise exc.SkipFrame("because no content in function call")
        self.instruction_pointer = None
        _step_logger()(
            logging.INFO,
            f"torchdynamo done tracing {self.f_code.co_name} (RETURN_VALUE)",
        )
        log.debug("RETURN_VALUE triggered compile")
        self.output.compile_subgraph(
            self,
            reason=GraphCompileReason(
                "return_value", [self.frame_summary()], graph_break=False
            ),
        )
        self.output.add_output_instructions([create_instruction("RETURN_VALUE")])


class InliningInstructionTranslator(InstructionTranslatorBase):
    """Trace and inline a called method"""

    symbolic_result: Optional[TensorVariable]

    @classmethod
    def inline_call(cls, parent, func, args, kwargs):
        with patch.dict(counters, {"unimplemented": counters["inline_call"]}):
            return cls.inline_call_(parent, func, args, kwargs)

    @staticmethod
    def check_inlineable(func):
        if func.has_self():
            unimplemented("inline with __self__")

        if func.get_name() == "patched_init":
            unimplemented("Patched init cannot be inlined.")

        try:
            func_value = func.get_function()
        except NotImplementedError:
            func_value = None

        if (
            func.get_name() == "__torch_function__"
            or func_value is torch._tensor._convert
        ):
            return skipfiles.SkipResult(False, "Allow __torch_function__")

        if func_value and id(func_value) in allowed_functions._disallowed_function_ids:
            unimplemented(f"inlining disallowed: {func_value}")

        result = skipfiles.check_verbose(func, allow_torch=True)
        if result.skipped:
            from torch._dynamo.variables.misc import (
                produce_trampoline_autograd_apply,
                produce_trampoline_autograd_bwd,
                produce_trampoline_autograd_fwd,
            )

            # _origin marks this as coming from an internal dynamo known function that is safe to
            # trace through.
            if hasattr(func.fn, "_origin") and func.fn._origin in [
                produce_trampoline_autograd_fwd,
                produce_trampoline_autograd_apply,
                produce_trampoline_autograd_bwd,
            ]:
                # Known sound
                return skipfiles.SkipResult(False, "allowlist in dynamo known function")
            unimplemented(
                f"'inline in skipfiles: {func.fn.__qualname__} | {func.get_name()} {func.get_filename()}, {result.reason}'"
            )

        if isinstance(func, UserFunctionVariable) and inspect.getattr_static(
            func.get_function(), "_torchdynamo_disable", False
        ):
            unimplemented(
                f"call torch._dynamo.disable() wrapped function {func.get_function()}"
            )
        else:
            return result

    @staticmethod
    def inline_call_(
        parent, func: VariableTracker, args: List[VariableTracker], kwargs
    ):
        assert isinstance(
            func,
            (UserFunctionVariable, NestedUserFunctionVariable),
        )
        result = InliningInstructionTranslator.check_inlineable(func)
        assert result.skipped is False
        try:
            sub_locals, closure_cells = func.bind_args(parent, args, kwargs)
        except TypeError as e:
            # Wrap the general TypeError during bind_args() to the internal ArgsMismatchError with detailed info
            raise ArgsMismatchError(  # noqa: TRY200
                "{reason}.\n  func = {func}, args = {args}, kwargs = {kwargs}".format(
                    reason=str(e),
                    func=f"'{func.get_name()}' {func.get_filename()}:{func.get_code().co_firstlineno}",
                    args=[arg.python_type() for arg in args],
                    kwargs=kwargs,
                ),
            )

        for v in itertools.chain(sub_locals.values(), closure_cells.values()):
            if not isinstance(v, VariableTracker):
                unimplemented(f"unconverted arg {v}")

        code: types.CodeType = func.get_code()
        if code.co_name in ("__setitem__", "__setattr__") and not (
            args is not None
            and len(args) > 0
            and isinstance(args[0], variables.CustomizedDictVariable)
        ):
            unimplemented(f"inline {code.co_name}")

        suffix = ""
        # TODO: mlazos, add support for enabling multiple artifact logs
        # with a single alias
        if torch._logging._internal.log_state.is_artifact_enabled("output_code"):
            suffix = f"\n{dis.Bytecode(code).dis()}"
        if sys.version_info >= (3, 11):
            cur_inst = parent.current_instruction
            parent_code = parent.f_code
            header = parent.get_line_of_code_header(lineno=cur_inst.positions.lineno)

            def get_trace_call_log_str():
                line = get_instruction_source_311(parent_code, cur_inst).rstrip()
                return f"TRACE inlined call {code.co_name} from {header}\n{line}"

            trace_call_log.debug("%s", LazyString(get_trace_call_log_str))
        log.debug("INLINING %s%s, %s", code, suffix, result.reason)

        # Detect inline GraphModule calls in order to propagate node metadata,
        # by checking if the first argument (self) is a variable tracking a GraphModule.
        if args and isinstance(args[0], NNModuleVariable):
            module = parent.output.get_submodule(args[0].module_key)
            if isinstance(module, torch.fx.GraphModule):
                # The inline call might not actually be a call to `forward`,
                # but it is enough to add a context for `forward` in case it is called.
                code_context.get_context(module.forward.__code__)[
                    "orig_graphmodule"
                ] = module

        tracer: InliningInstructionTranslator
        if is_generator(code):
            tracer = InliningGeneratorInstructionTranslator(
                parent, code, sub_locals, parent.symbolic_globals, closure_cells, func
            )
        else:
            tracer = InliningInstructionTranslator(
                parent, code, sub_locals, parent.symbolic_globals, closure_cells, func
            )

        strict_ctx: Any = contextlib.nullcontext()
        if parent.strict_checks_enabled:
            strict_ctx = tracer.strict_translation_mode()
        try:
            with strict_ctx:
                tracer.run()
        except exc.SkipFrame as e:
            msg = f"SKIPPED INLINING {code}: {e}"
            log.debug(msg)
            raise Unsupported(msg) from e
        except Exception as e:
            log.debug("FAILED INLINING %s", code)
            raise
        assert tracer.symbolic_result is not None
        func.export_freevars(parent, tracer)

        if tracer.f_globals is parent.f_globals:
            # Merge symbolic_globals back if parent and child are in the same namespace
            parent.symbolic_globals.update(tracer.symbolic_globals)

        parent.inconsistent_side_effects |= tracer.inconsistent_side_effects

        log.debug("DONE INLINING %s", code)

        if is_generator(code):
            assert isinstance(tracer, InliningGeneratorInstructionTranslator)
            assert tracer.symbolic_result.as_python_constant() is None
            return ListIteratorVariable(
                tracer.generated_items,
                mutable_local=MutableLocal(),
            )
        else:
            return tracer.symbolic_result

    def __init__(
        self,
        parent: InstructionTranslatorBase,
        code: types.CodeType,
        symbolic_locals: Dict[str, VariableTracker],
        symbolic_globals: Dict[str, VariableTracker],
        closure_cells: Dict[str, VariableTracker],
        funcvar: BaseUserFunctionVariable,
    ):
        f_globals = funcvar.get_globals()
        f_builtins = f_globals["__builtins__"]
        if not isinstance(f_builtins, dict):
            f_builtins = f_builtins.__dict__
        instructions = cleaned_instructions(code)
        propagate_line_nums(instructions)
        super().__init__(
            output=parent.output,
            f_locals={},
            f_globals=f_globals,
            f_builtins=f_builtins,
            symbolic_locals=symbolic_locals,
            symbolic_globals=symbolic_globals,
            instructions=instructions,
            code_options={k: getattr(code, k) for k in dir(code)},
            f_code=code,
            export=parent.export,
            inline_depth=parent.inline_depth + 1,
        )
        self.parent = parent
        self.symbolic_result = None
        self.closure_cells = closure_cells
        self.nn_module_stack = parent.nn_module_stack.copy()

    @property
    def fake_mode(self):
        return self.parent.fake_mode

    def run_ctx_mgr(self):
        return TracingContext.current_frame(self.parent.frame_summary())

    def STORE_DEREF(self, inst):
        if inst.argval in self.closure_cells:
            cell = self.closure_cells[inst.argval]
            val = self.pop()
            if isinstance(cell, ClosureVariable):
                if not self.output.is_root_tracer():
                    unimplemented(
                        "HigherOrderOperator: Mutating a variable not in the current scope (ClosureVariable)"
                    )
                self.output.root_tx.symbolic_locals[cell.name] = val
            else:
                self.output.side_effects.store_cell(cell, val)
        else:
            maybe_cell = self.symbolic_locals.get(inst.argval)
            if isinstance(
                maybe_cell,
                variables.NewCellVariable,
            ):
                self.output.side_effects.store_cell(
                    self.symbolic_locals[inst.argval], self.pop()
                )
            else:
                if (
                    maybe_cell is not None
                    and maybe_cell.source.name()
                    not in self.output.root_tx.mutated_closure_cell_contents
                ):
                    # Why is the source name here unique?
                    # mutated_closure_cell_contents is a per-frame
                    # concept, and sources identify, e.g., particular
                    # locals from the frame.  If you had two locals,
                    # they'll get different source names, and therefore
                    # differ here.
                    self.output.root_tx.mutated_closure_cell_contents.add(
                        maybe_cell.source.name()
                    )
                    raise exc.RestartAnalysis()
                unimplemented("write to __closure__ while inlining")

    def LOAD_DEREF(self, inst):
        if inst.argval in self.closure_cells:
            cell = self.closure_cells[inst.argval]
            if isinstance(cell, ClosureVariable):
                self.push(self.output.root_tx.symbolic_locals[cell.name])
            else:
                self.push(self.output.side_effects.load_cell(cell))
        else:
            maybe_sym_local = self.symbolic_locals.get(inst.argval, None)
            if isinstance(maybe_sym_local, variables.NewCellVariable):
                self.push(self.output.side_effects.load_cell(maybe_sym_local))
            else:
                super().LOAD_DEREF(inst)

    def LOAD_CLOSURE(self, inst):
        assert inst.argval in self.cell_and_freevars()
        if inst.argval in self.closure_cells:
            self.push(self.closure_cells[inst.argval])
        else:
            self.push(InlinedClosureVariable(name=inst.argval))

    def check_replace_is_safe(self, oldvar):
        if not is_side_effect_safe(oldvar.mutable_local):
            unimplemented(
                "HigherOrderOperator: Mutating a variable not in the current scope (replace_all)"
            )

    def replace_all(self, oldvar: VariableTracker, newvar: VariableTracker):
        self.check_replace_is_safe(oldvar)
        newvar = super().replace_all(oldvar, newvar)
        # recursively check and update parent's locals and stack in case oldvar is from parent
        translator: InstructionTranslatorBase = self
        while hasattr(translator, "parent"):
            translator = translator.parent  # type: ignore[attr-defined]
            translator.update_locals_and_stack(oldvar, newvar)
        return newvar

    def should_compile_partial_graph(self):
        return False  # inlining functions is all-or-nothing

    def create_call_resume_at(self, offset):
        unimplemented("cant resume while inlining")

    def RETURN_VALUE(self, inst):
        self.symbolic_result = self.pop()
        self.instruction_pointer = None


class InliningGeneratorInstructionTranslator(InliningInstructionTranslator):
    generated_items: List[VariableTracker]

    def __init__(self, *args, **kwargs):
        super().__init__(*args, **kwargs)
        self.generated_items = []

    def YIELD_VALUE(self, inst: Instruction):
        self.generated_items.append(self.pop())
        # TODO(jansel): figure out why this is needed, it isn't in the docs for YIELD_VALUE
        self.push(ConstantVariable.create(None))

    def GET_YIELD_FROM_ITER(self, inst):
        tos = self.stack[-1]
        if not isinstance(tos, ListIteratorVariable):
            self.pop()
            res = BuiltinVariable(iter).call_function(self, [tos], {})
            self.push(res)
        return self.YIELD_FROM(inst)

    def YIELD_FROM(self, inst):
        while True:
            tos = self.stack[-1]
            if isinstance(tos, ConstantVariable) and tos.value is None:
                self.pop()
                return
            if isinstance(tos, ListIteratorVariable):
                try:
                    val, next_iter = tos.next_variables()
                    self.replace_all(tos, next_iter)
                    self.push(val)
                    # TODO(voz): Unclear if we need the push None in YIELD_VALUE?
                    self.YIELD_VALUE(inst)
                    self.pop()
                    self.push(next_iter)
                except StopIteration:
                    return
            else:
                unimplemented(f"YIELD_FROM {typestr(tos)}")

    def SEND(self, inst):
        assert len(self.stack) >= 2
        val = self.pop()
        tos = self.stack[-1]
        if isinstance(tos, ListIteratorVariable):
            if isinstance(val, ConstantVariable) and val.value is None:
                self.push(val)
                self.instruction_pointer = self.indexof[inst.target]
            else:
                # invoke send
                # Unreachable code - if you hit this, you are implementing generator support and have
                # lifted the `unimplemented("generator")` in frame conversion. This codepath handles
                # subgenerator and lines up with this line in Python 3.11
                # https://github.com/python/cpython/blob/3.11/Python/ceval.c#L2597
                unimplemented("Unreachable sub-generator code")
        else:
            unimplemented(f"SEND {typestr(tos)}")<|MERGE_RESOLUTION|>--- conflicted
+++ resolved
@@ -591,11 +591,7 @@
             return v
 
         def skip(v: VariableTracker):
-<<<<<<< HEAD
-            return oldvar.mutable_local not in v.recursively_contains
-=======
             return v.parents_tracker not in recursive_parents
->>>>>>> 3fb4f337
 
         recursive_parents = oldvar.parents_tracker.recursive_parents()
         cache: Dict[int, Tuple[object, object]] = dict()
