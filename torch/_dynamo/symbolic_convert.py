--- conflicted
+++ resolved
@@ -2031,8 +2031,6 @@
                 f"inline in skipfiles: {func.fn.__qualname__}  | {func.get_name()} {func.get_filename()}"
             )
 
-<<<<<<< HEAD
-=======
         if isinstance(func, UserFunctionVariable) and inspect.getattr_static(
             func.get_function(), "_torchdynamo_disable", False
         ):
@@ -2040,7 +2038,6 @@
                 f"call torch._dynamo.disable() wrapped function {func.get_function()}"
             )
 
->>>>>>> 08ffe346
     @staticmethod
     def inline_call_(
         parent, func: VariableTracker, args: List[VariableTracker], kwargs
