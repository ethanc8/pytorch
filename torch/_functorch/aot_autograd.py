import collections
import dataclasses
import itertools
import logging
import warnings
import pprint
from contextlib import contextmanager, nullcontext
from dataclasses import dataclass
from enum import Enum
from functools import partial, wraps
from typing import Any, Callable, Dict, List, Optional, Set, Tuple, Union, NewType
from unittest.mock import patch

from torch.fx.experimental.proxy_tensor import make_fx

import torch
import torch.fx.traceback as fx_traceback
import torch.nn as nn
import torch.utils._pytree as pytree
import torch.utils.dlpack
from torch import Tensor
from torch._subclasses.meta_utils import safe_is_leaf
from torch._dispatch.python import enable_python_dispatcher
from torch._dynamo import compiled_autograd
from torch._dynamo.utils import dynamo_timed, lazy_format_graph_code, preserve_rng_state
from torch._guards import detect_fake_mode, tracing
from torch._prims_common import CUDARngStateHelper
from torch._logging import getArtifactLogger
from torch._subclasses import FakeTensor, FakeTensorMode
from torch._subclasses.fake_tensor import is_fake
from torch._subclasses.functional_tensor import FunctionalTensor, FunctionalTensorMode
from torch.fx import Interpreter
from torch.fx.experimental.proxy_tensor import is_sym_node, py_sym_types
from torch.fx.experimental.symbolic_shapes import (
    ShapeEnv, is_concrete_int, fx_placeholder_vals, definitely_true, definitely_false, sym_eq
)
from torch.multiprocessing.reductions import StorageWeakRef
from torch.nn.utils import stateless
from torch.utils._python_dispatch import is_traceable_wrapper_subclass, transform_subclass
from torch._decomp.decompositions_for_rng import PhiloxStateTracker, rng_decompositions
from . import config
from .partitioners import default_partition
from torch._guards import TracingContext, DuplicateInputs, Source


original_zip = zip

def strict_zip(*iterables, strict=True, **kwargs):
    if not strict:
        return original_zip(*iterables, **kwargs)

    shortest_length = min(len(it) for it in iterables)
    for iterable in iterables:
        if len(iterable) != shortest_length:
            raise ValueError("The iterables have different lengths and strict mode is enabled.")

    return original_zip(*iterables, **kwargs)

zip = strict_zip

log = logging.getLogger(__name__)
aot_joint_log = getArtifactLogger(__name__, "aot_joint_graph")
aot_graphs_log = getArtifactLogger(__name__, "aot_graphs")

MutationType = Enum(
    "MutationType", ("none", "metadata_only", "data", "data_and_metadata")
)
OutputType = Enum(
    "OutputType", (
        # output is not an alias
        "non_alias",
        # output aliases an input
        "alias_of_input",
        # output **is** an input tensor
        "is_input",
        # output has a ._base tensor, which is a graph intermediate.
        # We need to return its ._base as a graph output,
        # so its requires_grad info is populated correctly.
        # Instructs the runtime code to regenerate the current output
        # from a base tensor, graph_intermediates[base_idx]
        "alias_of_intermediate_save_as_output",
        # Same as above; but we don't need to explicitly add its ._base
        # as a graph output, because it already **is** a graph output.
        "alias_of_intermediate",
        # Same as above; but the output's ._base is **already** a user output.
        # Instructs the runtime code to regenerate the current output from
        # a base tensor, user_outputs[base_idx]
        "alias_of_intermediate_base_is_user_output",
        # See Note [Intermediate Bases Optimization]
        "unsafe_view_alias",
        # output is an alias, but has a custom autograd.Function backward.
        # In this case, we don't want to do view-replay, since we won't be able to replay the custom function.
        # Instead, we'll treat this output "normally", and trace its backward into the graph.
        "custom_function_view",
    )
)

def partial_asdict(obj: Any) -> Any:
    if dataclasses.is_dataclass(obj):
        return {field.name: getattr(obj, field.name) for field in dataclasses.fields(obj)}
    elif isinstance(obj, (list, tuple)):
        return obj.__class__([partial_asdict(item) for item in obj])
    elif isinstance(obj, dict):
        return {k: partial_asdict(v) for k, v in obj.items()}
    else:
        return obj

aten = torch.ops.aten

# This global counter increments every time we compile a graph with
# AOTAutograd.  You can use this to correlate runtime error messages
# with compile time (e.g., if you get an error at runtime saying
# compiled graph 3 failed, you can set a breakpoint at compile time
# for this graph number to investigate further at compile time.)
#
# NB: this is different from get_aot_compilation_context, which tracks
# each underlying graph that is compiled.  In contrast, AOT_COUNTER
# corresponds to top-level invocations of aot_module/aot_function;
# one counter is allocated per entire compiled block (but this block
# may involve compiling multiple subgraphs; e.g., for forwards/backwards)
AOT_COUNTER = itertools.count()

KNOWN_TYPES = tuple(
    [torch.Tensor, int, str, float, bool, type(None)] + list(py_sym_types)
)

# Set up hooks so that during backward the fx's stack_trace is properly set
callback_set = False

def setup_stacktrace_preservation_hooks(roots: List):
    def iter_graph(roots):
        if not roots:
            return
        seen = set()
        q = collections.deque()
        for node in roots:
            if node is not None:
                seen.add(node)
                q.append(node)

        while q:
            node = q.popleft()
            for fn, _idx in node.next_functions:
                if fn in seen or fn is None:
                    continue
                seen.add(fn)
                q.append(fn)

            yield node

    def get_callback(saved_stack_):
        def callback():
            global callback_set
            fx_traceback.set_stack_trace(saved_stack_)
            callback_set = False

        return callback

    def get_prehook(stack_, seq_nr):
        def prehook(grad_output):
            global callback_set

            if not callback_set:
                torch.autograd.variable.Variable._execution_engine.queue_callback(
                    get_callback(fx_traceback.format_stack())
                )
                callback_set = True

            fx_traceback.set_stack_trace(stack_)
            fx_traceback.set_grad_fn_seq_nr(seq_nr)

        return prehook

    def get_posthook(special_stack_, seq_nr):
        def posthook(grad_input, grad_output):
            fx_traceback.set_stack_trace(special_stack_)
            fx_traceback.reset_grad_fn_seq_nr()

        return posthook

    for node in iter_graph(roots):
        forward_node_stack = node.metadata.get("traceback_", [])
        node.register_prehook(get_prehook(forward_node_stack,
                              node._sequence_nr()))

        special_stack = forward_node_stack.copy()
        special_stack.append(
            "Gradient addition node due to multiple use of tensor around:"
        )
        node.register_hook(get_posthook(special_stack, node._sequence_nr()))


# ~~~~~~~~~~~~~~~~~~~~~~~~~~~~~~~~~~~~~~~~~~~~~~~~~~~~~~~~~~~~~~~~~~~~~~~~~~~~~~~~~~~~~~~~~~~~~~~~~~~~~~~~~~~~~~~~~~~~~
# ~~~~~~~~~~~~~~~~~~~~~~~~~~~~~~~~~~~~~~~~~~~~~~~~~~~~~~~~~~~~~~~~~~~~~~~~~~~~~~~~~~~~~~~~~~~~~~~~~~~~~~~~~~~~~~~~~~~~~
#
# AOT Autograd contains a pretty non-trivial amount of logic to handle edge cases around aliasing and mutation
# that are external to the graph (they show up as side effects in some way when you run the graph).
#
# Take a look at `test_aotdispatch.py TestAOTAutograd.test_input_mutation*` tests for some examples functions
# and what they're compiled graphs looks like.
# Below is a very long comment detailing several edge cases, and showing how AOT Autograd handles them.
#
# Note [AOT Autograd: input data mutations]
#
# If we compile a function that mutates inputs, then those input mutations are real side effects
# that a user expects to see after running the compiled graph.
# However, the graph that we want to send to a backend needs to be *entirely* functional.
# The way we reconcile this difference is that we remove the mutations completely from the graph that we compile
# but we update the graph to return (updated_inputs, user_outputs).
# In the epilogue that runs after the compiled graph is executed, we copy the updated inputs back to the originals.
#
# Example: original user code:
# def f(x):
#     x.mul_(2)
#     out = x.mul(3)
#     return out
#
# After AOT Autograd compiles, we end up with a:
# (a) compiled graph
# (b) autograd.Function.forward() method, that executes the compiled graph
# (c) wrapper function, that calls the autograd.Function.forward() and performs the epilogue
#
# The output of (a, b, c) are all written below.
#
# def compiled_forward_graph(x):
#     x_updated = x.mul(2)
#     out = x_updated.mul(3)
#     return x_updated, out
#
# # x_updated gets a gradient in the compiled backward
# def compiled_backward_graph(grad_x_updated, grad_out):
#     grad_x = ...
#     return grad_x
#
# def autograd.Function.forward(x):
#     x_updated, out = compiled_forward_graph(x)
#     return x_updated, out
#
# def compiled_wrapper(x):
#     x_updated, out = autograd.Function.apply(x)
#     x.copy_(x_updated)
#     return out
#
# Another important thing to note is that updated inputs (due to data mutations) *do* participate
# in the compiled backward graph! Since the compiled forward graph gets N extra outputs
# (due to updated inputs showing up as graph outputs),
# The compiled backward gets an additional N inputs.
# That way, during the x.copy_(x_updated) bit in the epilogue, gradients will flow from the updated input
# back to the original input.


# Note [AOT Autograd: input metadata mutations]
#
# For the same reason as input mutations, we also don't put input metadata mutations in the graph.
# Instead, we return the updated version of the input (a view), and mutate the input's metadata outside of the graph
#
# Example: original user code:
# def f(x):
#     x.t_()
#     out = x.mul(3)
#     return out
#
# AOT Autograd output (compiled graph, autograd.Function.forward(), wrapper function):
# def compiled_forward_graph(x):
#     x_updated = x.t()
#     out = x_updated.mul(3)
#     return x_updated, out
#
# # x_updated does *not* get a gradient in the compiled backward
# def compiled_backward_graph(grad_out):
#     grad_x = ...
#     return grad_x
#
# def autograd.Function.forward(x):
#     x_updated, out = compiled_forward_graph(x)
#     return x_updated, out
#
# def compiled_wrapper(x):
#     x_updated, out = autograd.Function.apply(x)
#     x.as_strided_(x_updated)
#     return out


# Note [AOT Autograd: outputs aliasing inputs or intermediates!]
#
# AOT Autograd needs special handling for outputs that alias graph inputs or intermediates!
# Why?
# (1) autograd.Function.forward() has a limitation, where views that returned in the forward cannot later be mutated.
# (2) views don't need to be compiled in the graph anyway - it's cheap to generate them outside of the compiled graph,
#     in an epilogue.
# For outputs that alias inputs, we do the following:
# (a) *still* return the aliased output as a graph output
# (b) In the AOT Autograd wrapper/epilogue, we don't return that aliased output. Instead, we use it to regenerate the output.
#
# For outputs that alias *intermediates*, we do the following:
# (a) Return the output in the compiled forward, **and** return it's ._base (a graph intermediates) as an output in the forward
# (b) Use (output, graph_intermediate) to regenerate the alias, and return that to the user (instead of the compiled fw output).
# You might wonder why we return the aliased output directly in the graph (and making the graph compute it),
# only to not return it and instead generate a fresh alias off of the intermediate,
# instead of (say) just storing metadata about the size/stride of the output somewhere to generate the alias. There are two reasons:
# (1) Getting the actual alias tensor allows us to use view-replay to generate the alias, instead of an as_strided() call
# (2) Inductor (and other backends) are free to change the memory format of graph outputs, if it results in better performance.
#     This can result in problems if a user later tries to .view() that output expecting it to have one set of strides,
#     when it has a different set of strides.
#     By including the view op directly in the graph, inductor takes that into account when deciding what memory format
#     the graph intermediate should be.
#
# Another important thing to note is how our traced backward() graph handles aliases.
# (this applies to outputs aliasing inputs, outputs aliasing intermediates,
#  *and* updated inputs returned in the compiled forward due to metadata-only mutations).
# Any outputs that alias (either inputs or intermediates) do NOT participate in the compiled backward graph
# It would be wasteful to include them in the compiled backward(), because we regenerate them eagerly
# at the end of the forward.
#
# Example: original user code:
# def f(x):
#     out1 = x.t()
#     intermediate = x.mul(2)
#     out2 = intermediate.view(-1)
#     return out1, out2
#
# AOT Autograd output (compiled graph, autograd.Function.forward(), wrapper function):
# def compiled_forward_graph(x):
#     out1 = x.t()
#     intermediate = x.mul(2)
#     out2 = intermediate.view(-1)
#     # the compiled graph also returns the intermediate
#     return out1, out2, intermediate
#
# # intermediate gets a gradient in the compiled backward.
# # both output aliases (out1 and out2) do not.
# def compiled_backward_graph(grad_intermediate):
#     grad_x = ...
#     return grad_x
#
# def autograd.Function.forward(x):
#     out1, out2, intermediate = compiled_forward_graph(x)
#     return out1, out2, intermediate
#
# def compiled_wrapper(x):
#     out1, out2, intermediate = autograd.Function.apply(x)
#     # regenerate out1 from the input
#     out1_regenerated = out1._view_func(x)
#     # regenerate out1 from the intermediate
#     out2_regenerated = out2._view_func(intermediate)
#     return out1_regenerated, out2_regenerated


# Note [AOT Autograd: mutations to inputs that alias other inputs]
#
# Another edge case that is (only partially) handled today is when an input is mutated, but itself aliases another input.
# AOT Autograd needs to **ensure** that functionalization knows that the two inputs are aliased to each other.
# That way, when the aliased input is accessed later in the graph, functionalization knows to "update" the alias
# given the mutation that occurred.
#
# This is handled by updating the calling convention: we create a "synthetic base" that becomes a new input
# in the compiled function, and we regenerate the original (aliased) inputs directly off of the base
# inside of the compiled function.
#
# This logic is fully encapsulated in aot_wrapper_synthetic_base()
#
# Example: original user code:
# def f(x, x_view):
#     x.mul_(2)
#     out = x * x_view
#     return out
# f(x, x.view(-1))
#
# AOT Autograd output (compiled graph, autograd.Function.forward(), wrapper function):
# def compiled_forward_graph(base)
#     x = generate_x(base)
#     x_view = generate_x_view(base)
#     x_updated = x.mul(2)
#     x_view_updated = x_updated.view(-1)
#     out = x_updated * x_view_updated
#     return x_updated, out
#
# # The calling convention change from (aliases) -> (base) happens
# # *outside* of the autograd.Function.forward().
# # That means the forward() only has 1 input (base),
# # and the backward() only has 1 output (grad_base)
# def compiled_backward_graph(grad_out):
#     grad_base = ...
#     return grad_base
#
# def autograd.Function.forward(base):
#     x_updated, out = compiled_forward_graph(base)
#     return x_updated, out
#
# # The compiled wrapper is where we create synthetic bases.
# # The info on which inputs are mutated is also tracked *before* synthetic base creation.
# def compiled_wrapper(x, x_view):
#     base = merge_view_inputs(x, x_view)
#     x_updated, out = autograd.Function.apply(base)
#     # x and x_view are aliased in eager mode, so this mutation to x will automatically affect x_view.
#     x.copy_(x_updated)
#     return out


# Note [AOT Autograd: Views to avoid tangents aliasing inputs]
#
# We view every forward output when creating out tangent tensors to handle the problematic
# case in which a subclass does extra aliasing between graph outputs/inputs in a way that
# is not visible above the sublass.
#
# Ordinarily, when constructing the joint function that we want to trace in AOTAutograd,
# we're guaranteed that the tangent tensors that we pass
# into the joint are distinct tensors from the primals. This is because when
# decide which forward outputs to create tangents for, we only create tangents
# for forward outputs that are not aliases of inputs (See Note
# [AOT Autograd: outputs aliasing inputs or intermediates!]).
#
# However, when wrapper tensor subclasses enter the picture, it is possible
# to have an output of the forward that is a subclass that is not an
# input / alias of an input, but one of its inner tensors is an alias!
# NestedTensor is an example: Performing an out-of-place pointwise op on a
# NestedTensor constructs a fresh NestedTensor that holds onto the input's
# offsets tensor directly.
#
# Having tangent tensors that are the same as the (primal) forward inputs,
# can cause problems during tracing as make_fx() will specialize on our
# duplicate inputs: If we passed in the same tensor for primals_1 and
# tangents_1 during tracing, make_fx() will happily sub out all usages of
# tangents_1 with primals_1 in the graph, which is not what we want.
#
# To work around this, we view every forward output when creating out tangent
# tensors so that tangents can never be the same as forward inputs even if
# forward inputs alias forward outputs.
#
#
# ~~~~~~~~~~~~~~~~~~~~~~~~~~~~~~~~~~~~~~~~~~~~~~~~~~~~~~~~~~~~~~~~~~~~~~~~~~~~~~~~~~~~~~~~~~~~~~~~~~~~~~~~~~~~~~~~~~~~~
# ~~~~~~~~~~~~~~~~~~~~~~~~~~~~~~~~~~~~~~~~~~~~~~~~~~~~~~~~~~~~~~~~~~~~~~~~~~~~~~~~~~~~~~~~~~~~~~~~~~~~~~~~~~~~~~~~~~~~~


# This class stores info about every user output.
@dataclass(frozen=True)
class OutputAliasInfo:
    # Tells us if this output is:
    # (1) a regular (non-aliased) output
    # (2) an alias of a forward input
    # (3) **is** a forward input (special case of "alias_of_input")
    # (4) an alias of an intermediate (aka an alias of an output of the inner traced forward)
    # (5) an alias of an intermediate, that explicitly requires returning the intermediate
    #     as a graph output
    # (6) an alias of an intermediate, where that intermediate is also a user output
    output_type: OutputType
    # The raw type of the output (torch.Tensor, SymInt, etc)
    raw_type: type
    # If (1) above, then
    # - base_idx is None
    # If (2) or (3) above, then
    # - Tells us that the base of this alias is user_fwd_input[base_idx]
    #   (This is an index into the inputs *before* we make synthetic bases)
    # If (4) or (5) above, then
    # - Tells us that the base of this alias is output_graph_intermediates[base_idx]
    #   here, this refers to the index of the *direct* traced
    # If (6) above, then:
    # - Tells us that the base of this alias is output_user_fwds[base_idx]
    #   here, this refers to the index of the *direct* traced
    base_idx: Optional[int]
    # If it is a Tensor, what the dynamic dims are (otherwise is None)
    dynamic_dims: Optional[Set[int]]
    # requires_grad
    requires_grad: bool


class MutationType(Enum):
    NOT_MUTATED = 1
    MUTATED_IN_GRAPH = 2
    MUTATED_OUT_GRAPH = 3


# This class tells us info about user inputs.
@dataclass(frozen=True)
class InputAliasInfo:
    is_leaf: bool
    mutates_data: bool
    mutates_metadata: bool
    mutations_hidden_from_autograd: bool
<<<<<<< HEAD
    mutations_under_no_grad_or_inference_mode: bool
=======
    # This can only happen from a call to aten.set_() on a graph input.
    mutates_storage_metadata: bool
>>>>>>> ae593d03
    requires_grad: bool
    mutation_type: MutationType

    def __post_init__(self):
        if self.mutates_storage_metadata:
            # For convenience, we guarantee that this is always true.
            # In practice, If we call .set_(), then at runtime there is no need
            # to additionally fix  up the tensor metadata, since our runtime
            # call to inp.set_(updated_inp) will already have the right metadata
            assert self.mutates_metadata


@dataclasses.dataclass
class SubclassCreationMeta:
    """
    Used for AOTDispatch.
    This dataclass gives us the information we need to reconstruct a tensor subclass
    from our flat inputs.
    Why is this important? The graph that we'd like to trace out contains flat tensor inputs,
    But the user's original model may have subclass inputs and outputs.
    So we need to wrap/unwrap subclasses as necessary to translate between the user's
    view (subclass inps/outs), and the backend compiler's view (graph with no subclass args).

    Complications arise mostly from the fact that a subclass can hold more than one inner tensor;
    So for a given subclass input/output, we need to carefully track which indices map
    to the subclass tensor in the corresponding "dense-tensor-only" graph.
    """

    # In the inner graph that only takes in dense tensor inputs,
    # this maps to the first index of "tensors that should go in this subclass wrapper"
    flat_tensor_start_idx: int
    # The number of tensors that live in this subclass wrapper
    arg_count: int
    # Stores the original subclass itself.
    # This is needed because we need the autograd metadata on the original subclass
    # (this is guaranteed to be a wrapper subclass that holds a fake tensor,
    #  so holding onto this at runtime shouldn't leak memory)
    original_subclass: torch.Tensor
    # meta and inner_keys are produced by the subclass's __tensor_flatten__.
    # We need to keep them around to plumb them into __tensor_unflatten__.
    meta: Any
    inner_keys: List[any]

    def creation_fn(self, all_args, *, is_runtime: bool):
        curr_args = all_args[self.flat_tensor_start_idx:self.flat_tensor_start_idx + self.arg_count]
        assert len(curr_args) == len(self.inner_keys), f'inner_keys: {str(self.inner_keys)}. len(curr_args): {len(curr_args)}'
        out = type(self.original_subclass).__tensor_unflatten__(dict(zip(self.inner_keys, curr_args)), self.meta)
        if not is_runtime:
            # After wrapping up the inner dense tensors into a subclass, we need to make sure that our new wrapper
            # has correct autograd metadata, since we'll be tracing through the autograd engine with the subclass.
            # We don't trace through the autograd engine at runtime though, so no need
            # to compute this extra metadata then!
            torch._mirror_autograd_meta_to(self.original_subclass, out)

        return out

    def __post_init__(self):
        # sanity assert to make sure we don't leak memory
        assert is_fake(self.original_subclass)


# This class encapsulates all aliasing + mutation info we need about the forward graph
# See a more detailed overview of the edge case handling at
# https://docs.google.com/document/d/19UoIh_SVrMy_b2Sx5ZaeOJttm6P0Qmyss2rdBuyfoic/edit
@dataclass(eq=False)
class ViewAndMutationMeta:
    # length = # user inputs
    # This gives us info about every input, and what sort of mutation happened to it (if any)
    input_info: List[InputAliasInfo]

    # length = # user outputs
    # This gives us info about every output (mostly around whether it aliases other tensors)
    output_info: List[OutputAliasInfo]

    # length = the number of intermediate bases appended as outputs to the end of the forward graph.
    # Note: this is not necessarily the same thing as:
    #   len([x for x in output_info if x.output_type == OutputType.alias_of_intermediate])
    # Because outputs might share a ._base, or an output's ._base might itself be
    # another user output (in both cases, we won't redundantly append bases to the end of the graph)
    num_intermediate_bases: int

    # For inference only: instructs us to keep data-only input mutations directly in the graph
    keep_input_mutations: bool

    # length = (# inputs w data mutations) + (# user outputs that are non_aliasing tensors)
    #        + (# intermediate bases)
    # These are the FakeTensor (or potential SymInt) outputs that we traced from our
    # metadata pass of the user's forward function.
    # Their only use today is to pass them as a best-guess for tangents when tracing the joint.
    # Stashing them as part of our "metadata" makes it simpler if we want to run our analysis
    # pass once, and re-use the output throughout AOTAutograd
    traced_tangents: List[Any]

    # Each of these is a list telling us about subclasses for the inputs/outputs/grad_outs
    # They are used throughout AOTDispatch to tell us how to generate a list of subclass tensors,
    # Given a (potentially larger) list of plain torch tensors.

    # Taking subclass_inp_meta as an example:
    #   subclass_inp_meta[i] = j (an int) tells us:
    #     "The i'th user input is not a subclass, and corresponds to inputs[j] of the plain-tensor graph."
    #   subclass_inp_meta[i] = SubclassCreationMeta(flat_tensor_start_idx=3, arg_count=2)
    #     "The i'th user input is subclass holding two inner tensors, which are
    #      inputs[3] and inputs[4] of the plain-tensor graph".

    # length = # user inputs
    subclass_inp_meta: List[Union[int, SubclassCreationMeta]]
    # So, the full set of outputs to the forward graph looks something like:
    # (*mutated_inps, *user_outs, *intermediate_bases, *saved_for_bw_tensors)
    # where the first 3 of those 4 can be subclasses
    # (but not saved_for_bw tensors, since these are internal to the compiler
    # and not user visible, so there's no point in wrapping/unwrapping them at runtime).
    # This list contains subclass information on all of the fw graph outputs
    # except for saved_for_bw_tensors.
    subclass_fw_graph_out_meta: List[Union[int, SubclassCreationMeta]]
    # length = # backward graph inputs
    subclass_tangent_meta: List[Union[int, SubclassCreationMeta]]
    # TODO: we should kill this
    # (need to default it to not break internal)
    is_train: bool = False
    # We're plumbing this requires_subclass_dispatch here is because it's painful to support input mutations
    # on subclasses, and that info isn't easily available.
    requires_subclass_dispatch: bool = False

    num_symints_saved_for_bw: Optional[int] = None

    # The grad_enabled mutation that will be emitted in the runtime_wrapper epilogue
    # NOTE: AOTAutograd will assume that the ambient `is_grad_enabled` is the grad mode
    # that is intended to be in effect prior to running the graph, in keeping with
    # equivalence to eager mode. It is the responsibility of upstream graph acquisition
    # to reset the grad mode to its pre-graph value prior to calling aot_autograd.
    grad_enabled_mutation: Optional[bool] = None

    def __post_init__(self):
        # pre-compute the indices of the inputs that are mutated.
        # When keep_input_mutations is set, we don't need to worry about our epilogue
        # handling data-only mutations, because we keep them directly in the graph.

        # TODO (tmanlaibaatar) Ideally input mutation type should be calculated
        # based on requires_subclass_dispatch argument but this is not easy to do because you would
        # have to pass around this argument multiple level down.
        if not self.requires_subclass_dispatch:
            mutated_inp_runtime_indices = [
                i for i, m in enumerate(self.input_info)
                if (m.mutation_type == MutationType.MUTATED_OUT_GRAPH)
            ]
        else:
            mutated_inp_runtime_indices = [
                i for i, m in enumerate(self.input_info)
                if m.mutation_type in (MutationType.MUTATED_IN_GRAPH, MutationType.MUTATED_OUT_GRAPH)
            ]

        mutated_graph_handled_indices = [
            i for i, m in enumerate(self.input_info)
            if m.mutation_type == MutationType.MUTATED_IN_GRAPH and not self.requires_subclass_dispatch
        ]
        self.mutated_graph_handled_indices = mutated_graph_handled_indices
        self.num_mutated_graph_handled_indices = len(self.mutated_graph_handled_indices)

        aliased_out_indices = [
            i
            for i, m in enumerate(self.output_info)
            if m.output_type not in [OutputType.non_alias, OutputType.unsafe_view_alias, OutputType.custom_function_view]
        ]
        unsafe_view_out_indices = [
            i for i, m in enumerate(self.output_info) if m.output_type is OutputType.unsafe_view_alias
        ]

        # This is pre-computed in post_init for perf.
        # It contains the index of every element
        # of input_info that corresponds to a mutation (data or metadata or both)
        self.mutated_inp_runtime_indices = mutated_inp_runtime_indices
        self.num_mutated_inp_runtime_indices = len(self.mutated_inp_runtime_indices)

        # This is pre-computed for perf.
        # It contains the index of every element
        # of output_info that corresponds to an alias (either of an input or intermediate)
        self.aliased_out_indices = aliased_out_indices
        self.unsafe_view_out_indices = unsafe_view_out_indices
        self.num_outputs = len(self.output_info)
        self.num_outputs_non_aliased = len(
            [x for x in self.output_info
             if x.output_type in [OutputType.non_alias, OutputType.unsafe_view_alias, OutputType.custom_function_view]]
        )
        self.num_outputs_aliased_to_inputs = len(
            [
                x
                for x in self.output_info
                if x.output_type in [
                    OutputType.alias_of_input,
                    OutputType.is_input,
                ]
            ]
        )
        self.num_unsafe_view_outputs = len(self.unsafe_view_out_indices)
        self.num_outputs_aliased_to_intermediates = len(
            [
                x
                for x in self.output_info
                if x.output_type in [
                    OutputType.alias_of_intermediate,
                    OutputType.alias_of_intermediate_save_as_output,
                    OutputType.alias_of_intermediate_base_is_user_output,
                ]
            ]
        )
        self.num_outputs_aliased = (
            self.num_outputs_aliased_to_inputs + self.num_outputs_aliased_to_intermediates
        )

        self.dynamic_outputs = any(
            o.dynamic_dims for o in self.output_info
        )
        # See Note: [AOTAutograd Backward Guards]
        # This is pre-computed for fast asserts on the types of our grad_outputs in the backward.
        # Eventually, we should kill this and replace with real backward guards.
        # (we want to precompute the "runtime" types, so replace FakeTensor with torch.Tensor)
        self.output_types = [torch.Tensor if isinstance(x, FakeTensor) else type(x) for x in self.traced_tangents]

        self.is_rng_op_functionalized = config.functionalize_rng_ops
        # All of the above metadata is collected by tracing the fw function.
        # However, extra outputs for rng offsets behave differently. Both fwd
        # and bwd graphs have their own outputs for the total consumed offsets.
        # Unlike mutated inputs, we don't have to worry about sending the right
        # set of tensors between fwd and bwd. Fwd and bwd offsets are
        # independent and simpler to handle. Therefore, we track them
        # separately.
        self.num_outputs_rng_offset = 1 if self.is_rng_op_functionalized else 0

        # Our forward() returns both (mutated_inputs, outputs, output_intermediate_bases, saved_tensors, saved_symints)
        self.num_forward_returns = self.num_mutated_inp_runtime_indices + self.num_outputs + self.num_intermediate_bases
        # In case of functionalization of rng ops, the fw_module returns one
        # additional output for rng offset. This rng offset is used right
        # away to advance the rng state, and is not passed on to the raw
        # outputs. However, we need to know the exact boundary to identify
        # which tensors to be saved for the bwd graph.  num_forward captures
        # this information.
        self.num_forward = self.num_forward_returns + self.num_outputs_rng_offset

    @property
    def tensors_saved_for_backwards_slice(self):
        assert self.num_symints_saved_for_bw is not None
        if self.num_symints_saved_for_bw > 0:
            return slice(self.num_forward, -self.num_symints_saved_for_bw)
        else:
            return slice(self.num_forward, None)

    @property
    def symints_saved_for_backwards_slice(self):
        assert self.num_symints_saved_for_bw is not None
        if self.num_symints_saved_for_bw > 0:
            return slice(-self.num_symints_saved_for_bw, None)
        else:
            return slice(0, 0)  # empty slice

    def __eq__(self, other):
        if not isinstance(other, ViewAndMutationMeta):
            return NotImplemented
        return (self.input_info == other.input_info and
                self.output_info == other.output_info and
                self.num_intermediate_bases == other.num_intermediate_bases and
                self.keep_input_mutations == other.keep_input_mutations and
                self.is_rng_op_functionalized == other.is_rng_op_functionalized and
                self.num_outputs_rng_offset == other.num_outputs_rng_offset and
                len(self.traced_tangents) == len(other.traced_tangents) and
                all(x.shape == y.shape and x.dtype == y.dtype for x, y, in zip(self.traced_tangents, other.traced_tangents)))

@dataclass(eq=False)
class SubclassMeta:
    # A copy of all forward metadata, but computed on the *dense* tensor forward (after desugaring subclasses)
    # So for example, if the user had a model containing two `TwoTensor` inputs,
    # Then `SubclassMeta.fw_metadata.input_infos` would have length 4 here.
    fw_metadata: ViewAndMutationMeta

    # Note: [Computing Subclass Metadata about grad_inputs]
    # Given a list of flattened, plain tensor grad_inputs, this tells us how to reconstruct the grad_input subclasses
    #
    # You might think: why not just assume that all grad_inputs will have the same subclass-ness as the original inputs?
    # (AOTAutograd generally assumes other properties, e.g. that grad_outputs are contiguous)
    #
    # This doesn't really work though. take this example:
    #
    # def f(DoubleTensor, DenseTensor):
    #     return DoubleTensor  * DenseTensor
    #
    # In the above example, the .grad field of *both* DoubleTensor and DenseTensor will be a DoubleTensor.
    # When we trace out a joint fw-bw graph, we'll end up returning two subclasses for the two grad_inputs.
    # This means that our backward graph will return 4 outputs (two dense tensors for each DoubleTensor grad_input)
    # and we need to properly store the metadata that tells us how to turn these 4 outputs back into DoubleTensors.
    #
    # Note that this info **cannot** easily be figured out from ViewAndMutationMeta.
    # We can only compute this info by tracing the entire joint and examining the grad_inputs that we computed.
    #
    # See Note: [AOTAutograd Backward Guards]
    # This will also eventually require us to install backward guards,
    # in case we made incorrect assumptions about the subclass-ness of our grad_outputs
    #
    # Optional field because we don't compute for inference graphs
    grad_input_metas: Optional[List[Union[int, SubclassCreationMeta]]]

    def __init__(self):
        # The fields in this class get set after its construction.
        pass


# This class exists because:
# - the autograd.Function.forward() in aot autograd returns outputs that might alias inputs
# - we only care about the metadata on those aliases, so we can regenerate them.
#   We do not want them to participate in the autograd.Function.
# We do that by wrapping them in an opaque class, so the autograd.Function
# does not know to treat them as tensors.
@dataclass(frozen=True)
class TensorAlias:
    alias: torch.Tensor


def has_same_metadata(t1, t2):
    return (
        definitely_true(sym_eq(t1.size(), t2.size()))
        and definitely_true(sym_eq(t1.stride(), t2.stride()))
        and definitely_true(t1.storage_offset() == t2.storage_offset())
        and t1.is_conj() == t2.is_conj()
        and t1.is_neg() == t2.is_neg()
    )


def gen_alias_from_base(aliased_base_tensor, target_meta_tensor, target_requires_grad):
    # Try to do view-replay if possible.
    # fall back to .as_strided() if we can't.
    if target_meta_tensor._base is not None:
        # The base that we want to replay our view off of might have a different shape than the view's original base.
        b = target_meta_tensor._base
        abt = aliased_base_tensor
        # Don't unnecessarily call as_strided if nothing changed; as_strided's
        # backward is poorly implemented and slow
        if abt is not b and (
            abt.size() != b.size() or
            abt.stride() != b.stride() or
            abt.storage_offset() != b.storage_offset()
        ):
            reshaped_base_tensor = aliased_base_tensor.as_strided(
                b.size(), b.stride(), b.storage_offset()
            )
        else:
            reshaped_base_tensor = aliased_base_tensor
        out = target_meta_tensor._view_func(reshaped_base_tensor)
        # This shape mismatch can happen due to a bug in inplace/view handling in autograd.
        # Try putting a breakpoint here and running
        # `test/functorch/test_aotdispatch TestAOTAutograd.test_output_all_alias_types`
        # Also, https://github.com/pytorch/pytorch/issues/49825
        #
        # As a stopgap, we'll fall back to as_strided.
        if out is not None and out.shape == target_meta_tensor.shape:
            if aliased_base_tensor.requires_grad and not target_requires_grad:
                out = out.detach()
            elif not aliased_base_tensor.requires_grad and target_requires_grad:
                out.requires_grad_(True)
            return out
    size = target_meta_tensor.size()
    stride = target_meta_tensor.stride()
    storage_offset = target_meta_tensor.storage_offset()
    if aliased_base_tensor.is_complex() and not target_meta_tensor.is_complex():
        aliased_out = torch.view_as_real(aliased_base_tensor).as_strided(
            size, stride, storage_offset
        )
    elif not aliased_base_tensor.is_complex() and target_meta_tensor.is_complex():
        aliased_out = torch.view_as_complex(aliased_base_tensor).as_strided(
            size, stride, storage_offset
        )
    else:
        aliased_out = aliased_base_tensor.as_strided(size, stride, storage_offset)
    # For outputs aliasing inputs, we need to check if the requires-gradness has changed.
    if aliased_base_tensor.requires_grad and not target_requires_grad:
        aliased_out = aliased_out.detach()
    elif not aliased_base_tensor.requires_grad and target_requires_grad:
        aliased_out.requires_grad_(True)
    # For outputs aliasing inputs, we need to check if the dtype has changed.
    # as_strided() is the "most generic" view, but it does not cover cross-dtype views
    if aliased_out.dtype != target_meta_tensor.dtype:
        aliased_out = aliased_out.view(target_meta_tensor.dtype)
    return aliased_out

def to_fun(t):
    if isinstance(t, Tensor):
        if is_traceable_wrapper_subclass(t):
            # See Note [Functionalization always runs last]
            # This means that if we want to "functionalize" a subclass, we need to ensure that the functional wrapper
            # goes at the bottom.
            # recurse here, so we can support nested wrapper subclasses
            out = transform_subclass(t, lambda _, inner_t: to_fun(inner_t))
            torch._mirror_autograd_meta_to(t, out)
            return out
        else:
            return FunctionalTensor.to_functional(t)
    else:
        return t

def sync_functional_tensor(t):
    if is_traceable_wrapper_subclass(t):
        attrs, ctx = t.__tensor_flatten__()
        for attr in attrs:
            sync_functional_tensor(getattr(t, attr))
    else:
        torch._sync(t)

# When subclasses are involved, t here will usually look something like:
# SubclassA(SubclassB(FunctionalTensor(_to_functional_tensor(FakeTensor))))
def from_fun(t):
    if isinstance(t, Tensor) and is_traceable_wrapper_subclass(t):
        # See Note [Functionalization always runs last]
        # This means that if we want to "functionalize" a subclass, we need to ensure that the functional wrapper
        # goes at the bottom.
        # recurse here, so we can support nested wrapper subclasses
        out = transform_subclass(t, lambda _, inner_t: from_fun(inner_t))
        torch._mirror_autograd_meta_to(t, out)
        return out

    if not isinstance(t, FunctionalTensor):
        # quick sanity assert
        if isinstance(t, torch.Tensor):
            assert not torch._is_functional_tensor(t)
        return t
    sync_functional_tensor(t)
    return torch._from_functional_tensor(t.elem)

def is_fun(t):
    if isinstance(t, Tensor) and is_traceable_wrapper_subclass(t):
        # See Note [Functionalization always runs last]
        # This means that if we want to "functionalize" a subclass, we need to ensure that the functional wrapper
        # goes at the bottom.
        # recurse here, so we can support nested wrapper subclasses
        t_attrs, _ = t.__tensor_flatten__()
        t_inners = [getattr(t, attr) for attr in t_attrs]
        any_fun = any(is_fun(x) for x in t_inners)
        all_fun = all(is_fun(x) for x in t_inners)
        assert any_fun == all_fun
        return any_fun

    return isinstance(t, FunctionalTensor)

# t here is either
# (1) A FunctionalTensor(_to_functional_tensor(FakeTensor))
# (2) A traceable tensor subclass that holds a FunctionalTensor
# (3) Not a tensor
def has_data_mutation(t):
    if is_traceable_wrapper_subclass(t):
        attrs, _ = t.__tensor_flatten__()
        # A tensor subclass was updated if any of its inner elements were updated
        return any(has_data_mutation(getattr(t, attr)) for attr in attrs)
    else:
        if isinstance(t, torch.Tensor):
            assert isinstance(t, FunctionalTensor)
            return torch._functionalize_has_data_mutation(t.elem)
        return False

def are_all_mutations_hidden_from_autograd(t):
    if is_traceable_wrapper_subclass(t):
        attrs, _ = t.__tensor_flatten__()
        # If all inner elements are mutations hidden from autograd, then it is a mutation hidden from autograd.
        return all(are_all_mutations_hidden_from_autograd(getattr(t, attr)) for attr in attrs)
    elif isinstance(t, torch.Tensor):
        assert isinstance(t, FunctionalTensor)
        return torch._functionalize_are_all_mutations_hidden_from_autograd(t.elem)
<<<<<<< HEAD

def are_all_mutations_under_no_grad_or_inference_mode(t):
    if is_traceable_wrapper_subclass(t):
        attrs, _ = t.__tensor_flatten__()
        return all(are_all_mutations_under_no_grad_or_inference_mode(getattr(t, attr)) for attr in attrs)
    else:
        assert isinstance(t, FunctionalTensor)
        return torch._functionalize_are_all_mutations_under_no_grad_or_inference_mode(t.elem)

# new_arg and arg here are either:
# (1) both a FakeTensor
# (2) both a traceable tensor subclass that holds a FakeTensor
# Pre-condition: the two args are the "old" and "new" inputs from running functionalization.
# When we run functionalization and wrap our inputs into FunctionalTensors,
# we can detect whether or not an input was mutated by checking to see if the inner tensor has changed
#
# Normally it would be enough just to check if arg is new_arg, which is normally enough for functionalization
# to confirm that inputs were not mutated when running the user's model with functionalization on.
# But when we have subclass inputs, we can't rely on that:
# `from_fun(to_fun(x)) is x` will return False, because the call to `from_fun` constructs
# a brand new subclass instance: we are calling __tensor_unflatten__, and going
# from Subclass(FakeTensor) to Subclass(FunctionalTensor(FakeTensor))
def was_updated(arg, new_arg):
    if is_traceable_wrapper_subclass(arg):
        assert is_traceable_wrapper_subclass(new_arg)
        attrs, _ = arg.__tensor_flatten__()
        new_attrs, _ = new_arg.__tensor_flatten__()
        assert attrs == new_attrs
        # A tensor subclass was updated if any of its inner elements were updated
        return any(was_updated(getattr(arg, attr), getattr(new_arg, attr)) for attr in attrs)
=======
>>>>>>> ae593d03
    else:
        return False

# f_arg here is either
# (1) A FunctionalTensor(_to_functional_tensor(FakeTensor))
# (2) A traceable tensor subclass that holds a FunctionalTensor
# (3) Not a tensor
# Assumption: arg promises to be the "original" tensor wrapped by f_arg
# Note: "storage mutations" coming from set_() are a type of metadata mutation. So:
# - check_only_storage_mutation=True: only return true if there was a storage mutation
# - check_only_storage_mutation=Flse: return true if there was any metadata mutation (including a storage mutation)
def has_metadata_mutation(f_arg, arg, *, check_only_storage_mutation: bool):
    if is_traceable_wrapper_subclass(f_arg):
        attrs, _ = f_arg.__tensor_flatten__()
        # A tensor subclass was updated if any of its inner elements were updated
        f_inner_ts = [getattr(f_arg, attr) for attr in attrs]
        inner_ts = [getattr(arg, attr) for attr in attrs]
        return any(has_metadata_mutation(f_inner_t, inner_t, check_only_storage_mutation=check_only_storage_mutation)
                   for f_inner_t, inner_t in zip(f_inner_ts, inner_ts))
    else:
        if not isinstance(f_arg, torch.Tensor):
            assert not isinstance(arg, torch.Tensor)
            return False
        assert isinstance(f_arg, FunctionalTensor)
        assert isinstance(arg, FakeTensor)

        arg_after = torch._from_functional_tensor(f_arg.elem)
        # This is true if the current tensor experienced at least one set_() call
        maybe_storage_changed = torch._functionalize_was_storage_changed(f_arg.elem)
        # However, multiple set_() calls can cancel out. So we also check whether the
        # storage of the tensor has changed.
        # Note: if an input experienced two set_() calls that cancel out, **and**
        # it experiences an data mutation, we pessimistically think that the set_()
        # call is necessary here. We could in theory fix this, but this will
        # hopefully never happen in user code, and is not needed for fsdp.
        same_storages = StorageWeakRef(arg.untyped_storage()) == StorageWeakRef(arg_after.untyped_storage())
        has_storage_metadata_mutation = maybe_storage_changed and not same_storages
        if check_only_storage_mutation:
            return has_storage_metadata_mutation

        # storage metadata mutation is a type of metadata mutation, so return true if we saw one
        if has_storage_metadata_mutation:
            return True

        maybe_metadata_mutated = torch._functionalize_has_metadata_mutation(f_arg.elem)
        # This is true if the current tensor experienced at least one metadata mutation.
        # So if false, we know there was no metadata mutation
        if not maybe_metadata_mutated:
            return False

        # However, multi metadata mutations can cancel out.
        # So we also check if the concrete sizes/strides on the tensor have changed.
        same_sizes = arg.shape == arg_after.shape
        same_strides = arg.stride() == arg_after.stride()
        same_offsets = arg.storage_offset() == arg_after.storage_offset()
        has_metadata_mutation_ = maybe_metadata_mutated and not (same_sizes and same_strides and same_offsets)
        # We consider a tensor to have been metadata mutated if its storage was mutated through a set_() call.
        return has_metadata_mutation_


def _get_hints(exprs):
    """
    Get the hints of a list/tuple of int/SymInt.
    """
    if isinstance(exprs, (list, tuple)):
        return type(exprs)(_get_hints(e) for e in exprs)
    elif isinstance(exprs, torch.SymInt):
        return exprs.node.shape_env.size_hint(exprs.node.expr)
    else:
        return exprs

def requires_subclass_dispatch(args, fw_metadata: ViewAndMutationMeta) -> bool:
    args_flattened = pytree.arg_tree_leaves(*args)
    any_subclass_args = any(is_traceable_wrapper_subclass(x) for x in args_flattened if isinstance(x, Tensor))
    any_subclass_outputs = any(is_traceable_wrapper_subclass(x) for x in fw_metadata.traced_tangents if isinstance(x, Tensor))
    # This tells us whether or not we need to perform any unwrapping/wrapping of tensor subclasses at runtime.
    return any_subclass_args or any_subclass_outputs

# Given a flat list of arguments, some of which may be tensor subclasses,
# computes metadata about "how to reconstruct the current list of subclasses,
# if we were given their flattened dense tensors instead"
def create_subclass_meta(curr_args: List[Any]) -> List[Union[int, SubclassCreationMeta]]:
    idx = 0
    infos = []
    for a in curr_args:
        if isinstance(a, torch.Tensor) and is_traceable_wrapper_subclass(a):
            attrs, meta = a.__tensor_flatten__()
            start_idx = idx
            cnt = len(attrs)
            curr_cnt = cnt
            infos.append(SubclassCreationMeta(
                flat_tensor_start_idx=start_idx,
                arg_count=curr_cnt,
                original_subclass=a,
                meta=meta,
                inner_keys=attrs,
            ))
        else:
            infos.append(idx)
            cnt = 1
        idx += cnt
    return infos

def _get_autocast_states():
    return [
        torch.is_autocast_enabled(),
        torch.is_autocast_cpu_enabled(),
        torch.get_autocast_gpu_dtype(),
        torch.get_autocast_cpu_dtype(),
        torch.is_autocast_cache_enabled(),
    ]


# This is a version of functionalization that is specifically designed
# for the AOTAutograd use case.
#
# Unlike functorch's variant, this doesn't use the functorch level system,
# instead it directly uses PyTorch's conventional dispatcher to hit the
# functionalization key.  In particular, this means that FunctionalTensorWrapper
# can have autograd data stored directly on it.
#
# In typical AOTAutograd usage, the dispatch key order will look like:
#
#   Autograd - Functionalization ~~~~> Proxy Mode - Fake Tensor
#       outer tensor                        inner tensor
#
# Returns:
# - ViewAndMutationMeta, telling us metadata about the inputs and outputs, and
#   The list of outputs from the forward, but **only** the outputs that we need
#   to pass in as tangents into the backward.
#   Specifically, aliased outputs from the forward get regenerated, and don't participate
#   in the compiled backward function.
def run_functionalized_fw_and_collect_metadata(
    f,
    *,
    keep_input_mutations: bool,
    # TODO: refactor to kill this flag
    is_train: bool = False,
    requires_subclass_dispatch: bool = False,
) -> ViewAndMutationMeta:
    memo = {}

    def _to_fun(t):
        if isinstance(t, Tensor):
            if t in memo:
                return memo[t]
            r = to_fun(t)
            memo[t] = r
            return r
        else:
            return t

    @wraps(f)
    def inner(*flat_args):
        # This function is meant to be run with the forward, which expects a flat list of tensor/symint/other args.
        assert all(isinstance(a, KNOWN_TYPES) for a in flat_args)

        input_info: List[InputAliasInfo] = []
        output_info: List[OutputAliasInfo] = []

        flat_f_args = pytree.tree_map(_to_fun, flat_args)

        prior_grad_enabled = torch.is_grad_enabled()
        prior_autocast_states = _get_autocast_states()

        # See Note [Disabling Functionalize TLS Above Python Functionalization]
        disable_above = torch._C._ExcludeDispatchKeyGuard(torch._C.DispatchKeySet(torch._C.DispatchKey.Functionalize))
        with disable_above, FunctionalTensorMode():
            # precondition: The passed in function already handles unflattening inputs + flattening outputs
            flat_f_outs = f(*flat_f_args)

        if prior_autocast_states != _get_autocast_states():
            raise RuntimeError(
                "AOTAutograd does not support tracing graphs that mutate the autocast state. "
                "Dynamo will only insert autocast context managers (e.g. with torch.autocast(..)) into the graph, "
                "which will unwind all of their mutations to autocast state before the graph exits. "
                "If you encounter this error while using torch.compile, please file a bug."
            )

        # Inspect the state of the input tensor functional wrapper to detect input mutation info
        # If inp[i] has a metadata-only mutation, then maybe_inputs_with_mutated_metadata[i] contains the updated version
        for (i, (arg, f_arg)) in enumerate(zip(flat_args, flat_f_args)):
            if not isinstance(arg, Tensor):
                new_arg = arg
            else:
                new_arg = from_fun(f_arg)
<<<<<<< HEAD
            if was_updated(arg, new_arg):
                if was_metadata_updated(arg, new_arg):
                    mutates_data = False
                    mutates_metadata = True
                else:
                    mutates_data = True
                    mutates_metadata = has_metadata_mutation(f_arg)
                mutations_hidden_from_autograd = are_all_mutations_hidden_from_autograd(f_arg)
                mutations_under_no_grad_or_inference_mode = are_all_mutations_under_no_grad_or_inference_mode(f_arg)
            else:
                mutates_data = False
                mutates_metadata = False
                mutations_hidden_from_autograd = False
                mutations_under_no_grad_or_inference_mode = False
=======
            mutates_metadata = has_metadata_mutation(f_arg, arg, check_only_storage_mutation=False)
            mutates_storage_metadata = has_metadata_mutation(f_arg, arg, check_only_storage_mutation=True)
            mutates_data = has_data_mutation(f_arg)
            mutations_hidden_from_autograd = are_all_mutations_hidden_from_autograd(f_arg)

            # Here, we're saying that if an input experienced a set call, inp.set_(other),
            # then we can effectively not have to worry about whether its data was mutated.
            # There are 3 cases:
            # (1) We mutate inp *after* the set_() call. other is a graph intermediate.
            #     In this case, we're not really mutating the input storage of "inp";
            #     we're mutating the storage of an intermdiate value (other),
            #     and slamming that storage into the input tensor. So no data mutation is necessary.
            # (2) We mutate inp *after* the set_() call. other is a graph *input*.
            #     In this case, the data mutation will be properly handled in the runtime
            #     epilogue during the processing of "other"
            # (3) We mutate inp *before* the set_() call.
            #     This case is *not* currently handled.
            #     TODO: discuss this in the PR. Both supporting this, and detecting + erroring out,
            #     seem painful to get working.
            if mutates_storage_metadata:
                mutates_data = False
>>>>>>> ae593d03

            requires_grad = isinstance(f_arg, torch.Tensor) and f_arg.requires_grad

            input_info.append(InputAliasInfo(
                is_leaf=isinstance(arg, torch.Tensor) and safe_is_leaf(arg),
                mutates_data=mutates_data,
                mutates_metadata=mutates_metadata,
                mutations_hidden_from_autograd=mutations_hidden_from_autograd,
<<<<<<< HEAD
                mutations_under_no_grad_or_inference_mode=mutations_under_no_grad_or_inference_mode,
=======
                mutates_storage_metadata=mutates_storage_metadata,
>>>>>>> ae593d03
                requires_grad=requires_grad,
                mutation_type=_get_mutation_type(
                    keep_input_mutations,
                    mutates_data,
                    mutates_metadata,
                    mutations_hidden_from_autograd,
                    mutations_under_no_grad_or_inference_mode,
                    requires_grad
                )
            ))

        # If a function involves creating a tensor, and returning a view of it, such that its _base is the intermediate,
        # We need to make sure our graph returns the _base as a graph output, and we manually recreate the view
        # to return to the user. Why? The backend compiler is free to (incorrectly) not set requires_grad
        # on the base tensor, but we are obligated to properly set requires-gradness on the real output.

        inp_storage_refs = {
            StorageWeakRef(inpt.untyped_storage()): idx
            for idx, inpt in enumerate(flat_f_args)
            if isinstance(inpt, torch.Tensor)
        }

        # We need inp tensor id's to be able to tell if an outputs **are** inputs.
        inp_tensor_ids = {
            id(inpt) for inpt in flat_f_args if isinstance(inpt, torch.Tensor)
        }
        # We need output tensor id's to tell if any output._base` attributes **are** other outputs.
        # (This is also a dict because we need to know that output's index, so we can regenerate
        # the alias from it).
        out_tensor_ids = {id(o): i for i, o in enumerate(flat_f_outs)}

        # Keep track of which outputs alias other outputs
        out_tensor_alias_counts = collections.defaultdict(int)
        # This tells us, for a given group of outputs that alias each other,
        # whether they e.g. all came from an unbind call
        num_aliased_tensors_that_are_multi_output_views = collections.defaultdict(int)
        out_storage_to_tensors = collections.defaultdict(set)
        for o in flat_f_outs:
            if isinstance(o, torch.Tensor):
                curr_storage = StorageWeakRef(o.untyped_storage())
                out_tensor_alias_counts[curr_storage] += 1
                # Note: [AOTAutograd: differentiable outputs that alias each other from a multi-output view call]
                # This is an optimization on top of the "alias of intermediates" logic,
                # which you can read more about under Note [AOT Autograd: outputs aliasing inputs or intermediates!]
                #
                # Before describing the optimization: this is important for AOTAutograd to have good
                # perf around, multi-output views. HOWEVER:
                # - There is a more generic change to AOTAutograd that we'd like to make, that subsumes this case,
                #   around using pre-dispatch tracing to partition out a graph so we can faithfully replay all
                #   views without having to regenerate them at runtime.
                # - It's loosely described in this doc (more details will be added soon):
                #   https://docs.google.com/document/d/1DlfFq8TKbuAn2zyJxLfoW-X1qkkm5PLdHFtySo03QAk/edit
                # - Once that change lands, we should just rip out this "optimization", since:
                #   (1) It will be fully unnecessary
                #   (2) Although it is only a few lines of code, it is a bit difficult to reason about
                #       its correctness with the autograd engine in all cases.
                #
                #
                # What is this optimization? Consider the below case:
                # def f(x):
                #     intermediate = x.mul(2)
                #     # x and intermediate here require grad
                #     o1, o2, ... o10 = intermediate.unbind(-1)
                #     return intermediate, o1, o2, ... o10
                # Now, the "intermediate base" handling in AOTAutograd implies that we must do the following:
                #   (1) return "intermediate as an extra output of the compiled graph
                #   (2) regenerate each aliased output off of "intermediate", **outside** of the autograd.Function.
                # The reason AOTAutograd ordinarily does this is for safety: the autograd engine needs to know
                # that o1 through o10 are all aliased, and if we blindly return o1 through o10 from the autograd.Function,
                # this information will be hidden.
                # In particular, mutating one alias might require autograd to update autograd metadata on the other aliases
                # (like their grad_fn, for example, when the autograd engine needs to do view-replay).
                #
                # However, intermediate_base logic can be bad for backward performance (we sometimes generate
                # as_strided calls during the intermediate base logic, which can have a slow backward formula).
                # Is it possible to find a set of conditions where it is **safe** to hide the output aliasing from autograd?
                #
                # For a set of outputs of the graph that alias each other, o_1...o_k, consider:
                # (1) They came from the same multi-output view op, e.g. o_1, ..., o_k = intermediate.unbind(0)
                # (2) If there are any other aliases of o_1 through o_k (in the example above, intermediate),
                #     **at most** 1 can escape from the graph (e.g. there is not some other graph input/output
                #     o_other, that aliases these outputs)
                # (3) o_1...o_k all require_grad, they all share the same ._base, and their ._base requires grad.
                #     This condition is important because it's what causes slowness in the intermediate_base
                #     codepath of aot_autograd. Ordinarily, o_1...o_k would all get a grad_fn, and
                #     aot_autograd's view-replay might give each output an AsStridedBackward as its grad_fn.
                #     "K" AsStridedBackward calls will be *much* slower than a single UnbindBackward.
                # In this setup, is it possible to mutate one of the outputs o_i in a way that would affect the autograd meta
                # of the other aliases?
                #
                # Claim: No! Consider a few example (which I'm pretty sure cover all cases of mutation w.r.t. autograd):
                # (a) What happens if we mutate any of o_1 through o_k directly?
                #     Autograd raises an error:
                #     "RuntimeError: Output 0 of UnbindBackward0 is a view and is being modified inplace. This view is
                #      the output of a function that returns multiple views. Such functions do not allow the output
                #      views to be modified inplace. You should replace the inplace operation by an out-of-place one."
                # (b) What if we take a view of o_k and mutate it, o_k.view(o_k.shape).mul_(2)?
                #     Autograd raises the same error- the "multi-output-view"ness of an alias propagates to future views.
                # (c) What if we mutate o_k under no_grad?
                #     Autograd raises the same error
                # (d) What if we detach and mutate, e.g. o_k.detach().mul_(2)?
                #     Autograd allows this, *but* autograd updates all alias's grad_fn's to be error functions when accessed.
                #     Autograd raises the same error
                # (e) What if we try to mutate another alias of o_1...o_k, that was **not** created from a multi-output view?
                #     We promised that there is at most **one** such alias, e.g. intermediate in the example above.
                #     You can mutate intermediate, but in eager mode this will change the grad_fn of o_1...o_k
                #     to be error fn's.
                #     Since intermediate was the *only* non-multi-output-alias, there are no other aliases
                #     of `intermediate` around that were produced by the compiled fn and have a valid grad_fn.
                #
                # Coming back to this optimization:
                # Given that it is not possible for mutating one of these aliases to affect the autograd metadata of another alias
                # without causing an error in eager mode, we will simple hide the aliasing from autograd during torch.compile
                # if all of the above conditions are met.
                # This has the slight downside that it's possible to write some "bad" code that autograd will raise an error on
                # in eager but fail to during torch.compile, but it has the benefit that this code has much better performance.
                # NOTE: if and when we eventually update AOTAutograd to do the "view graph slicing" defined here:
                # https://docs.google.com/document/d/1DlfFq8TKbuAn2zyJxLfoW-X1qkkm5PLdHFtySo03QAk/edit,
                # then this optimization will probably matter less and might be ok to remove.
                is_cur_tensor_multi_out_view = isinstance(o, FunctionalTensor) \
                    and torch._functionalize_is_multi_output_view(o.elem)
                if is_cur_tensor_multi_out_view:
                    num_aliased_tensors_that_are_multi_output_views[curr_storage] += 1
                out_storage_to_tensors[curr_storage].add(o)

        # maps the id of an intermediate base to its index in the output of the compiled forward
        intermediate_base_tensor_id_to_output_idx: Dict[int, int] = {}
        intermediate_bases: List[torch.Tensor] = []
        for o in flat_f_outs:
            curr_storage = None if not isinstance(o, torch.Tensor) else StorageWeakRef(o.untyped_storage())
            outs_with_identical_metadata_that_require_grad = [] if not isinstance(o, torch.Tensor) else [
                curr for curr in out_storage_to_tensors[curr_storage]
                if has_same_metadata(o, curr) and curr.requires_grad and o is not curr
            ]
            is_result_of_custom_autograd_fn = False
            if isinstance(o, torch.Tensor):
                # Need to check for both custom cpp (CppFunction) and python (BackwardCFunction) autograd fns
                if type(o.grad_fn).__name__ == "CppFunction":
                    is_result_of_custom_autograd_fn = True
                if isinstance(o.grad_fn, torch.autograd.function.BackwardCFunction):
                    is_result_of_custom_autograd_fn = True

            if not isinstance(o, torch.Tensor):
                output_type = OutputType.non_alias
                base_idx = None
            elif curr_storage in inp_storage_refs and o.grad_fn is not None \
                    and is_result_of_custom_autograd_fn:
                output_type = OutputType.custom_function_view
                base_idx = None
            elif curr_storage in inp_storage_refs:
                base_idx = inp_storage_refs[curr_storage]
                is_input_tensor = id(o) in inp_tensor_ids
                num_aliased_outs = out_tensor_alias_counts[curr_storage]
                num_multi_output_view_outs = num_aliased_tensors_that_are_multi_output_views[curr_storage]
                num_aliased_outs_that_are_not_multi_output_views = num_aliased_outs - num_multi_output_view_outs
                if o.grad_fn is not None and num_aliased_outs_that_are_not_multi_output_views == 0:
                    # See Note: [AOTAutograd: differentiable outputs that alias each other from a multi-output view call]
                    # In particular, given:
                    # def f(x):
                    #     return list(x.unbind(0))
                    # The main reason we ordinarily try to regenerate these output aliases outside of the
                    # compiled autograd.Function is because if any of the outputs are later mutated,
                    # autograd needs to perform view-replay to regenerate them.
                    # However, autograd does not allow users to mutate multi-output views
                    # in any way that can change the autograd metadata of other aliases.
                    # So we hide this aliasing from autograd here.
                    aot_graphs_log.info("Encountered AOTAutograd case: differentiable outputs that \
alias each other from a multi-output view call")
                    output_type = OutputType.non_alias
                elif is_input_tensor:
                    output_type = OutputType.is_input
                else:
                    output_type = OutputType.alias_of_input

            # We only need to handle the intermediate base case when both
            # the intermediate base and the output require gradients.
            # See Note [AOT Autograd: outputs aliasing inputs or intermediates!]
            elif (
                o._base is not None
                and o.requires_grad
                and o._base.requires_grad
            ):
                num_aliased_outs = out_tensor_alias_counts[curr_storage]
                num_multi_output_view_outs = num_aliased_tensors_that_are_multi_output_views[curr_storage]
                num_aliased_outs_that_are_not_multi_output_views = num_aliased_outs - num_multi_output_view_outs
                # Note: [AOTAutograd: differentiable outputs that alias each other from a multi-output view call]
                if out_tensor_alias_counts[curr_storage] == 1 or num_aliased_outs_that_are_not_multi_output_views <= 1:
                    # Note [Intermediate Bases Optimization]
                    # Normally if we have an output that aliases an intermediate,
                    # we need to add the extra "intermediate base" logic further down
                    # to prevent autograd from yelling at us if the user later tries to
                    # mutate that output.
                    # However, the common case here is if we have an output that aliases an intermediate,
                    # but doesn't alias any other outputs.
                    # In that case, autograd shouldn't have to worry about the aliasing at all
                    # (if that output is mutated, there are no other live aliases for autograd to worry about).
                    # The "intermediate bases" can hurt inductor perf by forcing more variables to become outputs.
                    # So as an optimization, we won't do intermediate base handling in this case.
                    # Instead, we'll hide the aliasing from autograd using aten._unsafe_view().
                    if out_tensor_alias_counts[curr_storage] != 1 and num_aliased_outs_that_are_not_multi_output_views <= 1:
                        aot_graphs_log.info("Encountered AOTAutograd case: differentiable outputs that alias each other \
from a multi-output view call")
                    output_type = OutputType.unsafe_view_alias
                    base_idx = None
                else:
                    # First, check if o's ._base is an existing output
                    maybe_existing_out_idx = out_tensor_ids.get(id(o._base), None)
                    if maybe_existing_out_idx is not None:
                        # Special case where the output is an alias of a graph intermediate, but that intermediate
                        # is itself also a user output.
                        output_type = OutputType.alias_of_intermediate_base_is_user_output
                        base_idx = maybe_existing_out_idx
                    else:
                        # Next, check if o's ._base is an intermediate base that we already returned
                        maybe_existing_base_output_idx = intermediate_base_tensor_id_to_output_idx.get(
                            id(o._base), None
                        )
                        if maybe_existing_base_output_idx is not None:
                            output_type = OutputType.alias_of_intermediate
                            base_idx = maybe_existing_base_output_idx
                        else:
                            # Otherwise, take o._base and explicitly return it as an output in the compiled graph
                            new_out_idx = len(intermediate_bases)
                            base_idx = new_out_idx
                            # Indicate to the logic later on (when we trace the joint)
                            # that this particular output should get it's ._base appended to the forward graph outputs
                            output_type = OutputType.alias_of_intermediate_save_as_output
                            intermediate_base_tensor_id_to_output_idx[id(o._base)] = new_out_idx
                            intermediate_bases.append(o._base)
            elif (
                # See https://github.com/pytorch/pytorch/issues/100348 for this case.
                # This protects against the specific case where a user fn returns (output, output.detach())
                out_tensor_alias_counts[curr_storage] > 1
                and len(outs_with_identical_metadata_that_require_grad) > 0
                and not o.requires_grad
            ):
                assert len(outs_with_identical_metadata_that_require_grad) > 0
                # In theory we could use any of these tensors to regenerate the aliased outputs from,
                # since they all alias each other and have identical metatadata
                out_alias = outs_with_identical_metadata_that_require_grad[0]
                existing_out_idx = out_tensor_ids[id(out_alias)]
                output_type = OutputType.alias_of_intermediate_base_is_user_output
                base_idx = existing_out_idx
            else:
                output_type = OutputType.non_alias
                base_idx = None

            if isinstance(o, torch.Tensor):
                dynamic_dims = {i for i, s in enumerate(o.shape) if not is_concrete_int(s)}
            else:
                dynamic_dims = None
            out_info = OutputAliasInfo(
                output_type=output_type,
                raw_type=type(o),
                base_idx=base_idx,
                dynamic_dims=dynamic_dims,
                requires_grad=isinstance(o, torch.Tensor) and o.requires_grad
            )
            output_info.append(out_info)

        # See Note [AOT Autograd: Views to avoid tangents aliasing inputs]
        def view_avoid_dupes_with_primals(t):
            if isinstance(t, Tensor) and is_traceable_wrapper_subclass(t):
                return transform_subclass(t, lambda _, inner_t: view_avoid_dupes_with_primals(inner_t))
            if isinstance(t, Tensor):
                return t.view(t.shape)
            return t

        # This analysis function returns *only* the outputs that are meant to be tangents to the backwards.
        # Anything that aliases (inputs returned in the fw due to metadata mutations, or outputs that alias inputs/intermediates)
        # are *regenerated* later, and not used directly in the autograd graph
        f_input_tangents = [
            inp
            for inp, info in zip(flat_f_args, input_info)
            if _get_mutation_type(
                keep_input_mutations,
                mutates_data=info.mutates_data,
                mutates_metadata=info.mutates_metadata,
                mutations_hidden_from_autograd=info.mutations_hidden_from_autograd,
                mutations_under_no_grad_or_inference_mode=info.mutations_under_no_grad_or_inference_mode,
                requires_grad=info.requires_grad
                # MUTATED_OUT_GRAPH corresponds to any input mutations that happen outside the graph.
                # this can also include metadata mutations, and inputs that do not require grad,
            ) == MutationType.MUTATED_OUT_GRAPH and info.mutates_data and info.requires_grad
        ]
        f_output_tangents = [
            o
            for o, info in zip(flat_f_outs, output_info)
            if info.output_type in [OutputType.non_alias, OutputType.unsafe_view_alias, OutputType.custom_function_view]
            and issubclass(info.raw_type, torch.Tensor)
            and info.requires_grad
        ]
        # intermediate bases are also included in the backward graph
        f_tangents = f_input_tangents + f_output_tangents + intermediate_bases
        traced_tangents = pytree.tree_map(from_fun, f_tangents)
        traced_tangents = pytree.tree_map(view_avoid_dupes_with_primals, traced_tangents)
        user_outs = pytree.tree_map(from_fun, f_output_tangents)

        f_mutated_inputs = [
            inp
            for inp, info in zip(flat_f_args, input_info)
            if info.mutates_data or info.mutates_metadata
        ]
        f_metadata_mutated_inputs = [
            inp
            for inp, info in zip(flat_f_args, input_info)
            if info.mutates_metadata
        ]
        # This logic (annoyingly) re-figures out exactly what the outputs to the compiled fw graph will be.
        # When handling subclasses, we need info about **all** outputs of compiled forward graph,
        # so we know precisely which graph outputs to wrap back into tensor subclasses
        # Ideally we would refactor this so not have an is_train flag, and have the separate
        # inference and training paths decide which inputs/output to ask for subclass info on.
        # However, we currently stash indexing information on each SubclassMeta about its order
        # in the graph outputs list.
        f_fw_graph_outs = list(flat_f_outs)
        if is_train or not keep_input_mutations:
            f_fw_graph_outs = f_mutated_inputs + f_fw_graph_outs
        else:
            # even when "keep_input_mutations" is True,
            # we never keep metadata-only mutations in the fw graph
            f_fw_graph_outs = f_metadata_mutated_inputs + f_fw_graph_outs
        if is_train:
            f_fw_graph_outs = f_fw_graph_outs + intermediate_bases
        fw_graph_outs = pytree.tree_map(from_fun, f_fw_graph_outs)

        grad_enabled_mutation = None
        if torch.is_grad_enabled() != prior_grad_enabled:
            grad_enabled_mutation = torch.is_grad_enabled()
            torch.set_grad_enabled(prior_grad_enabled)  # Restore the prior state after tracing it
            aot_graphs_log.info(
                ("grad_mode mutation encountered in graph. "
                 "Will emit mutation epilogue, to set grad_mode=%s"),
                grad_enabled_mutation
            )

        metadata = ViewAndMutationMeta(
            input_info=input_info,
            output_info=output_info,
            num_intermediate_bases=len(intermediate_bases),
            keep_input_mutations=keep_input_mutations,
            traced_tangents=traced_tangents,
            subclass_inp_meta=create_subclass_meta(flat_args),
            subclass_fw_graph_out_meta=create_subclass_meta(fw_graph_outs),
            subclass_tangent_meta=create_subclass_meta(traced_tangents),
            is_train=is_train,
            grad_enabled_mutation=grad_enabled_mutation,
            requires_subclass_dispatch=requires_subclass_dispatch,
        )
        return metadata

    return inner


@dataclass
class BackwardSignature:
    """
    Provides information about the backward section of an exported
    joint forward-backward graph.
    For a particular fx GraphModule, this class contains information on:
    (1) A mapping from each gradient (backwards output) to the parameter
        it corresponds to (forward input)
    (2) A mapping from each gradient (backwards output) to the user input
        it corresponds to (forward input)
    (3) Which of the forward outputs corresponds to the loss, that we backprop on.

    Each string name is the `node.name` of the corresponding node in the fx graph.
    """
    gradients_to_parameters: Dict[str, str]
    gradients_to_user_inputs: Dict[str, str]
    loss_output: str

GraphOutputName = NewType('GraphOutputName', str)
GraphInputName = NewType('GraphInputName', str)
FQN = NewType('FQN', str)

@dataclass
class GraphSignature:
    """
    Provides information about an exported module.
    For a particular fx GraphModule, this class contains information on:
    (1) Which graph inputs are parameters, buffers, or user inputs
    (2) (for params/buffers) a mapping from the name of each graph argument
        to its parameter/buffer FQN in the original nn.Module.
    (3) If there are input mutations, these are represented as extra outputs
        in the fx GraphModule. We provide a mapping from these
        extra output names to the names of the actual inputs.
    (4) The pytree metadata on how to flatten/unflatten inputs and outputs.
        The corresponding FX GraphModule only accepts and returns
        pytree-flattened inputs/outputs.
    (5) (Optionally) if the FX is a joint forward-backward graph, we provide
        a signature on the backward section of the joint graph.
    """

    parameters: List[FQN]
    buffers: List[FQN]

    user_inputs: List[GraphInputName]
    user_outputs: List[GraphOutputName]
    inputs_to_parameters: Dict[GraphInputName, FQN]
    inputs_to_buffers: Dict[GraphInputName, FQN]

    # If the user's module mutates a buffer,
    # it's represented in the graph as an extra graph output.
    # This dict is a mapping from
    # "graph outputs that correspond to updated buffers"
    # to the FQN names of those mutated buffers.
    buffers_to_mutate: Dict[GraphOutputName, FQN]

    in_spec: pytree.TreeSpec
    out_spec: pytree.TreeSpec

    backward_signature: Optional[BackwardSignature]

    @classmethod
    def from_tracing_metadata(
        cls,
        *,
        in_spec: pytree.TreeSpec,
        out_spec: pytree.TreeSpec,
        graph_input_names: List[str],
        graph_output_names: List[str],
        view_mutation_metadata: ViewAndMutationMeta,
        named_parameters: List[str],
        named_buffers: List[str],
        num_user_inputs: int,
        num_user_outputs: int,
        loss_index: Optional[int],
        backward_signature: Optional[BackwardSignature],
    ) -> "GraphSignature":
        graph_inputs = graph_input_names
        graph_outputs = graph_output_names
        parameters = list(named_parameters)
        buffers = list(named_buffers)

        # Calling convention assumptions:
        # (1) graph inputs = (params, buffers, user_inputs)
        # (2) graph outputs = (mutated_inputs, user_outs, param_gradients)
        # (If we are capturing an inference graph, this convention is identical
        #  except that param_gradients is empty)
        user_inputs = graph_inputs[len(parameters) + len(buffers) :]
        assert num_user_inputs == len(user_inputs)
        assert len(graph_inputs) == (len(parameters) + len(buffers) + len(user_inputs))

        inputs_to_parameters = dict(zip(graph_inputs[: len(parameters)], parameters))
        inputs_to_buffers = dict(zip(
            graph_inputs[len(parameters) : len(parameters) + len(buffers)],
            buffers,
        ))

        state_names = [*parameters, *buffers]
        mutated_buffers = []
        for idx, input_info in enumerate(view_mutation_metadata.input_info):
            if input_info.mutates_data:
                # Only buffers can be mutated, not parameters
                assert idx >= len(parameters)
                buffer_name = state_names[idx]
                mutated_buffers.append(buffer_name)

        assert len(mutated_buffers) == view_mutation_metadata.num_mutated_inp_runtime_indices

        start, stop = 0, view_mutation_metadata.num_mutated_inp_runtime_indices
        buffers_to_mutate = dict(zip(graph_outputs[start:stop], mutated_buffers))

        start, stop = stop, stop + num_user_outputs
        user_outputs = graph_outputs[start:stop]

        unused_outputs = len(graph_outputs) - stop
        if backward_signature is not None:
            unused_outputs -= len(backward_signature.gradients_to_parameters) + len(
                backward_signature.gradients_to_user_inputs
            )
        assert unused_outputs == 0

        return GraphSignature(
            parameters=parameters,
            buffers=buffers,
            user_inputs=user_inputs,
            user_outputs=user_outputs,
            inputs_to_buffers=inputs_to_buffers,
            inputs_to_parameters=inputs_to_parameters,
            buffers_to_mutate=buffers_to_mutate,
            in_spec=in_spec,
            out_spec=out_spec,
            backward_signature=backward_signature,
        )

@dataclasses.dataclass
class AOTConfig:
    """
    Configuration for AOTDispatcher
    """

    fw_compiler: Callable
    bw_compiler: Callable
    partition_fn: Callable
    decompositions: Dict[Callable, Callable]
    num_params_buffers: int
    aot_id: int
    keep_inference_input_mutations: bool
    is_export: bool = False
    no_tangents: bool = False
    dynamic_shapes: bool = False
    aot_autograd_arg_pos_to_source : Optional[List[Source]] = None
    inference_compiler: Optional[Callable] = None
    enable_log: bool = True

# This function takes in a tensor t, and returns one of t, t.view(), or t.clone().
# When tracing the joint forward + backward, for any inputs in the graph that are mutated,
# we need to clone them first (and similarly for metadata-only mutations, we need to view them first).
# The idea is that when we trace the backward, we need to pass in the *original* primals
# to autograd.grad(), before they were mutated.
# Note: when we have synthetic base inputs, we need to clone them *before* creating views off of them.
# This means that "idx" here represents the index of the (potentially) synthetic base.
# What we need to do is:
# (1) map the current (post-synthetic-base calling convention) input argument index
#     to int index pre-synthetic-base-calling-convention.
# (2) There could be multiple, if this index corresponds to a synthetic base
#     that has multiple input aliases.
# (3) If any of those corresponding inputs get metadata mutations, then we clone the base.
def maybe_to_fresh_input(idx, t, meta):
    if not isinstance(t, Tensor):
        return t
    if idx in meta.mutated_inp_runtime_indices:
        # We only need to bother cloning mutated inputs that participate in autograd.
        mutated_inp_idx = meta.mutated_inp_runtime_indices.index(idx)
        if meta.input_info[idx].requires_grad and meta.input_info[idx].mutates_data:
            # Make sure the primal we pass to autograd.grad()
            # sees the tensor before the mutation
            return t.clone()
        # No need to do anything for  meta.input_info[idx].mutates_storage_metadata,
        # Because autograd doesn't support set_()
        if meta.input_info[idx] and meta.input_info[idx].mutates_metadata:
            # Make sure the primal we pass to autograd.grad()
            # sees the tensor before the metadata mutation
            return t.view(t.shape)
    return t

# This function returns a new function that returns mutated inputs as outputs.
# if keep_data_input_mutations is set, then we assume that data-only mutations
# will be left in the graph, and we only return metadata-mutated inputs as outputs.
def fn_input_mutations_to_outputs(
    fn: Callable,
    meta: ViewAndMutationMeta,
    keep_data_input_mutations: bool,
) -> Any:
    def inner_fn(*args):
        outs = fn(*args)
        assert len(meta.output_info) == len(outs)
        # The compiled fw will return mutated input tensors, *including* metadata-only mutation.
        # However, if keep_data_input_mutations is set, the compiled fw only needs to return metadata-mutated inputs.
        # (because data-only input mutations are handled directly in the compiled graph)
        mutated_inputs_to_return = [
            x
            for (i, x) in enumerate(args)
            if i in meta.mutated_inp_runtime_indices
        ]
        return *mutated_inputs_to_return, *outs
    return inner_fn

# This function takes in a fn with external aliasing and mutation,
# and returns a new fn with no external aliasing and mutation,
# as needed for autograd.
# The main transformations are:
# - Return mutated inputs as extra outputs
# - Clone mutated inputs that require gradients,
#   because autograd will require us to pass the pre-mutated inputs into autograd.grad
# - Return intermediate bases of outputs as additional outputs,
#   needed to appease autograd.Function
# The new function returns:
# (1) The updated outputs
# (2) A boolean mask of len(new_fn_outputs),
#     that can be used to tell autograd.grad which outputs should get tangents
#     if we trace the backward.
def fn_prepped_for_autograd(
    fn: Callable,
    meta: ViewAndMutationMeta,
) -> Any:
    def inner_fn(*args):
        args_maybe_cloned = [
            maybe_to_fresh_input(i, t, meta) for i, t in enumerate(args)
        ]

        outs = fn(*args_maybe_cloned)
        assert isinstance(outs, (tuple, list))
        outs = list(outs)
        assert len(meta.output_info) == len(outs)

        mutated_inputs_to_return = [
            x
            for (i, x) in enumerate(args_maybe_cloned)
            if i in meta.mutated_inp_runtime_indices
        ]

        intermediate_bases = []
        for i, (o, info) in enumerate(zip(outs, meta.output_info)):
            if info.output_type == OutputType.alias_of_intermediate_save_as_output:
                intermediate_bases.append(o._base)

        assert meta.num_intermediate_bases == len(intermediate_bases)

        # the compiled forward should return (mutated_inputs, user_outs, intermediate_bases)
        fw_outs_to_return = *mutated_inputs_to_return, *outs, *intermediate_bases

        # Also return a boolean mask specifying which outputs to this function will be used as tangents
        mutated_inputs_grad_mask = [
            meta.input_info[meta.mutated_inp_runtime_indices[i]].mutates_data and
            meta.input_info[meta.mutated_inp_runtime_indices[i]].requires_grad
            for (i, x) in enumerate(mutated_inputs_to_return)
        ]

        # Pass any (non-aliased) outputs in as tangents, since they'll be returned as outputs in the fw
        # For outputs that are aliases of intermediates, we will have returned the output's _base as an output in the graph instead,
        # which we *should* send to grad()
        output_grad_mask = [
            meta.output_info[i].output_type in [OutputType.non_alias, OutputType.unsafe_view_alias, OutputType.custom_function_view]
            # Also, only tensor outputs should participate in the backward
            # (in particular, Symint outputs in the forward graph shouldn't get tangents)
            and issubclass(meta.output_info[i].raw_type, torch.Tensor)
            and meta.output_info[i].requires_grad
            for (i, x) in enumerate(outs)
        ]

        intermediate_base_grad_mask = [True for _ in range(len(intermediate_bases))]

        out_grad_mask = mutated_inputs_grad_mask + output_grad_mask + intermediate_base_grad_mask
        assert len(out_grad_mask) == len(fw_outs_to_return)

        # Take care to grab and sync the updated inputs from primals_after_cloning (the inputs we actually mutate!)
        # and not primals (the preserved inputs, pre-mutation, that we pass to grad())
        # This is annoying: our joint function needs to be aware of functionalization
        # (syncing mutated inputs before calling autograd.grad())
        # In theory, we could make the autograd engine do this automatically, although that probably isn't any cleaner.
        for arg in args_maybe_cloned:
            if not isinstance(arg, Tensor):
                continue
            sync_functional_tensor(arg)

        return fw_outs_to_return, out_grad_mask
    return inner_fn

# Given a fn, computes the joint.
# NOTE: fn is expects the following behavior:
# (1) fn() needs to return a tuple of (outs, mask),
#     where `mask` tells us which outputs are meant to have tangents.
#     we don't know this info automatically, because we don't actually want to blindly
#     compute tangents for every output that requires grad.
#     Specifically, outputs that alias inputs won't participate in the backward and get tangents.
# (2) fn() cannot mutate any inputs that require gradient.
#     otherwise, when we compute autograd.grad(), we will not take those input mutations into account
#     (the way this is handled is that we ensure any inputs that normally get mutated are cloned first)
def create_joint(
    fn: Callable, *, aot_config: AOTConfig
) -> Any:
    def inner_fn(primals: List[Any], tangents: List[Any]):
        outs, tangent_mask = fn(*primals)
        assert len(tangent_mask) == len(outs)
        outs_to_grad = [o for needs_tangent, o in zip(tangent_mask, outs) if needs_tangent]
        assert len(outs_to_grad) == len(tangents)

        # Get the inputs that need gradients
        grad_primals = []
        inputs_needs_grads = []
        # Note that we're not using primals here,
        # being carefully not to pass any mutated inputs into autograd.grad()
        for p in primals:
            is_grad_tensor = isinstance(p, Tensor) and p.requires_grad
            inputs_needs_grads.append(is_grad_tensor)
            if is_grad_tensor:
                grad_primals.append(p)

        # Get the outputs that need gradients
        needed_outs = []
        needed_tangents = []
        for out, tangent in zip(outs_to_grad, tangents):
            if isinstance(out, Tensor) and out.requires_grad:
                # A bit sketchy, but fixes e.g. test_aot_autograd_exhaustive_matmul_cpu_float32
                # The issue is that we are sensitive to decomps that don't accurately maintain
                # their output's _base.shape compared to eager mode, and this helps mitigate a bit.
                # The not definitely_false is also sketchy; if unbacked
                # symints are involved, we're just going to assume that the
                # decomps setup the base shape correctly
                needed_outs.append(
                    out if not definitely_false(sym_eq(out.shape, tangent.shape)) else out.view(tangent.shape)
                )
                needed_tangents.append(tangent)

        setup_stacktrace_preservation_hooks([out.grad_fn for out in needed_outs])

        if config.functionalize_rng_ops:
            PhiloxStateTracker.mark_beginning_of_backward()
        backward_out = []
        # Call the backwards pass
        if grad_primals:
            with fx_traceback.preserve_node_meta():
                # for full graph export, we always export a joint graph where we assume no tangents are needed.
                if aot_config.no_tangents:
                    assert len(needed_tangents) == 1 and needed_tangents[0].numel() == 1
                    backward_out = torch.autograd.grad(
                        needed_outs,
                        grad_primals,
                        allow_unused=True,
                    )
                else:
                    backward_out = torch.autograd.grad(
                        needed_outs,
                        grad_primals,
                        grad_outputs=needed_tangents,
                        allow_unused=True,
                    )
        backward_out_iter = iter(backward_out)
        return outs, [
            next(backward_out_iter) if i else None for i in inputs_needs_grads
        ]

    def inner_fn_with_anomaly(*args):
        with fx_traceback.preserve_node_meta(), warnings.catch_warnings():
            warnings.filterwarnings(
                "ignore", "Anomaly Detection has been enabled."
            )
            with torch.autograd.detect_anomaly(check_nan=False):
                return inner_fn(*args)

    return inner_fn_with_anomaly

# This creates the final function that we want to trace using make_fx(),
# in both aot_dispatch_autograd and aot_dispatch_base.
# Preconditions:
# - fn corresponds to the user's fw function
# - fn arguments have been flattened, duplicate arguments have been handled
# - In the returned function, the "primals" arguments *includes* synthetic bases.
# This function does the work of functionalizing the input function,
# and performing copy_() calls at the end of the function if `keep_input_mutations` is set.
# The function returned has signature that is either:
# (1) "traced_fn(primals: List[Any])" if trace_joint is False
# (2) "traced_fn(primals: List[Any], tangents: List[Any])" if trace_joint is True
# Returns a new (functionalized) function, and updated arguments to call it with.
def create_functionalized_fn(
    fn,
    args,
    *,
    meta: ViewAndMutationMeta,
    aot_config: AOTConfig,
    trace_joint: bool,
) -> Tuple[Callable, List[Any]]:
    def functionalized_f_helper(*args):
        # Wrap inputs into functional wrappers
        f_args = pytree.tree_map(to_fun, args)

        # See Note [Disabling Functionalize TLS Above Python Functionalization]
        disable_above = torch._C._ExcludeDispatchKeyGuard(torch._C.DispatchKeySet(torch._C.DispatchKey.Functionalize))
        with disable_above, FunctionalTensorMode():
            # Run the joint
            f_outs = fn(*f_args)

        if trace_joint:
            # We support a limited amount of mutation of graph inputs during the backward pass.
            # (This is used e.g. by Float8, which needs to update buffers during the backward pass)
            # Here, we perform extra checks for primals that were mutated in the **backward**
            # We're doing the checks here instead of doing them with the rest of the input mutation handling because:
            # - We need to detect inputs that were mutated in the backward **separately** from mutations that happened
            #   during the forward, because the handling is different: some input mutations from the the forward
            #   can be only handled in a fw-only runtime epilogue, and in theory if we wanted to handle those same
            #   types of mutations in the backward we would need a bw-only runtime epilogue.
            # - We could in theory have our analysis pass differentiate mutations in the fw from mutations in
            #   the bw by running our analysis first on the fw-only graph, and then on the joint graph. This would
            #   require an extra round of tracing though, so it's more efficient to do in-line here.
            assert isinstance(args, tuple) and len(args) == 2 and isinstance(args[0], (list, tuple))
            # Only look at mutations that happened to forward inputs (e.g. fw buffers that were saved for bw)
            primals_before = args[0]
            primals_after = pytree.tree_map(from_fun, f_args[0])
            for before, after, inpt_info in zip(primals_before, primals_after, meta.input_info):
                # Ban metadata mutations on fw inputs during the bw
                if not inpt_info.mutates_metadata:
                    assert not was_metadata_updated(before, after), \
                        "Found a graph input that had its metadata mutated in the backward. This is not supported"
                # Allow data mutations on fw inputs during the bw, but only if they do not require grad
                # So we can guarantee that we can keep the mutations in the graph
                if was_updated(before, after) and not inpt_info.mutates_data:
                    assert not inpt_info.requires_grad, \
                        "Found a graph input that requires_grad and was mutated in the backward. This is not supported"
                    # Otherwise, put the mutation in the graph
                    before.copy_(after)
            # Now that we covered mutations to *forward* inputs during the backward,
            # we also need to cover mutations to *backward-only* inputs during the backward (e.g. mutation to a grad_out).
            # Today, we will just error in all cases of this happening unless someone needs us to support it.
            tangents_before = args[1]
            tangents_after = pytree.tree_map(from_fun, f_args[1])
            for before, after in zip(tangents_before, tangents_after):
                assert not was_metadata_updated(before, after) and not was_updated(before, after), \
                    "Found an input to the backward that was mutated during the backward pass. This is not supported"

        if aot_config.keep_inference_input_mutations:
            # Note: This is a bit annoying. There's a layering issue here, where:
            # (1) functionalization needs to operate on **synthetic base** inputs, before unpacking them into the "real" inputs.
            # (2) For keep_input_mutations, we support tracing a call to copy_() directly on mutated inputs.
            #     However, we **only** want to support this for inputs that have data-only (and no metadata) mutations,
            #     because inductor (and backends in generally) would prefer not to see these (e.g. as_strided_(), resize_()).
            #     This makes it pretty difficult for this logic to operate on synthetic bases.
            # (3) In addition, there are cases where it's significantly cheaper to perform the copy on the individual
            #     (unpacked) input aliases, instead of the synthetic base.
            # Example case where (3) could be important:
            #
            #     def f(x, y):
            #         x.mul_(2)
            #         y.mul_(3)
            #         return x, y
            #    a = torch.ones(1'000'000)
            #    x, y = out(a[0:9], a[1:10])
            #
            # It would be much better to add copy_() calls into the graph for the two tiny slices, instead of materializing
            # a giant "updated synthetic base" and copying into a's entire storage.
            #
            # For now, we are pessimistically not performing the optimization from (3);
            # we will materialize an "updated" synthetic base, and copy it back to the synthetic input base.
            # This allows us to factor aot autograd much more nicely, since only one area of the code needs to worry
            # about synthetic bases.
            for i, (inpt_old, inpt_f) in enumerate(zip(args, f_args) if not trace_joint else zip(args[0], f_args[0])):
                if not isinstance(inpt_f, torch.Tensor):
                    continue
                assert is_fun(inpt_f)
                inpt_new = from_fun(inpt_f)
                if meta.input_info[i].mutation_type == MutationType.MUTATED_IN_GRAPH:
                    # We found an input that had a (data-only) mutation.
                    # Since keep_input_mutations is set, we need to faithfully apply a copy_()
                    # so the compiler will see the input mutation in the graph.
                    if meta.input_info[i].mutations_hidden_from_autograd:
                        # Hidden from autograd = run under no_grad, **and** don't bump VC
                        with torch.no_grad(), torch.autograd._unsafe_preserve_version_counter(inpt_old):
                            inpt_old.copy_(inpt_new)
                    elif meta.input_info[i].mutations_under_no_grad_or_inference_mode:
                        # Under no_grad = run under no_grad (we still bump the VC though)
                        # (inference_mode will also bump the VC, as long as the tensor in question
                        # was created outside of inference_mode)
                        with torch.no_grad():
                            inpt_old.copy_(inpt_new)
                    else:
                        inpt_old.copy_(inpt_new)

        return pytree.tree_map(from_fun, f_outs)

    # Kinda annoying, but needed to make sure that the fx graph we trace out has "primals"
    # and "tangents" as its input names (which are special-cased by the partitioner)
    def joint_helper(primals, tangents):
        return functionalized_f_helper(primals, tangents)

    def fwd_helper(*args):
        return functionalized_f_helper(*args)

    helper = joint_helper if trace_joint else fwd_helper
    if config.functionalize_rng_ops:
        # Setup the wrapper for functionalization of rng ops
        helper, args = create_functionalized_rng_ops_wrapper(helper, args, trace_joint)

    return helper, args

def create_graph(f, args, *, aot_config: AOTConfig) -> torch.fx.GraphModule:
    with enable_python_dispatcher():
        fx_g = make_fx(f, decomposition_table=aot_config.decompositions)(*args)

    return fx_g


def normalize_as_list(x):
    if isinstance(x, tuple):
        return list(x)
    elif isinstance(x, list):
        return x
    return [x]


aot_autograd_decompositions = {}


# This is a list since looking forward, we can have this arbitrarily nested.
graph_being_compiled: List[str] = []
# TODO: It would be nice to reset the numbering every time aot_id goes
# up, but this is annoying to do right now (because we don't know if
# an aot_id will come back from the dead), so right now this also happens
# to be a globally unique number too (at the cost of wobbling if you change
# how the graphs compile)
nth_graph: int = 0
model_name: str = "model"


def set_model_name(name):
    global model_name
    model_name = name


def get_aot_compilation_context() -> Tuple[List[str], str, int]:
    return list(graph_being_compiled), model_name, nth_graph


def get_aot_graph_name() -> str:
    """
    Returns the name of the graph being compiled.
    """
    global model_name, graph_being_compiled, nth_graph
    return f"{model_name}__{'_'.join(graph_being_compiled)}_{nth_graph}"


get_graph_being_compiled = get_aot_graph_name


@contextmanager
def track_graph_compiling(aot_config, graph_name):
    global graph_being_compiled
    # TODO: Don't shove the aot_id in here; set it in the context
    graph_being_compiled = [f"{aot_config.aot_id}_{graph_name}"]
    try:
        yield
    finally:
        global nth_graph
        nth_graph += 1
        graph_being_compiled = []


def make_boxed_func(f):
    def g(args):
        return f(*args)

    g._boxed_call = True
    return g


def make_boxed_compiler(compiler):
    @wraps(compiler)
    def f(fx_g, inps):
        out_f = compiler(fx_g, inps)
        fx_g = make_boxed_func(out_f)
        return fx_g

    return f


def call_func_with_args(f, args, steal_args=False, disable_amp=False):
    if not steal_args:
        args = list(args)
    assert isinstance(args, list)

    context = torch._C._DisableAutocast if disable_amp else nullcontext
    with context():
        if hasattr(f, "_boxed_call"):
            out = normalize_as_list(f(args))
        else:
            # TODO: Please remove soon
            # https://github.com/pytorch/pytorch/pull/83137#issuecomment-1211320670
            warnings.warn(
                "Your compiler for AOTAutograd is returning a function that doesn't take boxed arguments. "
                "Please wrap it with functorch.compile.make_boxed_func or handle the boxed arguments yourself. "
                "See https://github.com/pytorch/pytorch/pull/83137#issuecomment-1211320670 for rationale."
            )
            out = normalize_as_list(f(*args))
    return out

def aot_dispatch_base_graph(
    flat_fn,
    flat_args: List[Tensor],
    aot_config: AOTConfig,
    *,
    fw_metadata: ViewAndMutationMeta
) -> Tuple[Callable, List[Any], Optional[SubclassMeta]]:
    # aot_dispatch_base requires functionalization, but doesn't need to handle as many cases as the autograd case.
    # The cases that aot_dispatch_base doesn't need to handle include:
    # - outputs that are aliases of graph intermediates
    # - outputs that are aliases of graph inputs
    # While cases that it does need to handle include:
    # - input mutations (including when inputs are aliases of each other)
    # - input metadata mutations
    fn_to_trace = fn_input_mutations_to_outputs(
        flat_fn,
        fw_metadata,
        keep_data_input_mutations=aot_config.keep_inference_input_mutations,
    )

    fn_to_trace, updated_flat_args = create_functionalized_fn(
        fn_to_trace, flat_args, meta=fw_metadata, aot_config=aot_config, trace_joint=False)

    fn_to_trace, updated_flat_args_subclasses_desugared, maybe_subclass_meta = aot_dispatch_subclass(
        fn_to_trace, updated_flat_args, is_joint_structure=False, meta=fw_metadata, fw_only=flat_fn
    )

    fw_module = create_graph(
        fn_to_trace,
        updated_flat_args_subclasses_desugared,
        aot_config=aot_config,
    )

    # As long as we opted to remove input mutations, then
    # there should be *NO* mutating ops in the graph at this point.
    copy_count = assert_functional_graph(fw_module.graph, allow_input_mutations=aot_config.keep_inference_input_mutations)

    fw_module.graph.eliminate_dead_code()
    fw_module.recompile()

    copy_count2 = assert_functional_graph(fw_module.graph, allow_input_mutations=aot_config.keep_inference_input_mutations)

    assert copy_count == copy_count2

    if aot_config.enable_log:
        aot_graphs_log.info("%s", lazy_format_graph_code("Forward graph", fw_module, aot_config.aot_id))

    # TODO: should factor this into a separate function for export that always only returns just the graph.
    if aot_config.is_export:
        assert maybe_subclass_meta is None, "aot_export_module does not support tensor subclass inputs for now."
        return fw_module
    return fw_module, list(updated_flat_args_subclasses_desugared), maybe_subclass_meta

def aot_dispatch_base(flat_fn, flat_args: List[Tensor], aot_config: AOTConfig, *, fw_metadata: ViewAndMutationMeta):
    fw_module, updated_flat_args, maybe_subclass_meta = aot_dispatch_base_graph(
        flat_fn, flat_args, aot_config, fw_metadata=fw_metadata)

    disable_amp = torch._C._is_any_autocast_enabled()
    context = torch._C._DisableAutocast if disable_amp else nullcontext

    with context(), track_graph_compiling(aot_config, "inference"):
        compiler = aot_config.inference_compiler if aot_config.inference_compiler is not None else aot_config.fw_compiler
        if config.functionalize_rng_ops:
            # Add the seed and offset as example inputs to pass to the compiler
            fake_mode = detect_fake_mode()
            seed, offset = CUDARngStateHelper.get_torch_state_as_tuple(fake_mode)
            updated_flat_args.extend([seed, offset])

        if tracing_context := torch._guards.TracingContext.try_get():
            tracing_context.fw_metadata = fw_metadata \
                if maybe_subclass_meta is None else maybe_subclass_meta.fw_metadata
        compiled_fw = compiler(fw_module, updated_flat_args)

    # This boxed_call handling happens inside create_runtime_wrapper as well.
    # However, create_runtime_wrapper does not expect the rng offsets in the
    # output. So, we have to create another wrapper and take out the offset. As
    # a result, we have to account for not boxed_call compilers as well.
    if not hasattr(compiled_fw, "_boxed_call"):
        compiled_fw = make_boxed_func(compiled_fw)

    # Create a wrapper to set up the rng functionalize bits
    @wraps(compiled_fw)
    def rng_functionalization_wrapper(args):
        # args is a list because compiled_fw is boxed_call
        if fw_metadata.is_rng_op_functionalized:
            # Add the seed and offset to args
            seed, offset = CUDARngStateHelper.get_torch_state_as_tuple()
            args.extend([seed, offset])
            out = compiled_fw(args)
            out = functionalized_rng_runtime_epilogue(fw_metadata, out)
            return out
        else:
            return compiled_fw(args)

    if maybe_subclass_meta is not None:
        compiled_fw_func = aot_dispatch_subclass_wrapper(
            rng_functionalization_wrapper, subclass_metas=fw_metadata.subclass_fw_graph_out_meta, num_fw_outs_saved_for_bw=None)
    else:
        compiled_fw_func = rng_functionalization_wrapper

    if not hasattr(compiled_fw_func, "_boxed_call"):
        compiled_fw_func = make_boxed_func(compiled_fw_func)

    compiled_fn = create_runtime_wrapper(
        compiled_fw_func,
        runtime_metadata=fw_metadata,
        indices_of_inps_to_detach=[],
        trace_joint=False,
        keep_input_mutations=aot_config.keep_inference_input_mutations,
        disable_amp=disable_amp
    )

    return compiled_fn


# Returns the number of detected copy_
def assert_functional_graph(fx_g: torch.fx.Graph, *, allow_input_mutations: bool = False) -> int:
    placeholders = set()
    copy_count = 0
    # NB: It would also be nice to verify that the mutations all happen at the
    # end, but we also do some administrative views after mutations so this
    # isn't actually true.  (TODO: Could this cause problems for Inductor?)
    for n in fx_g.nodes:
        if n.op == "placeholder":
            placeholders.add(n)
        if isinstance(n.target, torch._ops.OpOverload):
            if n.target is aten.copy_.default:
                suffix = True
                # Can only copy_ into an input, and can only do so once
                assert n.args[0] in placeholders
                placeholders.remove(n.args[0])
                copy_count += 1
            else:
                assert not n.target._schema.is_mutable, \
                    f'aot_autograd expected to have an entirely functional graph, but found {n.format_node()}'
    return copy_count


def are_differentiable_views(view1, view2):
    if view1 is view2:
        return True
    if view1._base is None and view2._base is None:
        return False
    if view1._base is view2._base or view1._base is view2 or view1 is view2._base:
        return True
    return False


def same_dtype_views(view1, view2):
    if view1.dtype != view2.dtype:
        return False
    if view1._base is not None and view1.dtype != view1._base.dtype:
        return False
    if view2._base is not None and view2.dtype != view2._base.dtype:
        return False
    return True



# Assumption: x and y are known to share a storage, and we are trying to determine
# if their memory is actually completely disjoint, based on sizes/strides/storage_offset
def tensors_definitely_do_not_overlap(x, y):
    if x is y:
        return False
    if x.numel() == 0 or y.numel() == 0:
        return True

    # Make x always on the left
    if x.storage_offset() > y.storage_offset():
        x, y = y, x
    # Short-circuit in the "obvious" overlapping case: both tensors are contiguous
    if x.is_contiguous() and y.is_contiguous():
        if x.storage_offset() + x.numel() > y.storage_offset():
            # definitely overlap
            return False
        else:
            # definitely no overlap
            return True

    if x.dim() == 2 and y.dim() == 2 and x.stride(1) == 1 and y.stride(1) == 1:
        # This cases is needed for the shampoo optimizer.
        # All tensors are 2d (non-contiguous), have the same outer stride, and have an inner stride of 1
        # (so rows are contiguous)
        if x.stride(0) == y.stride(0):
            offset_delta = y.storage_offset() - x.storage_offset()
            if offset_delta < x.size(1):
                # definitely overlaps (row 0 of y overlaps with row 0 of x)
                # Example:
                #   base = torch.arange(32).reshape(4, 8)
                #   x = base.narrow(1, 0, 4)
                #     x: size=(4, 4), stride=(8, 1), offset=0
                #   y = base.narrow(1, 3, 4)
                #     y: size=(4, 4), stride=(8, 1), offset=3
                return False
            x_total_elems_covered = x.stride(0) * (x.size(0) - 1) + x.size(1)
            if x_total_elems_covered <= offset_delta:
                # definitely does not overlap (last byte of x is before start of y)
                # Example:
                #   x: size=(4, 4), stride=(8, 1), offset=0 (last byte is 27)
                #   y: size=(4, 4), stride=(8, 1), offset=28 (start byte is 28)
                return True
            # At this point, we want to check if the 0th row of y
            # overlaps with **some** row of x.
            # We can check this by shifting y backward by the shared stride, repeatedly,
            # until the first row of y is before the first row of x.
            # Then we can check if these rows overlap.
            # We can accomplish this by modding our offset by the stride.
            offset_delta_mod = offset_delta % x.stride(0)
            # Example:
            # 0 1 2 3
            # 9 10 11 12
            # 18 19 20 21
            # 27 28 29 30
            #   x: size=(4, 4), stride=(9, 1), offset=0
            #   y: size=(4, 4), stride=(9, 1), offset=22 (this would not overlap)
            #   y: size=(4, 4), stride=(9, 1), offset=23 (this would not overlap)
            #   y: size=(4, 4), stride=(9, 1), offset=24 (this would overlap)
            #   y: size=(4, 4), stride=(9, 1), offset=25 (this would overlap)
            # If the interval [modded_offset, modded_offset + x_size] falls entirely
            # without
            if offset_delta_mod + y.size(1) <= x.stride(0):
                return True
            else:
                return False
    return False


def compute_overlapping_inputs(fwd_inputs, aliased_input_indices):
    actual_aliased_indices = set()
    for j in range(len(aliased_input_indices)):
        for i in range(j):
            i_ = aliased_input_indices[i]
            j_ = aliased_input_indices[j]
            if not tensors_definitely_do_not_overlap(fwd_inputs[i_], fwd_inputs[j_]):
                actual_aliased_indices.add(i_)
                actual_aliased_indices.add(j_)
    return actual_aliased_indices


def _check_if_mutation_can_be_in_graph(
    keep_input_mutations: bool,
    mutates_data,
    mutates_metadata,
    mutations_hidden_from_autograd,
    mutations_under_no_grad_or_inference_mode,
    requires_grad
):
    if keep_input_mutations:
        return mutates_data and (
            (not mutates_metadata and not requires_grad) or
            mutations_hidden_from_autograd or
            mutations_under_no_grad_or_inference_mode
        )
    return False


def _get_mutation_type(
    keep_input_mutations: bool,
    mutates_data,
    mutates_metadata,
    mutations_hidden_from_autograd,
    mutations_under_no_grad_or_inference_mode,
    requires_grad
):
    if (not mutates_data) and (not mutates_metadata):
        return MutationType.NOT_MUTATED

    if _check_if_mutation_can_be_in_graph(
        keep_input_mutations,
        mutates_data,
        mutates_metadata,
        mutations_hidden_from_autograd,
        mutations_under_no_grad_or_inference_mode,
        requires_grad
    ):
        return MutationType.MUTATED_IN_GRAPH

    return MutationType.MUTATED_OUT_GRAPH


# Note [Handling mutations on an input that aliases other inputs]
# The easiest example to show-case this edge case is here:
#
# def f(a, b):
#     a.mul_(2)
#     out = a + b
#     return out
# b = torch.ones(...)
# a = b.view(-1)
# f(a, b)
#
# In this situation, if a and b happened to be aliased, we need to trace something different!
# Suppose we had b = a.view(-1)
# (In this case, that means that `a._base is b`)
#
# We need to ensure that the aliasing relationship between a and b is preserved.
# We do that detecting the specific situation above (mutate an input that aliases another input),
# and when we do that, we create a synthetic base argument. Then inside of the traced forward,
# we regenerate a and b off of that base.
# The complete example of the transformed function looks like this:
#
# // The traced forward takes in a synthetic base, and regenerates the aliased inputs as views
# // We could consider getting view-replay support here to minimize as_strided_scatter ops in the graph
# def traced_forward(base):
#     a = base.as_strided(...)
#     b = base.as_strided(...)
#     a_updated = a.mul(2)
#     base_updated = torch.as_strided_scatter(base, a_updated, ...)
#     b_updated = base_updated.as_strided(...)
#     out = a_updated + b_updated
#     return a_updated, out
#
# def compiled_fn(a, b):
#     // we detect that a is the "differentiable base" here
#     base = a
#     // In other situations, we might do either:
#     // (1) a and b are both views off of some larger differentiable base
#     //     assert a._base is b._base and a._base is not None
#     //     base = a._base
#     // (2) a and b both don't require gradients. Create a base from the storage
#     //     assert a._base is None and b._base is None
#     //     base = torch.Tensor(a.storage())
#     a_updated, out = traced_forward(base)
#     a.copy_(a_updated)
#     return out
#
# This function:
# (1) Merges input views into a synthetic base argument, when any of those input views are mutated
# (2) Returns metadata telling the autograd.Function how to modify their arguments properly,
#     to respect the new calling convention.
#
# The calling convention is as follows.
# Any inputs that were originally views of one another get yanked, and replaced with a synthetic base.
# The argument list ordering goes [base1, ..., baseN], [arg1, ..., argN],
# Where the ordering of the bases is determined from the ordering of the original view args.
# baseA will come before baseB if the earliest original argument coming from baseA
# showed up earlier in the argument list than the earliest original argument coming from baseB.
#
# Example, given some tensors a, b, c, d
# call site:
#   f(a, c.view(-1), b.view(-1), b, c, d)
# Modified argument list:
#   c_base comes first because the first c view came earlier in arg list than the first b view
#   a and d still show up in the modified arg list, but b and c don't- they're regenerated from their bases
#   b_base = torch.Tensor(b.storage())
#   c_base = torch.Tensor(c.storage())
#   f(c_base, b_base, a, d)
def merge_view_inputs(
    fwd_inputs: List[Any], mutated_input_info: List[InputAliasInfo],
    *,
    # The autograd case currently has more restrictions than the inference case.
    is_inference: bool,
) -> Tuple[List[Any], Optional[List[Union[int, Tuple[int, torch.Tensor]]]]]:
    assert len(fwd_inputs) == len(mutated_input_info)
    storage_ref_to_idx: Dict[StorageWeakRef, List[int]] = collections.defaultdict(list)
    base_args = []
    other_args = []
    for i, inpt in enumerate(fwd_inputs):
        if isinstance(inpt, Tensor):
            storage_ref = StorageWeakRef(inpt.untyped_storage())
            storage_ref_to_idx[storage_ref].append(i)
        else:
            other_args.append(inpt)
    # Note [Synthetic Base Info Metadata]
    # This list contains metadata that tells you what the i'th argument in the inner calling convention should be.
    # It's either:
    # - another int (corresponding to the index in the argument list of the element from the outer calling convention)
    # - idx, view_tensor, where we can generate the new output with view_tensor._view_func(old_args[idx])
    #   idx corresponds to which synthetic base from the outer calling context to view
    inner_calling_convention_meta: Dict[int, Union[int, Tuple[int, torch.Tensor]]] = {}
    for aliased_input_indices in storage_ref_to_idx.values():
        if len(aliased_input_indices) <= 1 or not any(
            # We only care about mutations that affect all aliases,
            # so metadata mutations on an input doesn't require us to do synthetic base handling.
            mutated_input_info[inpt_idx].mutates_data
            for inpt_idx in aliased_input_indices
        ):
            for curr_idx in aliased_input_indices:
                other_args.append(fwd_inputs[curr_idx])
            continue

        # Here, we attempt to do a more complicated check to detect false aliasing
        # (e.g. if all the tensors have the same storage, but don't actually overlap)
        # In theory, we could have a large group of tensors that all share storages, where only *some* of them
        # have overlapping memory.
        # I don't bother with that case for now: here, we only bail out earlier if we detect that **every** pair
        # of tensors in the current group that shares a storage is non-overlapping.
        aliased_input_indices_no_false_sharing = compute_overlapping_inputs(fwd_inputs, aliased_input_indices)
        if len(aliased_input_indices_no_false_sharing) <= 1:
            for curr_idx in aliased_input_indices:
                other_args.append(fwd_inputs[curr_idx])
            continue

        # We detected an input that was mutated, AND aliases with another input.
        # we need to replace this set of aliased inputs with a single synthetic base.
        # For now, I'm banning a bunch of cases. We expect dynamo to properly detect these cases
        # and error out. We can fix them later.
        # These checks are transitive, so we don't need to check every pair.
        for idx1, idx2 in zip(aliased_input_indices, aliased_input_indices[1:], strict=False):
            view1 = fwd_inputs[idx1]
            view2 = fwd_inputs[idx2]
            # The "inputs that are aliased but have different differentiable bases" case
            # is more complicated and hopefully pretty rare. Not currently handled.
            if not is_inference:
                assert are_differentiable_views(
                    view1, view2
                ), "aot_autograd() does not yet handle non-differentiable view input mutations."
            # Regenerating views when reinterpreting complex / real tensors seems non-trivial,
            # not handling for now
            assert same_dtype_views(
                view1, view2
            ), "aot_autograd() does not yet handle input mutations on views with different dtypes."
        non_none_bases = [
            fwd_inputs[i]._base
            for i in aliased_input_indices
            if fwd_inputs[i]._base is not None
        ]
        aliases_with_none_bases = [
            fwd_inputs[i] for i in aliased_input_indices if fwd_inputs[i]._base is None
        ]
        if len(non_none_bases) == 0:
            # Case where none of the aliases have a ._base
            # we generate a synthetic base without gradients, and generate views off of it
            # We hit this case when we have input tensors to the graph that share a storage,
            # but do not have a ._base field.
            # Wondering when we hit this case?
            # The _base field simply says that autograd knows about the aliasing relationship,
            # but sometimes we create tensors which are aliased out of the same storage but guaranteed
            # to be disjoint. In these cases, we will skip setting up the _base relationship
            # for performance reasons (because the fact that the tensors share the same storage
            # is unobservable unless you (1) do naughty things with resize_/as_strided
            # or (2) look at the storage--as we are doing here.)
            # One particular example of this is optimizer steps on the LSTM module:
            # LSTM parameters are packed into a contiguous storage for efficiency reasons when
            # calling cuDNN kernels, so when these parameters get passed to the optimizer we will
            # find they share the same storage, but do not have _base set since they are all disjoint.
            #
            # NOTE: There is one case where this is unsafe:
            # torch.Tensor(storage) will ALWAYS create a 1D tensor, which is not necessarily
            # the same shape as the "actual" base that the tensor came from.
            # For the most part this is fine, because we always use as_strided()
            # to generate the original aliased inputs again.
            # If we were to use view-replay though, this could cause the aliased views
            # to have incorrect sizes.
            example_idx = aliased_input_indices[0]
            example_alias = fwd_inputs[example_idx]
            # Note that this function is re-used at both trace time and runtime.
            # At trace time, we're under a FakeMode so synthetic_base becomes a FakeTensor.
            synthetic_base = torch.empty((0,), dtype=example_alias.dtype, device=example_alias.device)
            # We don't actually have a convenient way of going from storage -> tensor,
            # So using set_() here (we suffer some minor overhead, but this case is rare).
            synthetic_base.set_(example_alias.untyped_storage())
        else:
            # Case where all of the aliases require gradients, and have the same _base.
            synthetic_base = non_none_bases[0]
            for other_base in non_none_bases[1:]:
                assert (
                    other_base is synthetic_base
                ), "aot_autograd() does not yet handle non-differentiable view input mutations."
            for alias in aliases_with_none_bases:
                assert (
                    alias is synthetic_base
                ), "aot_autograd() does not yet handle non-differentiable view input mutations."
        base_args.append(synthetic_base)
        for curr_view_idx in aliased_input_indices:
            curr_view = fwd_inputs[curr_view_idx]
            base_idx = len(base_args) - 1
            # We store just enough info here so that we can regenerate the view later.
            # Regeneration: curr_view._view_func(args[base_idx])
            inner_calling_convention_meta[curr_view_idx] = (base_idx, curr_view)
    if len(base_args) == 0:
        assert len(other_args) == len(fwd_inputs)
        # If no synthetic bases are necessary, just return the original inputs.
        return fwd_inputs, None
    else:
        # Otherwise, return:
        # (1) The new args according to the updated calling convention: (synthetic_bases, other_args)
        # (2) Metadata telling functionalization how to generate the inner argument list given the outer calling convention.
        #     We post-process it into a list, where meta[i] tells you info about the i'th argument in the inner calling convention.
        args_to_functionalization = base_args + other_args
        arg_to_old_idx_map = {arg: i for (i, arg) in enumerate(fwd_inputs)}
        for i, other_arg in enumerate(other_args):
            new_idx = len(base_args) + i
            old_idx = arg_to_old_idx_map[other_arg]
            inner_calling_convention_meta[old_idx] = new_idx
        # post process into a list
        post_processed_calling_convention_meta: List[Union[int, Callable]] = [
            -1 for _ in range(len(inner_calling_convention_meta))
        ]
        for k, v in inner_calling_convention_meta.items():
            post_processed_calling_convention_meta[k] = v
        # Quick assert: every argument in the inner calling convention should be accounted for.
        for x in post_processed_calling_convention_meta:
            assert x != -1
        return args_to_functionalization, post_processed_calling_convention_meta


def format_guard_bug_msg(aot_config, expected):
    return (
        f"At compilation time, graph {aot_config.aot_id} was compiled under the "
        f"assumption that {expected}, but at runtime this was not the case.  "
        "This indicates a guard bug in AOTAutograd or Dynamo, please file a bug to PyTorch."
    )


def remove_dupe_metadata(
    m: ViewAndMutationMeta,
    keep_arg_mask: List[bool],
    add_dupe_map: List[int],
) -> ViewAndMutationMeta:
    assert len(m.input_info) == len(keep_arg_mask)
    # Easy invariant: the first argument should never be a dupe (it will be kept)
    assert len(keep_arg_mask) > 0 and keep_arg_mask[0]

    # Filter dupe'd mutated inputs out of traced_tangents
    num_data_mutations = len([x for x in m.input_info if x.mutates_data])
    other_traced_tangents = m.traced_tangents[num_data_mutations:]
    inp_traced_tangents = m.traced_tangents[:num_data_mutations]
    filtered_inp_traced_tangents = [x for i, x in enumerate(inp_traced_tangents) if keep_arg_mask[m.mutated_inp_runtime_indices[i]]]
    traced_tangents = filtered_inp_traced_tangents + other_traced_tangents

    return ViewAndMutationMeta(
        input_info=[x for i, x in enumerate(m.input_info) if keep_arg_mask[i]],
        # For outputs that are views of inputs, we store the index of the input that the output
        # was generated from. Need to update that index to account for removed dupes.
        output_info=[
            OutputAliasInfo(
                output_type=o.output_type,
                raw_type=o.raw_type,
                dynamic_dims=o.dynamic_dims,
                base_idx=None if o.base_idx is None else add_dupe_map[o.base_idx],
                requires_grad=o.requires_grad
            )
            for o in m.output_info
        ],
        num_intermediate_bases=m.num_intermediate_bases,
        keep_input_mutations=m.keep_input_mutations,
        traced_tangents=traced_tangents,
        # We are guaranteed not to get here, since dupes are not supported today with subclass inputs.
        subclass_inp_meta=None,
        subclass_fw_graph_out_meta=None,
        subclass_tangent_meta=None,
        is_train=m.is_train
    )

# Given our ViewAndMutation metadata, this fn constructs a new set of metadata,
# after adding synthetic base arguments to the function.
# Most of the work in this fn is slogging through all of the metadata corresponding to inputs,
# and updating it with our synthetic base calling convention.
#
# When config.debug_assert is set, we automatically regenerate the metadata
# and compare it to this output for sanity.
#
# In addition to the updated metadata, also return the list of input indices
# that will need to be updated in the synthetic base epilogue
def create_synthetic_base_metadata(
    m: ViewAndMutationMeta,
    # Maps each outer argument idx to its inner idx (or, if this outer arg is generated from a
    # synthetic base, you get a tuple of (i, TensorMeta), telling you the base tensor idx, and view metadata)
    synthetic_base_info: List[Union[int, Tuple[int, torch.Tensor]]],
    outer_args: List[Any],
    inner_args: List[Any],
) -> Tuple[ViewAndMutationMeta, List[int]]:

    S_Outer = NewType('S_Outer', int)
    S_Inner = NewType('S_Inner', int)
    synthetic_base_to_indices: Dict[S_Inner, List[S_Outer]] = {}
    for inner_idx in range(len(inner_args)):
        outer_aliased_indices_of_current_base_arg = [
            outer_idx for outer_idx, inner_idx_or_tuple in enumerate(synthetic_base_info)
            if (isinstance(inner_idx_or_tuple, int) and inner_idx_or_tuple == inner_idx)
            or (isinstance(inner_idx_or_tuple, tuple) and inner_idx_or_tuple[0] == inner_idx)
        ]
        synthetic_base_to_indices[inner_idx] = outer_aliased_indices_of_current_base_arg

    # given the requires_grad info on mutated inputs,
    # generate the requires_grad info on those same mutated inputs, but after constructing synthetic bases.
    input_infos = []
    for outer_indices in synthetic_base_to_indices.values():
        # leaf-ness should be all-or-nothing for aliased tensor.
        # (aka if "a" and "b" are views, then a.is_leaf == b.is_leaf)
        any_leaf = any(m.input_info[x].is_leaf for x in outer_indices)
        all_leaf = all(m.input_info[x].is_leaf for x in outer_indices)
        assert any_leaf == all_leaf

        mutates_data = True if len(outer_indices) > 1 else m.input_info[outer_indices[0]].mutates_data
        mutates_metadata = False if len(outer_indices) > 1 else m.input_info[outer_indices[0]].mutates_metadata
        requires_grad = any(m.input_info[x].requires_grad for x in outer_indices)
        mutations_hidden_from_autograd = all(m.input_info[x].mutations_hidden_from_autograd for x in outer_indices)
        mutations_under_no_grad_or_inference_mode = all(
            m.input_info[x].mutations_under_no_grad_or_inference_mode for x in outer_indices)
        mutation_type = _get_mutation_type(
            m.keep_input_mutations,
            mutates_data,
            mutates_metadata,
            mutations_hidden_from_autograd,
            mutations_under_no_grad_or_inference_mode,
            requires_grad
        )

        inpt_info = InputAliasInfo(
            # If len(outer_indices) > 1, then this input is a synthetic base.
            # The invariant is that to the rest of aot autograd, synthetic bases only show up if
            # one of their aliases gets a data mutation. And if any of their aliases get metadata
            # mutations, they will be hidden from the rest of aot autograd.
            mutates_data=mutates_data,
            mutates_metadata=mutates_metadata,
<<<<<<< HEAD
            mutations_hidden_from_autograd=mutations_hidden_from_autograd,
            mutations_under_no_grad_or_inference_mode=mutations_under_no_grad_or_inference_mode,
=======
            mutations_hidden_from_autograd=all(m.input_info[x].mutations_hidden_from_autograd for x in outer_indices),
            mutates_storage_metadata=False if len(outer_indices) > 1 else m.input_info[outer_indices[0]].mutates_storage_metadata,
>>>>>>> ae593d03
            is_leaf=any_leaf,
            requires_grad=requires_grad,
            mutation_type=mutation_type,
        )
        input_infos.append(inpt_info)


    # Find any inputs that fulfill the following criteria:
    # (1) They are part of a synthetic base (because they alias another input,
    #      and at least one input experiences a data mutation)
    # (2) They experience a metadata mutation
    outer_aliased_arg_idx_with_metadata_mutations = [
        outer_idx for outer_idx, inpt_info in enumerate(m.input_info)
        if inpt_info.mutates_metadata and not isinstance(synthetic_base_info[outer_idx], int)
    ]

    # grab the original requires grad info on the outputs, except the ones from the mutated inputs
    input_metadata_output_info = [
        OutputAliasInfo(
            output_type=OutputType.alias_of_input,
            raw_type=FunctionalTensor,
            dynamic_dims={i for i, s in enumerate(outer_args[outer_idx].shape) if not is_concrete_int(s)},
            base_idx=synthetic_base_info[outer_idx][0],
            requires_grad=outer_args[outer_idx].requires_grad
        ) for outer_idx in outer_aliased_arg_idx_with_metadata_mutations]
    existing_output_infos = [
        OutputAliasInfo(
            output_type=o.output_type,
            raw_type=o.raw_type,
            dynamic_dims=o.dynamic_dims,
            # Map the input idx pre-synthetic-bases to the new idx post-synthetic-bases
            base_idx=None if o.base_idx is None
            else synthetic_base_info[o.base_idx]
            if isinstance(synthetic_base_info[o.base_idx], int)
            else synthetic_base_info[o.base_idx][0],
            requires_grad=o.requires_grad
        )

        for o in m.output_info]

    inner_mutated_tangents = [
        x
        for inner_idx, x in enumerate(inner_args)
        if input_infos[inner_idx].mutates_data and input_infos[inner_idx].requires_grad
    ]

    output_info = existing_output_infos + input_metadata_output_info
    # Regenerate traced tangents to include mutated inputs including synthetic bases
    traced_tangents = inner_mutated_tangents + m.traced_tangents[len(inner_mutated_tangents):]

    return ViewAndMutationMeta(
        input_info=input_infos,
        output_info=output_info,
        num_intermediate_bases=m.num_intermediate_bases,
        keep_input_mutations=m.keep_input_mutations,
        traced_tangents=traced_tangents,
        # We are guaranteed not to get here, since synthetic_base codepaths are not supported today with subclass inputs.
        subclass_inp_meta=None,
        subclass_fw_graph_out_meta=None,
        subclass_tangent_meta=None,
        is_train=m.is_train
    ), outer_aliased_arg_idx_with_metadata_mutations

# MOTIVATION:
#
# When tracing functions for future execution, one must be careful not to pass
# in the same input tensor multiple times (e.g., f(x, x), as this can result
# in graphs that are ONLY valid if you later pass a new tensor in exactly the
# same way (e.g., f(y, y)).  (NB: we really mean duplicate; two distinct
# tensors that alias each other is a different situation that is covered by
# aot_dispatch_deduplicated_autograd). Here are two examples:
#
# (1) Suppose you have a function:
#
#   def f(x, y):
#       return x + y
#
# If you make_fx(f)(x, x), you will trace out:
#
#   def f(x, y):
#       return y + y
#
# Oops!
#
# (2) For most tensors x and y, you can compute f's gradient with respect to
# these to inputs by saying torch.autograd.grad(f(x, y), (x, y)).  However,
# if x is y, you will trace out a program that gets incorrect gradients:
#
#   >>> x = torch.randn(1, requires_grad=True)
#   >>> torch.autograd.grad(x + x, (x, x))
#   (tensor([2.]), tensor([2.]))
#
# In other words, the gradient is double-counted.  Deduplicating the arguments
# gives you an appropriate gradient:
#
#   >>> y = torch.randn(1, requires_grad=True)
#   >>> torch.autograd.grad(x + y, (x, y))
#   (tensor([1.]), tensor([1.]))
#
# HOW TO DEDUPLICATE:
#
# There are a few strategies, in order of preference:
#
# 1. For every duplicate argument to the function, detach it into
#    a separate leaf tensor, so that it is no longer duplicated.
#
#       PRO: The resulting compiled graph works for any configuration
#       of duplicated arguments.
#
#       CON: It does not (naively) work if you mutate the metadata of inputs:
#
#           def f(x, y):
#               x.transpose_(0, 1)
#               y.transpose_(0, 2)
#
#           x = torch.randn(2, 3, 4)
#           f(x, x)
#
#       The ordering of the transposes inside f dictates whether or not
#       you get [4, 2, 3] or [3, 4, 2].  This means that you cannot precompute
#       what metadata mutations should get applied to each input; you need to
#       assume they aren't duplicates (what we do today) or preserve
#       the original metadata mutations exactly in order, so that they work
#       for any duplicate configuration.
#
#       CON: It does not (naively) work if you mutate the data of inputs.
#       In particular, leaf tensors that require grad cannot be mutated,
#       this makes it impossible to differentiate with respect to the original
#       base.
#
# 2. For every duplicate argument to the function, remove it, so it is
#    no longer part of the "true" signature:
#
#       PRO: Implemented naively, it still works for metadata/data mutation.
#
#       CON: The resulting compiled graph is duplicate-specialized: it only
#       works if future calls duplicate arguments in exactly the same way.
#       Horribly, Dynamo doesn't guard on this at the moment.  But even if
#       it did, you could still end up recompiling a bunch of each duplicate.
#
# Our strategy is to do (1) if we can, and do (2) otherwise, erroring if
# Dynamo's guards are not enough.  In practice, this seems to cover
# everything.
#
def aot_wrapper_dedupe(
    flat_fn,
    flat_args: List[Tensor],
    aot_config: AOTConfig,
    *,
    compiler_fn,
    fw_metadata,
):
    # Use information about whether or not flat_fn mutates its arguments
    # or not to handle dupe args

    # Strategy 1: For any input that is not mutated, we can leafify it if we
    # need to remove a duplicate.
    leaf_flat_args = []
    args_set = set()
    ok = True

    for i, a in enumerate(flat_args):
        if not isinstance(a, torch.Tensor):
            leaf_flat_args.append(a)
        elif a not in args_set:
            args_set.add(a)
            leaf_flat_args.append(a)
        elif not fw_metadata.input_info[i].mutates_data and not fw_metadata.input_info[i].mutates_metadata:
            leaf_flat_args.append(a.detach().requires_grad_(a.requires_grad))
        else:
            ok = False
            break

    if ok:
        return compiler_fn(flat_fn, leaf_flat_args, aot_config, fw_metadata=fw_metadata)

    if requires_subclass_dispatch(leaf_flat_args, fw_metadata):
        raise RuntimeError("""\
Encountered duplicate inputs that are mutated in the graph, but at least one input/output
to the graph is a tensor subclass. This is not supported today. You can try to
remove the aliasing yourself as a workaround, or otherwise file an issue on github.""")

    # export path: ban duplicate inputs for now, add later if requested.
    if aot_config.is_export:
        raise RuntimeError(f"""\
Encountered duplicated inputs that are mutated in the graph you are trying to export.
This functionality is currently not supported. If needed, please file a github issue.

fw_metadata={str(fw_metadata)}
        """)

    # Strategy 2: Duplicate specialize.
    #
    # In Haskell types, suppose you have:
    #
    #   add_dupe_args :: DedupedArgs -> Args
    #   remove_dupe_args :: Args -> DedupedArgs
    #
    #   compiler_fn
    #       :: (DedupedArgs -> R) -> DedupedArgs -> AOTConfig -> (DedupedArgs -> R)
    #   deped_compiler_fn
    #       :: (Args -> R) -> Args -> AOTConfig -> (Args -> R)
    #
    # Then the code below can be written in point-free style as:
    #
    #   deduped_compiler_fn f a c =
    #       compiler_fn (f . add_dupe_args) (remove_dupe_args a) c . remove_dupe_args
    #
    # Suppose you have:
    #
    #   [a, b, a, c]
    #
    # We want:
    #
    #   remove_dupe_args([a, b, a, c]) == [a, b, c]
    #   add_dupe_args([a, b, c]) == [a, b, a, c]
    #
    # This is done via (respectively):
    #
    #   seen_args = {a: 0, b: 1, c: 2}
    #   enumerate(add_dupe_map) = [  # how to get args from the deduped list
    #       (0, 0),
    #       (1, 1),
    #       (2, 0),
    #       (3, 2),
    #   ]
    #   keep_arg_mask = [True, True, False, True]

    seen_args = {}
    keep_arg_mask = []
    # Implicitly map duped arg position (list index) to de-duped arg position
    add_dupe_map: List[int] = []
    duped_arg_len = len(flat_args)

    j = 0  # index into deduped_flat_args
    for t in flat_args:
        if isinstance(t, torch.Tensor):
            if t in seen_args:
                keep_arg_mask.append(False)
                add_dupe_map.append(seen_args[t])
                continue
            seen_args[t] = j

        keep_arg_mask.append(True)
        add_dupe_map.append(j)
        j += 1
    assert len(add_dupe_map) == duped_arg_len, (
        f"Expects add_dupe_map to have length {duped_arg_len} but got {len(add_dupe_map)}"
    )

    # NB: Hot path, avoid set lookups here
    # TODO: Can avoid the zip here too, probably
    def remove_dupe_args(args):
        return [t for t, keep in zip(args, keep_arg_mask) if keep]

    def add_dupe_args(args):
        return [args[add_dupe_map[i]] for i in range(duped_arg_len)]

    deduped_flat_args = remove_dupe_args(flat_args)

    # Update our input metadata to remove duped input metadata.
    updated_fw_metadata = remove_dupe_metadata(fw_metadata, keep_arg_mask, add_dupe_map)

    if tracing_context := TracingContext.try_get() and aot_config.aot_autograd_arg_pos_to_source:
        # TODO(voz): This structure is 1:1, we could consider an alternate structure like
        # kept_pos:[dupe_arg_pos], however, add_dupe_map is 1:1 so we would need a new structure there,
        # which feels like needless complexity for a tiny bit of efficiency at this point.
        for dupe_arg_pos, (kept_pos, keep_arg) in enumerate(zip(add_dupe_map, keep_arg_mask)):
            if not keep_arg:
                dupe_arg_source = aot_config.aot_autograd_arg_pos_to_source[dupe_arg_pos]
                kept_arg_source = aot_config.aot_autograd_arg_pos_to_source[kept_pos]
                tracing_context.guards_context.aotautograd_guards.append(DuplicateInputs(kept_arg_source, dupe_arg_source))

    @wraps(flat_fn)
    def wrapped_flat_fn(*args):
        return flat_fn(*add_dupe_args(args))

    if config.debug_assert:
        ref_fw_metadata = run_functionalized_fw_and_collect_metadata(
            wrapped_flat_fn,
            keep_input_mutations=fw_metadata.keep_input_mutations,
            is_train=fw_metadata.is_train,
        )(*deduped_flat_args)
        assert ref_fw_metadata == updated_fw_metadata, \
            f'ref_metadata={str(ref_fw_metadata)}, actual_metadata={str(updated_fw_metadata)}'

    compiled_fn = compiler_fn(wrapped_flat_fn, deduped_flat_args, aot_config, fw_metadata=updated_fw_metadata)

    if not hasattr(compiled_fn, "_boxed_call"):
        compiled_fn = make_boxed_func(compiled_fn)

    @wraps(compiled_fn)
    def wrapped_compiled_fn(args):
        deduped_args = remove_dupe_args(args)
        args.clear()
        return compiled_fn(deduped_args)

    wrapped_compiled_fn._boxed_call = True

    # This can be uncommented when we properly guard for duplicates,
    # but right now we must not do it.
    # if not config.debug_assert:
    #     return wrapped_compiled_fn

    @wraps(wrapped_compiled_fn)
    def debugged_compiled_fn(args):
        # Test that the computed remove/add arg functions are an inverse
        new_args = add_dupe_args(remove_dupe_args(args))
        seen = {}
        for i, (x, y) in enumerate(zip(new_args, args)):
            seen[y] = None
            assert x is y, format_guard_bug_msg(
                aot_config,
                f"{describe_input(i, aot_config)} would be a duplicate of "
                f"{describe_input(add_dupe_map[i], aot_config)}",
            )
        # This is only an error if there is metadata mutation on both of
        # the duped arguments; in this case, we need to know what order
        # the metadata mutation applies in.  You'll get the correct result
        # otherwise, because a graph that assumes distinct inputs works if
        # you dupe the inputs (the gradient contributions from each input
        # will get summed up appropriately.)
        #
        # TODO: work out how to setup this assert correctly
        """
        assert len(seen) == unique_args, format_guard_bug_msg(aot_config,
            f"there would be {unique_args} distinct arguments"
        )
        """
        return wrapped_compiled_fn(args)

    debugged_compiled_fn._boxed_call = True

    return debugged_compiled_fn

# This layer handles the situation where you have two inputs that alias each other,
# and one of the inputs is mutated.
# We need to take special care to ensure that the mutation is applied to the other aliases in the graph.
#
# pre-condition: aot_wrapper_dedup has already run.
# (This function will in theory work if there are duplicate args.
# However, the synthetic base code path is a bit sub-optimal, and running with dupe'd inputs
# would cause us to hit that path more frequently).
def aot_wrapper_synthetic_base(
    flat_fn,
    flat_args: List[Tensor],
    aot_config: AOTConfig,
    *,
    fw_metadata: ViewAndMutationMeta,
    # Currently, the only reason we need to plumb this bool is because
    # the synthetic base code prohibits more cases in the autograd case than the inference case.
    needs_autograd: bool,
    compiler_fn,
):
    is_inference = not needs_autograd
    flat_args_with_synthetic_bases, synthetic_base_info = merge_view_inputs(
        flat_args, fw_metadata.input_info, is_inference=is_inference,
    )
    # Happy path: we don't need synthetic bases
    if synthetic_base_info is None:
        return compiler_fn(flat_fn, flat_args, aot_config, fw_metadata=fw_metadata)

    # export path: ban synthetic bases for now, add later if requested.
    if requires_subclass_dispatch(flat_args, fw_metadata):
        raise RuntimeError("""\
Encountered aliased inputs that are mutated in the graph, but at least one input/output
to the graph is a tensor subclass. This is not supported today. You can try to
remove the aliasing yourself as a workaround, or otherwise file an issue on github.""")

    if aot_config.is_export:
        raise RuntimeError(f"""\
Encountered aliased inputs that are mutated in the graph you are trying to export.
This functionality is currently not supported. If needed, please file a github issue.

synthetic_base_info={str(synthetic_base_info)}

fw_metadata={str(fw_metadata)}
        """)

    assert len(fw_metadata.input_info) == len(synthetic_base_info)

    # Update our forward metadata to take synthetic bases into account
    fw_metadata_updated, aliased_arg_idx_with_metadata_mutations = \
        create_synthetic_base_metadata(fw_metadata, synthetic_base_info, flat_args, flat_args_with_synthetic_bases)

    num_aliased_args_with_metadata_mutations = len(aliased_arg_idx_with_metadata_mutations)

    def unpack_synthetic_bases(primals: List[Any]) -> List[Any]:
        f_args_inner = []
        for inner_idx_or_tuple in synthetic_base_info:
            if isinstance(inner_idx_or_tuple, int):
                f_args_inner.append(primals[inner_idx_or_tuple])
            else:
                inner_base_idx, view_tensor = inner_idx_or_tuple
                base = primals[inner_base_idx]
                view_arg = gen_alias_from_base(
                    base, view_tensor, view_tensor.requires_grad
                )
                f_args_inner.append(view_arg)
        return f_args_inner

    @wraps(flat_fn)
    def wrapped_flat_fn(*args):
        unpacked_args = unpack_synthetic_bases(args)
        # This is a bit subtle. The goal of this entire function (aot_dispatch_synthetic_bases)
        # is to relieve the downstream logic from having to reason about mutations on inputs that alias
        # each other, by replacing aliased inputs with a synthetic base.
        # One area where this breaks down a bit however is if one of those aliased inputs
        # experienced a metadata mutation.
        # We are now obligated to reapply the metadata mutation directly to the user's input;
        # it isn't enough to apply mutations back to the synthetic base in the downstream logic.
        #
        # The way we handle this is by pretending that those aliased inputs that experience metadata mutations
        # are additional outputs in the user's forward function.
        # The downstream logic will just treat these as "user outputs that alias inputs".
        # However, we will manually grab them at runtime here, use them to reapply the metadata mutation
        # to the user inputs, and not return them to the user.
        aliased_args_with_metadata_mutations = [
            x for i, x in enumerate(unpacked_args) if i in aliased_arg_idx_with_metadata_mutations]
        if len(aliased_args_with_metadata_mutations) > 0:
            return *(flat_fn(*unpacked_args)), *aliased_args_with_metadata_mutations
        else:
            return flat_fn(*unpacked_args)

    if config.debug_assert:
        ref_fw_metadata = run_functionalized_fw_and_collect_metadata(
            wrapped_flat_fn,
            keep_input_mutations=fw_metadata.keep_input_mutations,
            is_train=fw_metadata.is_train,
        )(*flat_args_with_synthetic_bases)
        assert ref_fw_metadata == fw_metadata_updated, (
            f'ref_metadata={pprint.pformat(partial_asdict(ref_fw_metadata))}, '
            f'\nactual_metadata={pprint.pformat(partial_asdict(fw_metadata_updated))}'
        )

    compiled_fn = compiler_fn(wrapped_flat_fn, flat_args_with_synthetic_bases, aot_config, fw_metadata=fw_metadata_updated)

    if not hasattr(compiled_fn, "_boxed_call"):
        compiled_fn = make_boxed_func(compiled_fn)

    @wraps(compiled_fn)
    def wrapped_compiled_fn(args):
        args_with_synthetic_bases, synthetic_base_info = merge_view_inputs(
            args, fw_metadata.input_info, is_inference=is_inference
        )
        assert synthetic_base_info is not None
        aliased_args_w_metadata_mutations = [args[i] for i in aliased_arg_idx_with_metadata_mutations]
        args.clear()
        outs = compiled_fn(args_with_synthetic_bases)
        if num_aliased_args_with_metadata_mutations > 0:
            # This code does not handle **all** input metadata mutations.
            # Instead, it only handles metadata mutations on inputs that were converted into synthetic bases
            # (which only happens if at least one aliased input experienced a data mutation).
            # e.g:
            # def f(a, b):
            #     a.mul_(2)
            #     b.t_(1, 0)
            # f(x.view(2, 2), x.view(2, 2))
            mutated_metadata_inps = outs[-num_aliased_args_with_metadata_mutations:]
            user_outs = outs[:-num_aliased_args_with_metadata_mutations]
            for inp, mutated_inp in zip(aliased_args_w_metadata_mutations, mutated_metadata_inps):
                inp.as_strided_(mutated_inp.size(), mutated_inp.stride(), mutated_inp.storage_offset())
            return user_outs
        return outs

    return wrapped_compiled_fn


def describe_input(i, aot_config):
    if i < aot_config.num_params_buffers:
        return f"parameter/buffer {i}"
    else:
        return f"input {i - aot_config.num_params_buffers}"

# The wrapper created by this function handles all of the runtime aliasing and mutation "epilogue" logic
# that needs to run after the compiled function.
#
# This function accepts a trace_joint flag, indicating whether or not we're generating the runtime
# epilogue for a forward-only inference graph, or for an autograd.Function.apply function.
# This is because there are some minor differences in how we treat these cases at runtime:
# - resize_() is currently handled in the inference case, but not fully handled in the autograd case.
# - the autograd cases inserts TensorAlias wrapper objects for outputs that alias inputs
def create_runtime_wrapper(
    compiled_fn,
    *,
    runtime_metadata: ViewAndMutationMeta,
    indices_of_inps_to_detach: List[int],
    trace_joint: bool,
    keep_input_mutations: bool,
    disable_amp: bool
):
    if not hasattr(compiled_fn, "_boxed_call"):
        compiled_fn = make_boxed_func(compiled_fn)

    def runtime_wrapper(*args):
        if trace_joint:
            args_ = list(args)
            # See Note [Detaching inputs that never need gradients]
            for idx in indices_of_inps_to_detach:
                if isinstance(args_[idx], torch.Tensor):
                    args_[idx] = args_[idx].detach()
            with torch.autograd._force_original_view_tracking(True):
                all_outs = call_func_with_args(
                    compiled_fn,
                    args_,
                    disable_amp=disable_amp,
                )
        else:
            # When we have an inference graph, we run with torch.no_grad.
            # It's possible to get an inference graph with inputs that require grad,
            # in which case we want to make sure autograd is disabled
            # (since e.g., inductor will generate aten.addmm.out calls which autograd will complain on)
            with torch.no_grad():
                all_outs = call_func_with_args(
                    compiled_fn,
                    args,
                    disable_amp=disable_amp,
                )

        num_mutated_runtime_inps = runtime_metadata.num_mutated_inp_runtime_indices
        num_intermediate_bases = runtime_metadata.num_intermediate_bases

        if keep_input_mutations and trace_joint:
            num_graph_handled = runtime_metadata.num_mutated_graph_handled_indices
            # autograd.Function requires us to return the mutated inputs as extra outputs to the autograd.Function.forward
            if num_graph_handled > 0:
                all_outs = all_outs[:-num_graph_handled]

        assert (
            len(all_outs)
            == num_mutated_runtime_inps + runtime_metadata.num_outputs + num_intermediate_bases
        )

        # Step 3: After running the compiled fw, apply updates to mutated inputs
        num_mutations_to_apply = runtime_metadata.num_mutated_inp_runtime_indices
        if num_mutations_to_apply > 0:
            updated_inputs = all_outs[: num_mutations_to_apply]
            fw_outs = all_outs[num_mutations_to_apply :]

            for i, inpt_idx in enumerate(
                runtime_metadata.mutated_inp_runtime_indices
            ):
                meta = runtime_metadata.input_info[inpt_idx]
                if not meta.mutates_data and not meta.mutates_metadata:
                    continue
                original_inpt = args[inpt_idx]
                updated_inpt = updated_inputs[i]
                if meta.mutates_storage_metadata:
                    # mutates_storage_metadata means our input saw a x.set_(y) call.
                    # What if x **also** saw a data and/or a metadata mutation?
                    # (1) If the [meta]data mutation occurred after the set_(),
                    #     then there is no need to copy_() the data.
                    #     When we perform x.set_(x_updated), we are guaranteed that
                    #     x_updated already has the final version of the data/metadata
                    # (2) If a data mutation occurred before the set_().
                    #     This case seems very difficult to support.
                    #     TODO: discuss on the PR and decide if we want to tr to
                    #     either support it, or detect and ban it.
                    if trace_joint:
                        assert isinstance(updated_inpt, TensorAlias)
                        updated_inpt = updated_inpt.alias
                    original_inpt.set_(updated_inpt)
                    continue
                if meta.mutates_metadata and not meta.mutates_data:
                    if trace_joint:
                        assert isinstance(updated_inpt, TensorAlias)
                        updated_inpt = updated_inpt.alias
                    # We need to grab the size/stride/storage_offset from the compiled forward,
                    # and use that to mutate the metadata of the input
                    original_inpt.as_strided_(
                        updated_inpt.size(),
                        updated_inpt.stride(),
                        updated_inpt.storage_offset(),
                    )
                else:
                    if meta.mutates_data and meta.mutates_metadata:
                        original_inpt.as_strided_(
                            updated_inpt.size(),
                            updated_inpt.stride(),
                            updated_inpt.storage_offset(),
                        )
                    else:
                        assert meta.mutates_data
                    if meta.is_leaf and original_inpt.requires_grad:
                        # We can hit this situation in this case:
                        #   def f(x):
                        #       x.detach().mul_(2)
                        #       return x + 1
                        # AOTAutograd will see a mutation in the above case, and try to
                        # apply a copy_() here, in the epilogue.
                        # But if x required gradients, and is a leaf, then autograd
                        # will yell at us for trying to mutate it.
                        # However, it's only possible to end up in this scenario (like the above)
                        # if all of the mutations to the leaf input were non-autograd-tracking mutations
                        # (aka mutations under no_grad(), or on detached views).
                        # In that case, we fully want to hide the mutation from autograd, so detaching is ok.
                        original_inpt.detach().copy_(updated_inpt)
                    else:
                        original_inpt.copy_(updated_inpt)
        else:
            fw_outs = all_outs

        # Step 4: Manually regenerate any outputs that are aliased to inputs, instead of
        # compiling them.
        if runtime_metadata.num_outputs_aliased > 0:
            # The compiled forward also returned intermediate bases. We don't want to return them to the user.
            if runtime_metadata.num_intermediate_bases > 0:
                fw_outs_no_intermediate_bases = fw_outs[
                    : -runtime_metadata.num_intermediate_bases
                ]
                intermediate_bases = fw_outs[-runtime_metadata.num_intermediate_bases:]
            else:
                fw_outs_no_intermediate_bases = fw_outs
                intermediate_bases = []

            assert len(fw_outs_no_intermediate_bases) == len(runtime_metadata.output_info)
            fw_outs_including_aliases = []
            for i, (o, info) in enumerate(zip(
                fw_outs_no_intermediate_bases, runtime_metadata.output_info
            )):
                if info.output_type in [OutputType.non_alias, OutputType.unsafe_view_alias, OutputType.custom_function_view]:
                    fw_outs_including_aliases.append(o)
                    continue
                if trace_joint:
                    assert isinstance(o, TensorAlias)
                    o_ = o.alias
                else:
                    o_ = o

                o_grad = runtime_metadata.output_info[i].requires_grad
                if info.output_type == OutputType.alias_of_input:
                    aliased_base_tensor = args[info.base_idx]
                    regenerated_out = gen_alias_from_base(aliased_base_tensor, o_, o_grad)
                    fw_outs_including_aliases.append(regenerated_out)
                    continue
                elif info.output_type == OutputType.is_input:
                    aliased_base_tensor = args[info.base_idx]
                    regenerated_out = aliased_base_tensor
                    fw_outs_including_aliases.append(regenerated_out)
                    continue
                elif info.output_type == OutputType.alias_of_intermediate:
                    base_tensor_list = intermediate_bases
                elif info.output_type == OutputType.alias_of_intermediate_save_as_output:
                    base_tensor_list = intermediate_bases
                else:
                    assert info.output_type == OutputType.alias_of_intermediate_base_is_user_output
                    base_tensor_list = fw_outs_no_intermediate_bases
                aliased_base_tensor = base_tensor_list[info.base_idx]
                # TODO: handle the custom autograd function case here.
                # We need a way to check whether a tensor came from a custom autograd fn from python,
                # AND a way to replay that custom view fn.
                regenerated_out = gen_alias_from_base(aliased_base_tensor, o_, o_grad)
                fw_outs_including_aliases.append(regenerated_out)
            ret_outs = fw_outs_including_aliases
        else:
            ret_outs = fw_outs

        if runtime_metadata.dynamic_outputs:
            for t, o in zip(ret_outs, runtime_metadata.output_info):
                if o.dynamic_dims is None:
                    continue
                if hasattr(t, '_dynamo_weak_dynamic_indices'):
                    t._dynamo_weak_dynamic_indices |= o.dynamic_dims
                else:
                    t._dynamo_weak_dynamic_indices = o.dynamic_dims.copy()
        if runtime_metadata.grad_enabled_mutation is not None:
            torch.set_grad_enabled(runtime_metadata.grad_enabled_mutation)
        return ret_outs
    return runtime_wrapper

# Calling convention: If we are running functionalized RNG, then outs consists
# of (user_outs, rng_offset)
def functionalized_rng_runtime_epilogue(metadata, outs, return_new_outs=True):
    if metadata.is_rng_op_functionalized:
        assert metadata.num_outputs_rng_offset == 1
        new_rng_offset = outs[-1]
        CUDARngStateHelper.set_new_offset(new_rng_offset)
        if return_new_outs:
            user_outs = outs[:-1]
            return user_outs
        else:
            return None
    return outs


def create_functionalized_rng_ops_wrapper(func, args, trace_joint=True):
    # Functionalization of rng ops changes the calling convention of the joint graph.
    # It goes from (primals, tangents) to (seed, offset, primals, tangents)
    # At runtime, we pass on the current seed and offset. This is hidden from
    # the user.
    fake_mode = detect_fake_mode()
    if fake_mode is None:
        fake_mode = nullcontext()

    def override_get_rng_state(device: Union[int, str, torch.device] = 'cuda'):
        out = PhiloxStateTracker.get_state_as_tensor()
        return out

    def override_set_rng_state(x, device: Union[int, str, torch.device] = 'cuda'):
        PhiloxStateTracker.set_state_from_tensor(x)

    def append_rng_offsets(args):
        if trace_joint:
            # args signature before: Tuple(fwd_outputs), Tuple(bwd_outputs)
            # args signature after: Tuple(fwd_outputs, new_fwd_rng_offset), Tuple(bwd_offset, new_bwd_rng_offset)
            return ((*args[0], PhiloxStateTracker.get_updated_fwd_offset()),
                    (*args[1], PhiloxStateTracker.get_updated_bwd_offset()))
        else:
            # args signature before: Tuple(fwd_outputs)
            # args signature after: Tuple(fwd_outputs, new_fwd_rng_offset)
            return (*args, PhiloxStateTracker.get_updated_fwd_offset())


    def traced_joint(primals, tangents, fwd_seed, fwd_base_offset, bwd_seed, bwd_base_offset):
        with patch("torch.cuda.get_rng_state", override_get_rng_state), patch("torch.cuda.set_rng_state", override_set_rng_state):
            return append_rng_offsets(func(primals, tangents))

    def traced_forward(*primals_fwd_seed_fwd_base_offset):
        # The signature is (*primals, seed, offset)
        with patch("torch.cuda.get_rng_state", override_get_rng_state), patch("torch.cuda.set_rng_state", override_set_rng_state):
            return append_rng_offsets(func(*primals_fwd_seed_fwd_base_offset[:-2]))

    if trace_joint:
        # Get the current seed and offset to setup tracing.
        fwd_seed, fwd_base_offset = CUDARngStateHelper.get_torch_state_as_tuple(fake_mode)
        bwd_seed, bwd_base_offset = CUDARngStateHelper.get_torch_state_as_tuple(fake_mode)
        PhiloxStateTracker.record_state(fwd_seed, fwd_base_offset, "forward")
        PhiloxStateTracker.record_state(bwd_seed, bwd_base_offset, "backward")
        return traced_joint, (*args, fwd_seed, fwd_base_offset, bwd_seed, bwd_base_offset)
    else:
        # Get the current seed and offset to setup tracing.
        fwd_seed, fwd_base_offset = CUDARngStateHelper.get_torch_state_as_tuple(fake_mode)
        PhiloxStateTracker.record_state(fwd_seed, fwd_base_offset, "forward")
        return traced_forward, (*args, fwd_seed, fwd_base_offset)


# Output structure:
# - List[Tensor] if tracing an inference graph
# - Tuple[List[Tensor], List[Tensor]] if tracing a joint graph.
# This function effectively concats each inner list of subclass tensors
# into a (potentially longer) list of inner tensors.
#
# This function takes in a pytree of arguments and unwraps any tensor subclasses.
# Annoyingly, we can't use pytrees to perform the unwrapping, because unwrapping returns
# a list of tensors that we would then need to concat together.
# Instead, we specialize the logic for the inference vs. joint graph case.
# NOTE: this function is hot, since we unwrap tensor subclass inputs at runtime
def unwrap_tensor_subclasses(wrapped_args, *, is_joint_structure: bool):
    def concat_inner_tensors_from_subclasses(xs):
        xs_inner = []
        for x in xs:
            if isinstance(x, torch.Tensor) and is_traceable_wrapper_subclass(x):
                attrs, _ = x.__tensor_flatten__()
                xs_inner += [getattr(x, attr) for attr in attrs]
            else:
                xs_inner += [x]
        return xs_inner

    if is_joint_structure:
        assert isinstance(wrapped_args, tuple) and len(wrapped_args) == 2
        assert isinstance(wrapped_args[0], (tuple, list)) and isinstance(wrapped_args[1], (tuple, list))
        unwrapped_args_fw = concat_inner_tensors_from_subclasses(wrapped_args[0])
        unwrapped_args_tangents = concat_inner_tensors_from_subclasses(wrapped_args[1])
        unwrapped_args = (unwrapped_args_fw, unwrapped_args_tangents)
    else:
        assert isinstance(wrapped_args, (list, tuple))
        unwrapped_args_fw = concat_inner_tensors_from_subclasses(wrapped_args)
        unwrapped_args = unwrapped_args_fw
    return unwrapped_args

# Turns a flattened list of tensor arguments into (maybe) subclass tensors.
# This function is used both at trace time and runtime, so we have an is_runtime flag telling us which context we're in.
def wrap_tensor_subclasses(
    unwrapped_args: List[Any],
    *,
    subclass_metas: List[Union[int, SubclassCreationMeta]],
    num_fw_outs_saved_for_bw: Optional[int] = None,
    is_runtime: bool = False,
) -> List[Any]:
    wrapped_args = []
    num_args_tallied = 0
    for subclass_meta in subclass_metas:
        if isinstance(subclass_meta, int):
            wrapped_args.append(unwrapped_args[subclass_meta])
            num_args_tallied += 1
        else:
            assert isinstance(subclass_meta, SubclassCreationMeta)
            wrapped_args.append(subclass_meta.creation_fn(unwrapped_args, is_runtime=is_runtime))
            num_args_tallied += subclass_meta.arg_count

    # Note: [Partitioner handling for Subclasses, Part 2]
    # At the beginning of AOTAutograd, we collect metadata on the inputs and outputs of the user fw,
    # to figure out which inputs/outputs are subclasses, and how to reconstruct the subclasses after flattening them.
    #
    # When this function is called at runtime in the forward,
    # we have been passed a list of (flattened) dense-tensor fw-outs, and need to reconstruct any subclass fw outs.
    #
    # One reasonable question that you should ask: when should the dense_tensor -> subclass_tensor wrapping happen?
    # Answer: we do it **inside of our compiled autograd.Function**.
    # This seems like morally the right place: autograd happens above subclass desugaring,
    # so autograd should see actual tensor subclasses at runtime, and not flattened dense tensors.
    #
    # This causes a tricky interaction though: when we run the min-cut partitioner to divvy up the joint graph
    # into a forward and backward graph, we end up with some activations that show up as extra outputs
    # in the compiled forward graph, that are **not** user outputs.
    # These activations are not visible to the user, and so there's no need for us to wrap them back into subclasses.
    #
    # On top of that, when we first computed subclass metadata (in `run_functionalized_fw_and_collect_metadata`),
    # we computed subclass metadata on every forward output, but this did **not** include activations
    # created by the partitioner.
    # as a result, `unwrapped_args` here will correspond to (*unwrapped_user_fw_outs, *activations),
    # but `subclass_metas` will only correspond to subclass metatadata on `user_fw_outs`.
    # We then need to make sure that we return (*wrapped_user_fw_outs, *activations).
    if num_fw_outs_saved_for_bw is not None:
        assert len(unwrapped_args) == num_args_tallied + num_fw_outs_saved_for_bw
        activations = unwrapped_args[num_args_tallied:]
        if isinstance(wrapped_args, tuple) and isinstance(activations, tuple):
            return wrapped_args + activations
        return tuple(list(wrapped_args) + list(activations))
    else:
        assert len(unwrapped_args) == num_args_tallied
        return tuple(wrapped_args)

# Given a bunch of "dense" tensor arguments, this function (potentially) wraps them into tensor subclasses.
# This function carefully handles the inference vs. joint cases:
# - when is_joint_structure is True, args is (primals, tangents)
# - when is_joint_structure is False, args is [*primals]
def wrap_tensor_subclasses_maybe_joint(unwrapped_args, *, is_joint_structure: bool, meta: ViewAndMutationMeta) -> List[Any]:
    # Since this function is re-used for both inference and joint graphs,
    if is_joint_structure:
        assert isinstance(unwrapped_args, tuple) and len(unwrapped_args) == 2
        assert isinstance(unwrapped_args[0], (tuple, list)) and isinstance(unwrapped_args[1], (tuple, list))
        primals, tangents = unwrapped_args[0], unwrapped_args[1]
        wrapped_primals = wrap_tensor_subclasses(primals, subclass_metas=meta.subclass_inp_meta)
        wrapped_tangents = wrap_tensor_subclasses(tangents, subclass_metas=meta.subclass_tangent_meta)
        return (wrapped_primals, wrapped_tangents)
    else:
        wrapped_args = wrap_tensor_subclasses(unwrapped_args, subclass_metas=meta.subclass_inp_meta)
        return wrapped_args

# This wrapper handles the AOTDispatch runtime logic for tensor subclasses.
# At runtime, we have a compiled function that knows how to operate on the domain of DenseTensor -> DenseTensor,
# But the user might have passed us some tensor subclass inputs (or expect some subclass tensor outputs).
# This function handles the wrapping and unwrapping of tensor subclasses at runtime.
def aot_dispatch_subclass_wrapper(
    runtime_fn: Callable,
    *,
    subclass_metas: List[Union[int, SubclassCreationMeta]],
    num_fw_outs_saved_for_bw: Optional[int],
) -> Callable:
    def inner_fn(args):
        unwrapped_args = unwrap_tensor_subclasses(args, is_joint_structure=False)
        # expectation: runtime_fn is a boxed fn
        unwrapped_outs = runtime_fn(unwrapped_args)
        wrapped_outs = wrap_tensor_subclasses(
            unwrapped_outs, subclass_metas=subclass_metas, num_fw_outs_saved_for_bw=num_fw_outs_saved_for_bw, is_runtime=True)
        return wrapped_outs
    # box it
    inner_fn._boxed_call = True
    return inner_fn

def create_metadata_for_subclass(meta: ViewAndMutationMeta) -> ViewAndMutationMeta:
    # input infos
    input_info = []
    for inp, subclass_meta in zip(meta.input_info, meta.subclass_inp_meta):
        num_inps = 1 if isinstance(subclass_meta, int) else subclass_meta.arg_count
        for _ in range(num_inps):
            input_info.append(inp)

    # output infos
    output_info = []
    subclass_out_meta_user_outs_only = meta.subclass_fw_graph_out_meta[meta.num_mutated_inp_runtime_indices:]
    if meta.num_intermediate_bases > 0:
        subclass_out_meta_user_outs_only = subclass_out_meta_user_outs_only[:-meta.num_intermediate_bases]
    # sanity assert
    assert len(meta.output_info) == len(subclass_out_meta_user_outs_only)
    # Assume that the information on the output is shared by all of its inner tensors.
    for out, subclass_meta in zip(meta.output_info, subclass_out_meta_user_outs_only):
        num_outs = 1 if isinstance(subclass_meta, int) else subclass_meta.arg_count
        for _ in range(num_outs):
            output_info.append(out)

    # A bit hacky, but we don't actually care about all of the metadata here.
    # This metadata is used **underneath** both autograd and subclass de-sugaring,
    # So all we really care about is stuff like:
    # - num inputs/outputs (needed by the partitioner)
    # - input mutations (**not** used today, since we don't handle input mutations inside the subclass,
    #   although we should handle this eventually)
    #   TODO: add a test case to assert we error when this happens, instead of getting silent correctness
    num_intermediate_bases = None
    keep_input_mutations = meta.keep_input_mutations
    traced_tangents = None
    subclass_inp_meta = None
    subclass_fw_graph_out_meta = None
    subclass_tangent_meta = None

    metadata = ViewAndMutationMeta(
        input_info=input_info,
        output_info=output_info,
        num_intermediate_bases=num_intermediate_bases,
        keep_input_mutations=keep_input_mutations,
        traced_tangents=traced_tangents,
        subclass_inp_meta=subclass_inp_meta,
        subclass_fw_graph_out_meta=subclass_fw_graph_out_meta,
        subclass_tangent_meta=subclass_tangent_meta,
    )
    return metadata


SubclassTracingInfo = collections.namedtuple("SubclassTracingInfo", [
    "plain_tensor_trace_fn", "plain_tensor_args", "maybe_subclass_meta"
])

# Given a function operating on Subclass -> Subclass, returns an function that operates on Tensor -> Tensor
# Also returns:
# - the new set of arguments to pass into this function (now that tensor subclasses have been eliminated)
# - the updated ViewAndMutationMeta for this dense -> dense function.
# The other important arguments are:
# - flat_fn_maybe_joint: when is_joint_structure=True, this is the joint fw-bw function.
#                        when is_joint_structure=False, this is just the forward function.
# - fw_only: this is *always* the forward-only function.
#   Why do we need this? We need to collect updated ViewAndMutationMeta on our new dense -> dense functions.
#   In particular, we need this to tell the partitioner how many dense forward outputs there are.
def aot_dispatch_subclass(
    flat_fn_maybe_joint,
    args: List[Any],
    *,
    is_joint_structure: bool,
    meta: ViewAndMutationMeta,
    fw_only: Callable,
) -> "SubclassTracingInfo":
    # Skip logic if we don't need to trace through any subclasses
    req_subclass_dispatch = requires_subclass_dispatch(args, meta)
    if not req_subclass_dispatch:
        return SubclassTracingInfo(
            plain_tensor_trace_fn=flat_fn_maybe_joint,
            plain_tensor_args=args,
            maybe_subclass_meta=None,
        )

    # TODO: add subclass guards (later PR).

    # What's going on here? We need to compute subclass metadata about the outputs of the joint (grad_inputs).
    # Annoying: we don't know the grad input metas until we're in the middle of tracing the joint,
    # so we set it later, while we're tracing the joint (see inner_fn() below).
    # Another option would be to run our run_functionalized_fw_and_collect_metadata() function
    # directly on the joint, but this would hurt compile time (adding yet another pass through the joint).
    subclass_meta = SubclassMeta()

    def inner_fn(fn, args, *, use_trace_joint: bool):
        # Step 1: wrap tensor inputs into subclasses if necessary
        all_args = wrap_tensor_subclasses_maybe_joint(args, is_joint_structure=use_trace_joint, meta=meta)

        # Step 2: call the inner function, with our (maybe subclass) inputs
        wrapped_outs = fn(*all_args)

        if use_trace_joint:
            # See Note: [Computing Subclass Metadata about grad_inputs]
            # We also stash subclass info on our grad_inputs, if we're tracing the joint.
            nonlocal subclass_meta
            assert isinstance(wrapped_outs, tuple) and len(wrapped_outs) == 2
            # Don't need fw outs since we already have subclass metadata on them
            grad_inputs = wrapped_outs[1]
            subclass_meta.grad_input_metas = create_subclass_meta(grad_inputs)

        # Step 3: Unwrap any subclass outputs back into dense tensors
        unwrapped_outs = unwrap_tensor_subclasses(wrapped_outs, is_joint_structure=use_trace_joint)
        return unwrapped_outs

    def joint_fn(primals, tangents):
        return inner_fn(flat_fn_maybe_joint, (primals, tangents), use_trace_joint=True)

    def fw_fn(*primals):
        return inner_fn(flat_fn_maybe_joint, primals, use_trace_joint=False)

    def metadata_fn(*primals):
        return inner_fn(fw_only, primals, use_trace_joint=False)

    args_unwrapped = unwrap_tensor_subclasses(args, is_joint_structure=is_joint_structure)

    if is_joint_structure:
        primals_unwrapped = args_unwrapped[0]
        fn_to_trace = joint_fn
    else:
        primals_unwrapped = args_unwrapped
        fn_to_trace = fw_fn

    # Note: [Partitioner handling for Subclasses, Part 1]
    # The way the partitioner works is that:
    # (1) we pass is a single graph containing the joint fw/bw,
    #     where the # of graph outputs corresponds to # fw_outputs + # grad_inputs
    # (2) The partitioner accepts an arguments, num_fwd_outputs,
    #     and assumes that the first "num_fwd_outputs" graph outputs correspond
    #     to outputs of the forward graph.
    # How do tensor subclasses enter the picture?
    # the num_fwd_outputs in the final graph is actually non-trivial to compute,
    # because it can be influenced by input mutations and intermediate bases.
    # So we compute it by inspecting the current ViewAndMutationMeta object.
    # However, the original ViewAndMutationMeta that we computed was created
    # on the subclass -> subclass graph,
    # which can have a different number of outputs than the dense -> dense graph.
    # That's why we createa a fresh metadata object on the dense -> dense function here,
    # and plumb it back up to the partitioner.
    # See Note: [Partitioner handling for Subclasses, Part 2] for more info.
    meta_updated = run_functionalized_fw_and_collect_metadata(
        metadata_fn,
        keep_input_mutations=meta.keep_input_mutations,
        is_train=meta.is_train,
        requires_subclass_dispatch=True,
    )(*primals_unwrapped)

    subclass_meta.fw_metadata = meta_updated

    return SubclassTracingInfo(
        plain_tensor_trace_fn=fn_to_trace,
        plain_tensor_args=args_unwrapped,
        maybe_subclass_meta=subclass_meta,
    )


# Has the precondition that there
# are no duplicate arguments in flat_args (e.g., the same Tensor
# object never shows up twice.  However, two tensor inputs MAY alias
# the same storage, so long as they have separate TensorImpls.)
def aot_dispatch_autograd_graph(flat_fn, flat_args: List[Any], aot_config: AOTConfig, *, fw_metadata: ViewAndMutationMeta):
    # traced_tangents corresponds to the set of outputs in the traced forward that should get grad_outputs in the traced backward.
    # It includes outputs of the original forward, *and* any updated inputs due to input mutations.
    # However, it does *not* include any outputs that are aliases of inputs or intermediates, or any metadata-only input mutations.
    traced_tangents = pytree.tree_map(
        lambda x: x.detach().contiguous() if isinstance(x, Tensor) else x,
        fw_metadata.traced_tangents,
    )

    joint_inputs = (flat_args, traced_tangents)

    fn_prepared_for_autograd = fn_prepped_for_autograd(
        flat_fn,
        fw_metadata,
    )
    joint_fn_to_trace = create_joint(fn_prepared_for_autograd, aot_config=aot_config)

    joint_fn_to_trace, updated_joint_inputs = create_functionalized_fn(
        joint_fn_to_trace,
        joint_inputs,
        meta=fw_metadata,
        aot_config=aot_config,
        trace_joint=True,
    )

    subclass_tracing_info = aot_dispatch_subclass(
        joint_fn_to_trace, updated_joint_inputs, is_joint_structure=True, meta=fw_metadata, fw_only=flat_fn
    )

    joint_fn_to_trace = subclass_tracing_info.plain_tensor_trace_fn
    updated_joint_inputs = subclass_tracing_info.plain_tensor_args
    maybe_subclass_meta = subclass_tracing_info.maybe_subclass_meta

    fx_g = create_graph(joint_fn_to_trace, updated_joint_inputs, aot_config=aot_config)

    # There should be *NO* mutating ops in the graph at this point.
    assert_functional_graph(fx_g.graph, allow_input_mutations=aot_config.keep_inference_input_mutations)

    # Redundant with the check above, but worth having in case tracing introduced
    # a fake tensor. Unlikely.
    # See Note: [Fake Modules and AOTAutograd]
    torch._dynamo.utils.assert_no_fake_params_or_buffers(fx_g)
    fx_g.graph.eliminate_dead_code()
    fx_g.recompile()
    # TODO: in AOTAutograd, we create metadata like _indices_of_inps_to_detach to detect
    # when we need to manually detach() some inputs in the forward.
    # Higher order ops might eventually need to do the same.
    if aot_config.is_export:
        assert maybe_subclass_meta is None, "aot_export_module does not support tensor subclass inputs for now."
        return fx_g
    return fx_g, updated_joint_inputs, maybe_subclass_meta

def aot_dispatch_autograd(flat_fn, flat_args: List[Any], aot_config: AOTConfig, *, fw_metadata: ViewAndMutationMeta):
    fx_g, joint_inputs, maybe_subclass_meta = aot_dispatch_autograd_graph(flat_fn, flat_args, aot_config, fw_metadata=fw_metadata)

    # Copied from aot_dispatch_autograd_graph.
    traced_tangents = pytree.tree_map(
        lambda x: x.detach().contiguous() if isinstance(x, Tensor) else x,
        fw_metadata.traced_tangents,
    )
    disable_amp = torch._C._is_any_autocast_enabled()

    if aot_config.enable_log:
        aot_joint_log.info("%s", lazy_format_graph_code("Joint graph", fx_g, aot_config.aot_id))

    with torch.no_grad():
        inner_meta = fw_metadata if maybe_subclass_meta is None else maybe_subclass_meta.fw_metadata
        with track_graph_compiling(aot_config, "joint"):
            # See Note: [Partitioner handling for Subclasses, Part 1]
            num_inner_fwd_outputs = (
                inner_meta.num_mutated_inp_runtime_indices
                + inner_meta.num_outputs
                + inner_meta.num_intermediate_bases
                + inner_meta.num_outputs_rng_offset
            )
            fw_module, bw_module = aot_config.partition_fn(
                fx_g, joint_inputs, num_fwd_outputs=num_inner_fwd_outputs
            )
            fw_outs = next(n for n in fw_module.graph.nodes if n.op == "output").args[0]
            # we only need to bookkeep the symints that are saved for bw, not any symints
            # the user forward might have returned in its own output
            fw_outs_saved_for_bw = fw_outs[num_inner_fwd_outputs:]
            num_fw_outs_saved_for_bw = len(fw_outs_saved_for_bw)
            symint_outs_saved_for_bw = [
                n for n in fw_outs_saved_for_bw if is_sym_node(n)
            ]
            fw_metadata.num_symints_saved_for_bw = len(symint_outs_saved_for_bw)
            inner_meta.num_symints_saved_for_bw = len(symint_outs_saved_for_bw)
            _num_symints_saved_for_bw = len(symint_outs_saved_for_bw)

        # Note [Detaching inputs that never need gradients]
        # See https://github.com/pytorch/pytorch/issues/97745
        # Suppose we have a function like this that we want to compile:
        #
        # def f(x, y):
        #     return torch.mul(x, y.detach())
        #
        # What gradients should we compute for x and y?
        # By default, AOTAutograd will compute a gradient for **every** input that requires gradients,
        # and so we'll compute:
        #    x_grad_input = y
        #    y_grad_input = None
        # Does this preserve the semantics of eager mode?
        # Unfortunately, no.
        # Doing the above will cause autograd to **continue** to backprop the autograd tape
        # that was generated from constructing y.
        #
        # This is **different** from what would have happened in eager mode.
        # In eager mode, if we backprop through the output of this function, autograd will only traverse
        # the bit of the autograd tape corresponding to "x".
        # In particular, if a user had previously backpropped through y's autograd tape,
        # And then they try to backprop through the output of the above function,
        # then we'll hit the dreaded "Trying to backward through the graph a second time" error.
        #
        # You might think: If autograd sees that a gradient is None, shouldn't it stop early,
        # instead of continuing the backprop through the ancestors of that node in the graph?
        #
        # Autograd has two passes:
        # (1) a first pass that traverses the autograd graph and figures out which nodes need to be executed
        # (2) a second pass that actually goes ahead and executes each node when it becomes ready,
        #     propagating gradients
        # By the time we're executing a node and we see that it produces a None, the set of nodes to execute
        # is already locked-in.
        #
        # The fix: instead, we can recognize statically that the graph we're compiling will never contribute
        # gradients to y, and prevent autograd from trying to traverse y's autograd tape at all.
        # We can do this by manually detach'ing y before sending it through the `CompiledFunction`.
        #
        # Note that this solution is not bulletproof.
        # It's possible to construct a case where eager may or may not have have tried to autograd through y,
        # depending on the actual grad_outputs that were passed in during the backward.
        # There is no easy fix for this: the simplest fix would be to run with `retain_graph=True`,
        # allowing autograd to re-use the graph.
        #
        # An example of this case is:
        # def f(x):
        #     return x.detach() * 2, x * 3
        # If we were to only backprop through outs[0], in eager, we would stop
        # If we backward only on the first output, we shouldn't send a grad through x.
        # But the custom autograd function doesn't know that: it will materialize zero grads for x * 3
        # and we will end up with a zero grad at x.
        # If we later backprop through the second output, this will also require backprop'ing through x.
        # Meaning we'll need to use `retain_graph=True` to be able to backprop through x the second time.
        _indices_of_inps_to_detach = []
        bw_outs = next(n for n in bw_module.graph.nodes if n.op == "output").args[0]

        # TODO: we should apply the below "detach inputs if their gradients are statically known to be None"
        # optimization even if we have subclass inputs/outputs (we do not handle this today).
        # Computing which our our inputs get None gradients is a bit more complicated,
        # if any of our inputs are subclasses. Why?
        # (a) we need to make sure that we call .detach() on the input subclasses, since autograd sees subclasses.
        # (b) The grad_outputs that we AOT computed in our backward graph are the desugared tensor tensors,
        #     so we need to figure out which subclass fw inputs they map to.
        if maybe_subclass_meta is None:
            assert len(bw_outs) == len(fw_metadata.input_info) + inner_meta.num_outputs_rng_offset
            for i, (bw_out) in enumerate(bw_outs):
                if bw_out is None:
                    _indices_of_inps_to_detach.append(i)

        if aot_config.enable_log:
            aot_graphs_log.info("%s", lazy_format_graph_code("Forward graph", fw_module, aot_config.aot_id))
            aot_graphs_log.info("%s", lazy_format_graph_code("Backward graph", bw_module, aot_config.aot_id))

        with track_graph_compiling(aot_config, "forward"):
            # flat_args at this point might still be subclasses-
            # make sure to pass the unwrapped fake tensors into the compiler!
            adjusted_flat_args = joint_inputs[0]
            if config.functionalize_rng_ops:
                # Update example inputs for the fw_compiler
                fake_mode = detect_fake_mode()
                seed, offset = CUDARngStateHelper.get_torch_state_as_tuple(fake_mode)
                adjusted_flat_args.extend([seed, offset])
                # We are not clearing flat_args here because
                # 1) There is a check in the debug compiler at the end
                # 2) It does not matter as these are fake tensors

            if tracing_context := torch._guards.TracingContext.try_get():
                tracing_context.fw_metadata = inner_meta

            with TracingContext.report_output_strides() as fwd_output_strides:
                compiled_fw_func = aot_config.fw_compiler(
                    fw_module, adjusted_flat_args
                )
            if not hasattr(compiled_fw_func, "_boxed_call"):
                compiled_fw_func = make_boxed_func(compiled_fw_func)

            if maybe_subclass_meta is not None:
                # Why do we need to pass in num_fw_outs_saved_for_bw?
                # See Note: [Partitioner handling for Subclasses, Part 2]
                compiled_fw_func = aot_dispatch_subclass_wrapper(
                    compiled_fw_func,
                    subclass_metas=fw_metadata.subclass_fw_graph_out_meta,
                    num_fw_outs_saved_for_bw=num_fw_outs_saved_for_bw
                )
                if not hasattr(compiled_fw_func, "_boxed_call"):
                    compiled_fw_func = make_boxed_func(compiled_fw_func)

        # NB: It's important to compile backwards ahead of time, as this may
        # add extra guards which we need to apply to the Dynamo cache at
        # forwards
        with track_graph_compiling(aot_config, "backward"):
            placeholder_list = fx_placeholder_vals(bw_module)

            forward_saved_for_backwards_strides = None
            if fwd_output_strides is not None:
                forward_saved_for_backwards_strides = fwd_output_strides[inner_meta.tensors_saved_for_backwards_slice]

            # saved activations can have different stride to eager if
            # the compiler does layout optimization. We should restride the
            # tensor passed in for compiling the backward graph using the
            # saved tensor's stride.
            for i in range(len(placeholder_list)):
                ph_arg = placeholder_list[i]
                if not isinstance(ph_arg, torch.Tensor):
                    continue

                if forward_saved_for_backwards_strides is None:
                    continue

                real_stride = None
                # Per all_args calling convention
                j = i - len(symint_outs_saved_for_bw)
                if 0 <= j < len(forward_saved_for_backwards_strides):
                    real_stride = forward_saved_for_backwards_strides[j]
                if real_stride is None:
                    continue

                # Comparing ph_arg.stride() with real_stride directly may
                # cause dynamic dimensions in ph_arg being specialized to static
                # value. Using the hints to avoid that.
                if _get_hints(ph_arg.stride()) != real_stride:
                    # Note that here we use the stride of the real tensor to
                    # restride a FakeTensor. This does not cause trouble
                    # for dynamic shape since this code path only get
                    # executed if layout optimization is enabled. And we
                    # disable layout optimization for dynamic shape right
                    # now.
                    #
                    # A solution that decide stride order based on real
                    # tensor's stride and then apply that stride order to
                    # the FakeTensor does not work smoothly since some
                    # tensor's layout is not 'dense'. E.g. mixnet_l has a
                    # tensor with size [8, 64, 112, 112] and strides
                    # (2408448, 1, 21504, 192). The solution mentioned will
                    # decide a stride of (802816, 1, 7168, 64) for this
                    # tensor which is wrong.
                    placeholder_list[i] = ph_arg.as_strided(ph_arg.size(), real_stride)

            compiled_bw_func = None
            if len(symint_outs_saved_for_bw):
                context = torch._C._DisableAutocast if disable_amp else nullcontext
                with context():
                    try:
                        compiled_bw_func = aot_config.bw_compiler(
                            bw_module, placeholder_list
                        )
                    except Exception:
                        log.warning(
                            "failed to eagerly compile backwards for dynamic, suppressing in case backwards not needed",
                            exc_info=True
                        )

    saved_context = TracingContext.try_get()

    class CompiledFunction(torch.autograd.Function):
        compiled_fw = compiled_fw_func
        compiled_bw = compiled_bw_func
        metadata = fw_metadata
        maybe_subclass_metadata: Optional[SubclassMeta] = maybe_subclass_meta
        num_symints_saved_for_bw = _num_symints_saved_for_bw

        @staticmethod
        def _compiled_autograd_key(ctx):
            return (aot_config.aot_id, *ctx.symints)

        @staticmethod
        def forward(ctx, *deduped_flat_tensor_args):
            args = deduped_flat_tensor_args

            marked_dirty_inps = []
            for i in fw_metadata.mutated_graph_handled_indices:
                ctx.mark_dirty(deduped_flat_tensor_args[i])
                marked_dirty_inps.append(deduped_flat_tensor_args[i])

            if CompiledFunction.metadata.is_rng_op_functionalized:
                # Add the seed and offset to args
                seed, offset = CUDARngStateHelper.get_torch_state_as_tuple()
                args = (*args, seed, offset)
            # There is a pretty complicated calling convention around what the compiled fw returns.
            # The full list of outputs and their relative order is:
            # (*mutated_inputs, *fw_outs, *fw_intermediate_bases, *saved_tensors, *saved_symints)
            # - Note that in the synthetic bases case, mutated_inputs will correspond to an updated version
            #   of the original view, and not the synthetic base
            fw_outs = call_func_with_args(
                CompiledFunction.compiled_fw,
                args,
                disable_amp=disable_amp,
            )

            num_outputs = CompiledFunction.metadata.num_outputs
            num_outputs_aliased = CompiledFunction.metadata.num_outputs_aliased
            num_intermediate_bases = CompiledFunction.metadata.num_intermediate_bases
            num_symints_saved_for_bw = CompiledFunction.num_symints_saved_for_bw
            num_mutated_runtime_inps = CompiledFunction.metadata.num_mutated_inp_runtime_indices
            num_forward_returns = CompiledFunction.metadata.num_forward_returns
            num_forward = CompiledFunction.metadata.num_forward

            # Partitioners must put symint arguments at the end separate from tensor arguments
            tensors_saved_for_backwards = fw_outs[
                CompiledFunction.metadata.tensors_saved_for_backwards_slice
            ]
            assert all(
                isinstance(x, torch.Tensor) for x in tensors_saved_for_backwards
            )
            # See Note [Detaching saved tensors in AOTAutograd]
            ctx.save_for_backward(*(x.detach() if x._is_view() else x for x in tensors_saved_for_backwards))
            symint_outs = fw_outs[CompiledFunction.metadata.symints_saved_for_backwards_slice]
            assert all(
                isinstance(x, (int, float, torch.SymInt, torch.SymFloat))
                for x in symint_outs
            ), str([type(x) for x in symint_outs])
            ctx.symints = symint_outs

            raw_returns = fw_outs[0:num_forward_returns]

            # Wrap all autograd.Function.forward() outputs that are aliases
            # so that autograd.Function doesn't treat them as tensors
            if num_mutated_runtime_inps > 0:
                for i, idx in enumerate(
                    CompiledFunction.metadata.mutated_inp_runtime_indices
                ):
                    # We could make this faster by only looping over inputs with metadata-only mutations
                    # (instead of looping over inputs with either data or metadata mutations), but there shouldn't be many.
                    info = CompiledFunction.metadata.input_info[idx]
                    if info.mutates_metadata and not info.mutates_data:
                        raw_returns[i] = TensorAlias(raw_returns[i])

                if config.debug_assert:
                    user_mutated_inputs_raw = raw_returns[0:num_mutated_runtime_inps]
                    mut_inp_infos = [
                        x for x in CompiledFunction.metadata.input_info if x.mutates_data or x.mutates_metadata
                    ]
                    assert len(user_mutated_inputs_raw) == len(mut_inp_infos)

            if CompiledFunction.metadata.num_unsafe_view_outputs > 0:
                for idx in CompiledFunction.metadata.unsafe_view_out_indices:
                    raw_return_idx = num_mutated_runtime_inps + idx
                    o = raw_returns[raw_return_idx]
                    raw_returns[raw_return_idx] = torch.ops.aten._unsafe_view(o, o.shape)

            if num_outputs_aliased > 0:
                for idx in CompiledFunction.metadata.aliased_out_indices:
                    raw_return_idx = num_mutated_runtime_inps + idx
                    raw_returns[raw_return_idx] = TensorAlias(raw_returns[raw_return_idx])

                if config.debug_assert:
                    intermediates_raw = raw_returns[num_mutated_runtime_inps + num_outputs:]
                    assert not any(isinstance(x, TensorAlias) for x in intermediates_raw)

            # invariant: intermediate bases always require gradients, so we don't have to
            # consider marking them as non-differentiable.
            raw_returns_not_including_intermediate_bases = raw_returns[:num_mutated_runtime_inps + num_outputs]
            raw_returns_meta = (
                [
                    x for x in CompiledFunction.metadata.input_info
                    if x.mutation_type == MutationType.MUTATED_OUT_GRAPH
                ] + CompiledFunction.metadata.output_info
            )

            fw_outs_not_requiring_grad = [
                x
                for (i, x) in enumerate(raw_returns_not_including_intermediate_bases)
                if isinstance(x, torch.Tensor)
                and not raw_returns_meta[i].requires_grad
            ]
            ctx.mark_non_differentiable(*fw_outs_not_requiring_grad)
            ctx._materialize_non_diff_grads = False

            functionalized_rng_runtime_epilogue(
                CompiledFunction.metadata,
                fw_outs[num_forward_returns:num_forward],
                return_new_outs=False
            )
            return tuple(raw_returns) + tuple(marked_dirty_inps)

        @staticmethod
        def backward(ctx, *flat_args):
            # Calling convention: we expect a grad_out passed to the backward:
            # - for every output of the fw that does *not* alias an input or graph intermediate
            # - for every updated_input generated by the fw that does *not* alias an input (aka only data-mutations)
            # - for every graph intermediate that we need to use to generate an output later.
            # The other outputs in the autograd.Function.forward that do *not* show up in the backward include:
            # - outputs that alias inputs or graph intermediates
            # - updated inputs due to metadata-only mutations.
            # We need to return them in the forward, but ensure that they all do not get gradients in the backward,
            # and we filter them out here before passing the remaining grad_outputs into the compiled backward.
            num_intermediate_bases = CompiledFunction.metadata.num_intermediate_bases
            num_graph_handled_inputs = CompiledFunction.metadata.num_mutated_graph_handled_indices
            num_mutated_runtime_inps = CompiledFunction.metadata.num_mutated_inp_runtime_indices
            expected_grad_outs = (
                CompiledFunction.metadata.num_outputs + num_mutated_runtime_inps + num_intermediate_bases
            )

            if num_graph_handled_inputs > 0:
                flat_args = flat_args[:-num_graph_handled_inputs]
            assert len(flat_args) == expected_grad_outs
            out_info = CompiledFunction.metadata.output_info

            inp_tangents, out_tangents, intermediate_base_tangents = (
                flat_args[0:num_mutated_runtime_inps],
                flat_args[num_mutated_runtime_inps:num_mutated_runtime_inps + CompiledFunction.metadata.num_outputs],
                flat_args[num_mutated_runtime_inps + CompiledFunction.metadata.num_outputs:],
            )
            # input_info contains info on *every* input,
            # But in the backward(), we are only given grad outputs for every mutated input
            # We then need to filter out the grad outputs that correspond to metadata-only mutations or don't require grad
            input_info = CompiledFunction.metadata.input_info
            inp_tangents_filtered = [
                x
                for x, info_idx in zip(inp_tangents, CompiledFunction.metadata.mutated_inp_runtime_indices)
                if input_info[info_idx].mutates_data and input_info[info_idx].requires_grad
            ]
            # We also need to filter out grad outputs that correspond to outputs aliasing inputs/intermediates
            out_tangents_filtered = [
                x
                for x, info in zip(out_tangents, out_info)
                if info.output_type in [OutputType.non_alias, OutputType.unsafe_view_alias, OutputType.custom_function_view]
                and issubclass(info.raw_type, torch.Tensor)
                and info.requires_grad
            ]
            # intermediate bases always require gradients, and always participate in the backward graph.
            flat_bw_args_with_grads = [*inp_tangents_filtered, *out_tangents_filtered, *intermediate_base_tangents]
            num_flat_bw_args_with_grads = len(flat_bw_args_with_grads)

            # sanity asserts
            # metadata_only_inps = [
            #     x for x, info_idx in zip(inp_tangents, mutated_inp_indices)
            #     if not input_info[info_idx].mutates_data
            # ]
            # aliased_outputs = [
            #     x for x, info in zip(out_tangents, out_info) if info.output_type != OutputType.non_alias]
            # assert all(x is None for x in metadata_only_inps)
            # assert all(x is None for x in aliased_outputs)

            rng_args = []
            if CompiledFunction.metadata.is_rng_op_functionalized:
                # Add the seed and offset to args
                rng_args = CUDARngStateHelper.get_torch_state_as_tuple()

            all_args = [
                *ctx.symints,
                *ctx.saved_tensors,
                *flat_bw_args_with_grads,
                *rng_args
            ]
            del flat_bw_args_with_grads

            tangents_start_idx = len(all_args) - num_flat_bw_args_with_grads - len(rng_args)
            tangents_end_idx = len(all_args) - len(rng_args)

            # Note: [AOTAutograd Backward Guards]
            # During AOTDispatch, we eagerly create and trace out a joint fw-bw graph.
            # Doing so requires us to "guess" about some of the metadata of our grad_outputs.
            #
            # In particular: if an output to the forward is a plain tensor or a subclass,
            # its corresponding grad_output in the backward **may or may not** be
            # a plain tensor or a subclass. The main cases are:
            # (1) If an output is a plain tensor, its grad_out will also be a plain tensor,
            #     *unless* the output is used in some subclass compute later in the forward graph,
            #     which will cause its grad_output to become a subclass
            # (2) If an output is a subclass, its grad_out will also be a subclass,
            #     *unless* the output of the forward did not actually participate in the gradient computation,
            #     in which case autograd will insert a plain tensor of zeros for the grad_output.
            #     We could avoid this case with `torch.autograd.Function.set_materialize_grads`,
            #     although this is not turned on today in AOTAutgrad and would require more work.
            #
            # Today, we make a guess on subclass-ness based on the above examples,
            # and hard-error in the backward if we guessed wrong.
            #
            # In the future, we should add backward guards that would allow us to
            # properly handle this case instead of erroring: we would need to retrace the backward graph,
            # since we might produce an entirely different trace if our grad_outputs are subclass or not.
            assert len(CompiledFunction.metadata.output_types) == num_flat_bw_args_with_grads
            grad_output_types = [type(x) for x in all_args[-num_flat_bw_args_with_grads:]]
            # In general, we can add more asserts/guards here for when we partitioned
            # with incorrect assumptions about the grad_outputs.
            # Normalize FakeTensor -> torch.Tensor
            # - during tracing our types are FakeTensor
            # - at runtime in the backward our types are torch.Tensor...
            # - unless we're running compiled backward, in which case they are also FakeTensor
            grad_output_types_ = [torch.Tensor if x is FakeTensor else x for x in grad_output_types]
            assert grad_output_types_ == CompiledFunction.metadata.output_types, f"""\
We incorrectly attempted to compile the backward with incorrect subclass metadata.
If you run into this error, please file an issue.
Expected grad_output types: {str(CompiledFunction.metadata.output_types)}
Got grad_output types: {str(grad_output_types)}"""

            # TODO: figure out how to refactor the backward properly so I can use aot_dispatch_subclass_wrapper() here.
            if CompiledFunction.maybe_subclass_metadata is not None:
                # Get the number of tangents after unwrapping
                len_tangents = len(unwrap_tensor_subclasses(
                    all_args[tangents_start_idx: tangents_end_idx], is_joint_structure=False
                ))
                all_args = unwrap_tensor_subclasses(all_args, is_joint_structure=False)
                tangents_start_idx = len(all_args) - len_tangents - len(rng_args)
                tangents_end_idx = tangents_start_idx + len_tangents

            # Make the tangents contiguous. Note that we must do this after subclass desugaring
            # because inputs to inductor have to be contiguous
            all_args = [
                t.contiguous() if tangents_start_idx <= i < tangents_end_idx else t
                for i, t in enumerate(all_args)
            ]

            def call_compiled_backward():
                if ctx._is_compiled_autograd_tracing():
                    # For compiled autograd, run raw FX graph so that it can be inlined into the larger graph
                    symints = ctx._get_compiled_autograd_symints()
                    assert len(symints) == len(ctx.symints)
                    all_args[:len(symints)] = symints
                    context = torch._C._DisableAutocast if disable_amp else nullcontext
                    with context():
                        out = normalize_as_list(bw_module(*all_args))
                    out = functionalized_rng_runtime_epilogue(CompiledFunction.metadata, out)
                    return tuple(out)
                ctx.maybe_clear_saved_tensors()
                if CompiledFunction.compiled_bw is None:
                    context = torch._C._DisableAutocast if disable_amp else nullcontext
                    with tracing(saved_context), context(), track_graph_compiling(aot_config, "backward"):
                        CompiledFunction.compiled_bw = aot_config.bw_compiler(
                            bw_module, placeholder_list
                        )

                out = call_func_with_args(
                    CompiledFunction.compiled_bw,
                    all_args,
                    steal_args=True,
                    disable_amp=disable_amp,
                )

                out = functionalized_rng_runtime_epilogue(CompiledFunction.metadata, out)
                return tuple(out)

            if torch.is_grad_enabled() and any(t.requires_grad for t in all_args if isinstance(t, torch.Tensor)):
                # Ensure that the graph is connected, and error if double backward is performed.
                # See comment for why once_differentiable is not sufficient:
                # https://github.com/pytorch/pytorch/pull/92348/files#r1072962107
                class CompiledFunctionBackward(torch.autograd.Function):
                    @staticmethod
                    def forward(ctx, *unused_args):
                        outs = call_compiled_backward()
                        # TODO: figure out how to refactor the backward properly so I can use aot_dispatch_subclass_wrapper() here.
                        if CompiledFunction.maybe_subclass_metadata is not None:
                            outs_wrapped = wrap_tensor_subclasses(
                                outs, subclass_metas=CompiledFunction.maybe_subclass_metadata.grad_input_metas)
                            return outs_wrapped
                        return outs

                    @staticmethod
                    def backward(ctx, *args):
                        raise RuntimeError("torch.compile with aot_autograd does not currently support double backward")

                CompiledFunctionBackward._compiled_autograd_key = CompiledFunction._compiled_autograd_key

                # Pass args even though they're unused, so that the graph is built
                out = CompiledFunctionBackward.apply(*all_args)
            else:
                out = call_compiled_backward()

            # TODO: figure out how to refactor the backward properly so I can use aot_dispatch_subclass_wrapper() here.
            if CompiledFunction.maybe_subclass_metadata is not None:
                outs_wrapped = wrap_tensor_subclasses(
                    out, subclass_metas=CompiledFunction.maybe_subclass_metadata.grad_input_metas)
                return outs_wrapped
            return out

    compiled_function = create_runtime_wrapper(
        CompiledFunction.apply,
        runtime_metadata=fw_metadata,
        indices_of_inps_to_detach=_indices_of_inps_to_detach,
        trace_joint=True,
        keep_input_mutations=aot_config.keep_inference_input_mutations,
        disable_amp=disable_amp
    )

    if not config.debug_assert:
        return compiled_function

    flat_requires_grad = [
        a.requires_grad if isinstance(a, Tensor) else None for a in flat_args
    ]

    @wraps(compiled_function)
    def debug_compiled_function(*args):
        # TODO: Check aliasing relationships
        # TODO: Check strides for metadata mutation
        # (NB: ideally, this logic is factored out of this function and
        # you move these debug checks there)

        # Check requires grad.  Bad case is when we compiled with
        # requires_grad = False, but input requires_grad = True
        # (vice versa is OK; we compute a gradient and then throw
        # it away when it hits the input.)
        for i, a in enumerate(args):
            can_require_grad = flat_requires_grad[i]
            if can_require_grad is None:
                assert not isinstance(a, Tensor)
            elif not can_require_grad:
                assert not a.requires_grad, format_guard_bug_msg(
                    aot_config,
                    f"{describe_input(i, aot_config)} would not require grad",
                )

        return compiled_function(*args)

    return debug_compiled_function


@dynamo_timed
def create_aot_dispatcher_function(
    flat_fn, flat_args: List[Any], aot_config: AOTConfig
):
    """
    Traces the forward and backward graphs of the attr:`flat_fn` to generate a
    joint graph. The joint graph is an Fx graph with Aten ops. Please refer to
    the tracing mechanism to understand the graph capturing details.

    The joint graph is then passed through attr:`partition_fn` to isolate the
    forward and backward portions, which are then respectively compiled via the
    provided attr:`fw_compiler` and attr:`bw_compiler`.

    The resulting compiled forward and backward graphs are then wrapped up in a
    ``torch.autograd.Function`` object.

    The calling convention here is that the first aot_config.num_params_buffers
    inputs in flat_args are parameters and buffers, and the rest are inputs.

    We use this to assume that parameters/buffer's shapes don't change.

    Note: this function is used both by aot_function and aot_export (controlled by aot_config.is_export)
        When aot_config.is_export is True, we return an FX graph + metadata
        When aot_config.is_export is False, we return an ordinary runtime function
    """

    # This is the main entry point.
    # TODO: Chillee argues that dynamo itself should pass in fake tensors to
    # the list of arguments when compiling; at the moment we do not do this

    if aot_config.decompositions is None:
        aot_config.decompositions = {}


    aot_config.decompositions = {
        **aot_autograd_decompositions,
        **aot_config.decompositions,
    }

    if config.functionalize_rng_ops:
        # Update the decompositions with functionalized random decompositions
        aot_config.decompositions = {
            **rng_decompositions,
            **aot_config.decompositions,
        }

    # Check flat_args to see if they're already fake.  If so, use that fake
    # mode instead.

    fake_mode = detect_fake_mode(flat_args)
    if fake_mode is None:
        shape_env = ShapeEnv() if aot_config.dynamic_shapes else None
        fake_mode = FakeTensorMode(shape_env=shape_env)
    else:
        shape_env = fake_mode.shape_env

    python_dispatcher_mode = (
        enable_python_dispatcher() if shape_env is not None else nullcontext()
    )

    with torch.autograd.set_multithreading_enabled(
        False
    ), preserve_rng_state(), fake_mode, python_dispatcher_mode, PhiloxStateTracker():

        def process_inputs(flat_args):
            def convert(idx, x):
                if shape_env is not None:
                    from torch._dynamo.source import ConstantSource
                    if isinstance(x, int):
                        source = ConstantSource(f"sym_{idx}")
                        return shape_env.create_symintnode(
                            shape_env.create_symbol(x, source),
                            hint=x,
                            source=source
                        )
                if not isinstance(x, torch.Tensor):
                    return x
                if isinstance(x, FakeTensor):
                    assert x.fake_mode is fake_mode
                    return x
                if is_traceable_wrapper_subclass(x):
                    attrs, _ = x.__tensor_flatten__()
                    if all(isinstance(getattr(x, attr), FakeTensor) for attr in attrs):
                        assert all(getattr(x, attr).fake_mode is fake_mode for attr in attrs)
                        return x


                # see note [Tensor Fakification and Symbol Caching]
                symbolic_context = None
                source = None
                if tracing_context := torch._guards.TracingContext.try_get():
                    if x in tracing_context.tensor_to_context:
                        symbolic_context = tracing_context.tensor_to_context[x]
                        source = symbolic_context.tensor_source
                if (
                    idx < aot_config.num_params_buffers
                    and config.static_weight_shapes
                    and not symbolic_context
                ):
                    # TODO: Ensure that this codepath is never exercised from
                    # Dynamo
                    return fake_mode.from_tensor(x, static_shapes=True)

                return fake_mode.from_tensor(
                    x, static_shapes=False, symbolic_context=symbolic_context, source=source
                )

            return [convert(idx, x) for idx, x in enumerate(flat_args)]

        fake_flat_args = process_inputs(flat_args)

        needs_autograd = (
            any(x.requires_grad for x in fake_flat_args if isinstance(x, Tensor))
            and torch.is_grad_enabled()
        )

        with enable_python_dispatcher():
            # Patch set_rng_state as set_rng_state with fake tensors is
            # nonsensical. This does not affect the collection of metadata.
            with patch("torch.cuda.set_rng_state", lambda *args: None):
                fw_metadata = run_functionalized_fw_and_collect_metadata(
                    flat_fn,
                    keep_input_mutations=aot_config.keep_inference_input_mutations,
                    is_train=needs_autograd,
                )(*fake_flat_args)

                req_subclass_dispatch = requires_subclass_dispatch(fake_flat_args, fw_metadata)

                if needs_autograd and not any(x.requires_grad for x in fw_metadata.output_info):
                    # We realized that none of the outputs require grad,
                    # so we actually have an inference graph.
                    needs_autograd = False
                    # A bit silly: right now in the subclass codepath, our ViewAndMutationMeta
                    # changes depending on whether we pass in is_train / keep_input_mutations,
                    # so we're forced to recompute the metadata.
                    # TODO: refactor the subclass path of run_functionalized_fw_and_collect_metadata
                    # so that this is unnecessary.
                    if req_subclass_dispatch:
                        fw_metadata = run_functionalized_fw_and_collect_metadata(
                            flat_fn,
                            keep_input_mutations=aot_config.keep_inference_input_mutations and not needs_autograd,
                            is_train=needs_autograd,
                        )(*fake_flat_args)
                    else:
                        fw_metadata = ViewAndMutationMeta(
                            input_info=fw_metadata.input_info,
                            output_info=fw_metadata.output_info,
                            num_intermediate_bases=fw_metadata.num_intermediate_bases,
                            keep_input_mutations=aot_config.keep_inference_input_mutations and not needs_autograd,
                            traced_tangents=fw_metadata.traced_tangents,
                            subclass_inp_meta=fw_metadata.subclass_inp_meta,
                            subclass_fw_graph_out_meta=fw_metadata.subclass_fw_graph_out_meta,
                            subclass_tangent_meta=fw_metadata.subclass_tangent_meta,
                            is_train=needs_autograd,
                        )


        if fw_metadata.num_intermediate_bases > 0:
            assert not req_subclass_dispatch, f"""\
torch.compile is currently being used with tensor subclass inputs:
{','.join([str(type(x)) for x in fake_flat_args])}. We are attempting to a compile a graph with two graph outputs
that alias one another, which is currently unsupported in the subclass use case. If you run into this,
please file a github issue"""

        if aot_config.is_export:
            # aot_export: ban input metadata mutations for now to keep shared code paths simpler.
            # Keeping .resize_() in the graph will require some work
            # Allowing it but keeping the graph functional will require some calling convention changes.
            if len([x for x in fw_metadata.input_info if x.mutates_metadata]) != 0:
                raise RuntimeError(f"""\
Found an input that received a metadata mutation, through e.g. a call to `.resize_()` or `.transpose_()`.
This is currently banned in the aot_export workflow. If you need this functionality, please file a github issue.

fw_metadata={str(fw_metadata)}""")
            # In export, banning data mutations on inputs that require grad for now.
            # This should be rare, and is tricky to get right. When we trace the backward,
            # we currently trace with autograd.grad instead of .backward(), which makes it difficult
            # to ensure that we run autograd all the way through the input **before** it saw the mutation.
            if len([x for x in fw_metadata.input_info if x.requires_grad and x.mutates_data]) != 0:
                raise RuntimeError(f"""\
Found a graph input that requires gradients, and received a mutation.
This is currently banned in the aot_export workflow. If you need this functionality, please file a github issue.

fw_metadata={str(fw_metadata)}""")
            if req_subclass_dispatch:
                raise RuntimeError("""\
aot_export is not currently supported with traceable tensor subclass.
If you need this feature, please comment on <CREATE_ISSUE_LINK>""")

            # Need to decide on a strategy for functionalized RNG: toggling via global config seems bad,
            # and turning it on will require a non-trivial calling convention change for any export runtime.
            if config.functionalize_rng_ops:
                raise RuntimeError("""\
Functionalized RNG is not currently supported in the aot_export workflow. Please file a github issue,
or otherwise set torch._functorch.config.functionalize_rng_ops = False.""")

        # crappy version of dispatcher
        # TODO: Do this properly
        if needs_autograd:
            # For now, aot_dispatch_autograd knows to explicitly return a graph
            # when run with export, and an opaque callable otherwise.
            # In theory we could factor these out, but I wanted to let the dust
            # settle on how functionalized rng fits into export first.
            compiler_fn = aot_dispatch_autograd_graph if aot_config.is_export else aot_dispatch_autograd
        else:
            # aot_dispatch_base_graph contains only the "graph bits", while aot_dispatch_base
            # includes some extra work around handling a runtime epilogue.
            compiler_fn = aot_dispatch_base_graph if aot_config.is_export else aot_dispatch_base

        compiler_fn = partial(aot_wrapper_synthetic_base, compiler_fn=compiler_fn, needs_autograd=needs_autograd)
        compiler_fn = partial(aot_wrapper_dedupe, compiler_fn=compiler_fn)
        # You can put more passes here

        compiled_fn = compiler_fn(flat_fn, fake_flat_args, aot_config, fw_metadata=fw_metadata)
        if aot_config.is_export:
            mutated_user_inp_locs = [
                idx - aot_config.num_params_buffers
                for idx in fw_metadata.mutated_inp_runtime_indices
                if idx >= aot_config.num_params_buffers
            ]
            if len(mutated_user_inp_locs) > 0:
                raise RuntimeError(f"""
Found following user inputs located at {mutated_user_inp_locs} are mutated. This is currently banned in the aot_export workflow.
If you need this functionality, please file a github issue.

fw_metadata={str(fw_metadata)}""")

            # During export, we don't get back a callable - we get back the raw fx graph
            # (either a joint or an inference-only graph)
            assert isinstance(compiled_fn, torch.fx.GraphModule)
            return compiled_fn, fw_metadata

        if not hasattr(compiled_fn, "_boxed_call"):
            compiled_fn = make_boxed_func(compiled_fn)

        return compiled_fn


# Inspired by autodidax (thanks!)
class PytreeThunk:
    spec = None
    # These are some kinda dumb microoptimizations that save about 3-4 us of overhead.
    is_simple = (
        None  # if the output spec is a tuple/list, we won't bother unflattening it.
    )
    is_really_simple = None  # if the output spec is a LeafSpec

    def set(self, spec):
        assert self.spec is None or self.spec == spec
        self.spec = spec
        if type(self.spec) in [tuple, list] and all(
            isinstance(i, pytree.LeafSpec) for i in spec.children_specs
        ):
            self.is_simple = True
        if isinstance(self.spec, pytree.LeafSpec):
            self.is_really_simple = True

    def unflatten(self, x):
        if self.is_really_simple:
            return x[0]
        if self.is_simple:
            return x
        return pytree.tree_unflatten(x, self.spec)


def create_functional_call(mod, params_spec, params_len):
    # Redundant with dynamo, but worth having in case this gets invoked elsewhere.
    # https://github.com/pytorch/pytorch/issues/103569

    def functional_call(*args, **kwargs):
        with stateless._reparametrize_module(
            mod, pytree.tree_unflatten(args[:params_len], params_spec)
        ):
            if isinstance(mod, torch.fx.GraphModule):
                with fx_traceback.preserve_node_meta(), warnings.catch_warnings():
                    warnings.filterwarnings(
                        "ignore", "Anomaly Detection has been enabled."
                    )
                    with torch.autograd.detect_anomaly(check_nan=False):
                        out = Interpreter(mod).run(*args[params_len:], **kwargs)
            else:
                out = mod(*args[params_len:], **kwargs)

        if not isinstance(out, (tuple, list)):
            raise RuntimeError(
                "Graph output must be a tuple(). This is so that we can avoid "
                "pytree processing of the outputs. Please change the module to "
                "have tuple outputs or use aot_module instead."
            )
        return out
    return functional_call

# Creates a function that returns flattened inputs and outputs
# Also returns the output tree spec, which is needed to recover the "unflattened"
# output tree structure later.
def create_tree_flattened_fn(fn, args, kwargs=None) -> Tuple[Callable, PytreeThunk]:
    if kwargs is None:
        kwargs = {}
    # Save the args_spec for flat_tensor_args to unflatten while tracing
    _, tensor_args_spec = pytree.tree_flatten((args, kwargs))
    out_spec = PytreeThunk()

    def flat_fn(*flat_args):
        # The input are flattened tensor args. Prepare the args in the
        # order that original function expects. Add static args as well.
        # They will appear as tensor constants in the traced graph.
        nonlocal out_spec
        args, kwargs = pytree.tree_unflatten(flat_args, tensor_args_spec)
        tree_out = fn(*args, **kwargs)
        flat_out, spec = pytree.tree_flatten(tree_out)
        for i in flat_out:
            is_known_type = False
            for j in KNOWN_TYPES:
                if isinstance(i, j):
                    is_known_type = True
                    break
            if not is_known_type:
                raise RuntimeError(
                    f"Found {type(i)} in output, which is not a known type. "
                    "If this type holds tensors, you need to register a pytree for it. "
                    "See https://github.com/pytorch/functorch/issues/475 for a brief "
                    "explanation why. If you don't need to register a pytree, please "
                    "leave a comment explaining your use case and we'll make this more "
                    "ergonomic to deal with"
                )
        out_spec.set(spec)
        return flat_out
    return flat_fn, out_spec

def _graph_input_names(gm):
    return [node.name for node in gm.graph.nodes if node.op == "placeholder"]


def _graph_output_names(gm):
    output_node = next(iter(reversed(gm.graph.nodes)))
    assert output_node.op == "output" and len(output_node.args) == 1
    return_args = output_node.args[0]
    return [getattr(return_arg, "name", None) for return_arg in return_args]


def create_graph_signature(
    fx_g: torch.fx.GraphModule,
    fw_metadata: ViewAndMutationMeta,
    in_spec: pytree.TreeSpec,
    out_spec: pytree.TreeSpec,
    *,
    user_args_flat: List[torch.Tensor],
    params_and_buffers_flat: List[torch.Tensor],
    param_names: List[str],
    buffer_names: List[str],
    trace_joint: bool,
    num_user_fw_outs: Optional[int],
    loss_index: Optional[int],
) -> GraphSignature:

    # Retrieve graph input names
    graph_input_names = _graph_input_names(fx_g)
    # Retrieve graph output names
    graph_output_names = _graph_output_names(fx_g)

    num_params_buffers = len(param_names) + len(buffer_names)
    # We have enough restrictions on the graph (no de-duping, synthetic bases, etc),
    # Such that # graph inps = # user inps + # params + # buffers
    num_user_args = len(graph_input_names) - num_params_buffers

    if trace_joint:
        assert num_user_fw_outs is not None
        num_fw_outs = num_user_fw_outs + fw_metadata.num_mutated_inp_runtime_indices
        backward_output_names = graph_output_names[num_fw_outs:]

        grad_index = itertools.count(0)
        gradients_to_parameters = {
            backward_output_names[next(grad_index)]: param_names[i]
            for i, param in enumerate(params_and_buffers_flat)
            if param.requires_grad
        }

        gradients_to_user_inputs = {
            backward_output_names[next(grad_index)]: graph_input_names[i + len(params_and_buffers_flat)]
            for i, user_input in enumerate(user_args_flat)
            if user_input.requires_grad
        }

        assert len(gradients_to_parameters) + len(gradients_to_user_inputs) == len(
            backward_output_names
        )

        # Check that we have fully accounted for all graph outputs
        backward_signature = BackwardSignature(
            gradients_to_parameters,
            gradients_to_user_inputs,
            graph_output_names[loss_index],
        )
    else:
        backward_signature = None
        num_user_fw_outs = len(graph_output_names) - fw_metadata.num_mutated_inp_runtime_indices

    return GraphSignature.from_tracing_metadata(
        in_spec=in_spec,
        out_spec=out_spec,
        graph_input_names=graph_input_names,
        graph_output_names=graph_output_names,
        view_mutation_metadata=fw_metadata,
        named_parameters=param_names,
        named_buffers=buffer_names,
        num_user_inputs=num_user_args,
        num_user_outputs=num_user_fw_outs,
        loss_index=loss_index,
        backward_signature=backward_signature,
    )

def aot_function(
    fn: Callable,
    fw_compiler: Callable,
    bw_compiler: Optional[Callable] = None,
    partition_fn: Callable = default_partition,
    decompositions: Optional[Dict] = None,
    num_params_buffers: int = 0,
    keep_inference_input_mutations: bool = False,
    inference_compiler: Optional[Callable] = None,
    *,
    # Whether or not to trace with dynamic shapes
    dynamic=False,
    enable_log=True,
) -> Callable:
    """
    Traces the forward and backward graph of :attr:`fn` using torch dispatch
    mechanism, and then compiles the generated forward and backward graphs
    through :attr:`fw_compiler` and :attr:`bw_compiler`.

    :func:`aot_function` traces the forward and backward graph ahead of time,
    and generates a joint forward and backward graph.  :attr:`partition_fn` is
    then used to separate out forward and backward graphs. The partitioner
    function can be used to perform optimizations such as recomputation. One can
    set `decompositions` dictionary to decompose the operators into a sequence
    of core or simpler operators supported by the backend compilers.

    .. warning::
        This API is experimental and likely to change.

    Args:
        fn (Callable): A Python function that takes one ore more arguments. Must
            return one or more Tensors.
        fw_compiler (Callable): A Python function that accepts an Fx graph with
            Aten ops and input args, and returns a Callable that semantically is
            equivalent to the input Fx graph.
        bw_compiler (Optional[Callable]): A Python function that accepts an
            Fx graph with Aten ops and input args, and returns a Callable that
            semantically is equivalent to the input Fx graph.  Default: None
            (when None, it defaults to the :attr:`fw_compiler`)
        partition_fn (Callable): A Python function that takes a joint forward
            and backward graph, and partitions it into separate forward and
            backward graphs.
        decompositions (Dict): A dictionary to define the decomposition of
            larger Aten ops into simpler or core Aten ops.
        inference_compiler (Optional[Callable]): A Python function that accepts an
            Fx graph with Aten ops and input args, and returns a Callable that
            semantically is equivalent to the input Fx graph. inference_compiler is invoked
            if no autograd is needed. Default: None
            (when None, it defaults to the :attr:`fw_compiler`)
    Returns:
        Returns a ``Callable`` that retains the eager behavior of the original
        :attr:`fn`, but with forward and backward graph compiled via
        :attr:`fw_compile` and :attr:`bw_compile`.

    A simple example usage of :func:`aot_function` is as follows. This example
    will print the forward and backward graphs of the function ``fn``

        >>> fn = lambda x : x.sin().cos()
        >>> def print_compile_fn(fx_module, args):
        >>>     print(fx_module)
        >>>     return fx_module
        >>> aot_fn = aot_function(fn, print_compile_fn)
        >>> x = torch.randn(4, 5, requires_grad=True)
        >>> aot_fn(x)
    """

    if bw_compiler is None:
        bw_compiler = fw_compiler
    if inference_compiler is None:
        inference_compiler = fw_compiler
    aot_config = AOTConfig(
        fw_compiler=fw_compiler,
        bw_compiler=bw_compiler,
        inference_compiler=inference_compiler,
        partition_fn=partition_fn,
        decompositions=decompositions,
        num_params_buffers=num_params_buffers,
        aot_id=next(AOT_COUNTER),
        keep_inference_input_mutations=keep_inference_input_mutations,
        dynamic_shapes=dynamic,
        aot_autograd_arg_pos_to_source=None,
        is_export=False,
        no_tangents=False,
        enable_log=enable_log,
    )
    cached_res = None

    @wraps(fn)
    def returned_function(*args, **kwargs):
        nonlocal cached_res
        # Now flatten the tensor args
        flat_args = pytree.arg_tree_leaves(*args, **kwargs)

        # Compile the function and save it in the cache
        if cached_res is None:
            flat_fn, out_spec = create_tree_flattened_fn(fn, args, kwargs)

            compiled_fn = create_aot_dispatcher_function(
                flat_fn,
                flat_args,
                aot_config,
            )
            cached_res = (compiled_fn, out_spec)

        cached_fn, out_spec = cached_res
        out = cached_fn(flat_args)
        return out_spec.unflatten(out)

    return returned_function


def aot_module(mod: nn.Module, *args, **kwargs) -> nn.Module:
    """
    Traces the forward and backward graph of :attr:`mod` using torch dispatch
    tracing mechanism. It is wrapper function, that underneath uses
    :func:`aot_function` to perform tracing and compilation.

    :func:`aot_module` lifts the parameters and buffers of ``nn.Module`` as inputs
    to a new callable which is then compiled through :func:`aot_function`.

    .. warning::
        This API is experimental and likely to change.

    Args:
        mod (Callable): A ``nn.Module`` module.
        args : args to be passed to :func:`aot_function`
        kwargs : kwargs to be passed to :func:`aot_function`

    Returns:
        Returns a ``nn.Module`` that retains the eager behavior of the original
        :attr:`mod`, but with forward and backward graph compiled.

    """
    # See Note: [Fake Modules and AOTAutograd]
    torch._dynamo.utils.assert_no_fake_params_or_buffers(mod)

    def functional_call(named_params, named_buffers, *args, **kwargs):
        params_and_buffers = {**named_params, **named_buffers}
        return torch.func.functional_call(mod, params_and_buffers, args, kwargs)

    named_params = dict(mod.named_parameters(remove_duplicate=False))
    named_buffers = dict(mod.named_buffers(remove_duplicate=False))
    num_params_buffers = len(named_params) + len(named_buffers)
    compiled_f = aot_function(
        functional_call, *args, num_params_buffers=num_params_buffers, **kwargs
    )

    class AOTModule(nn.Module):
        def __init__(self):
            super().__init__()
            self.orig_module = mod

        def forward(self, *args, **kwargs):
            return compiled_f(
                named_params,
                named_buffers,
                *args,
                **kwargs,
            )

    return AOTModule()


def aot_module_simplified(
    mod: nn.Module,
    args,
    fw_compiler: Callable,
    bw_compiler: Optional[Callable] = None,
    partition_fn: Callable = default_partition,
    decompositions: Optional[Dict] = None,
    keep_inference_input_mutations=False,
    inference_compiler: Optional[Callable] = None,
) -> nn.Module:
    """
    This is the simplified or low overhead version of aot_module. For frontends
    like TorchDynamo, the input functions/modules to AOT are static and have
    unpacked inputs/outputs. This gives us an opportunity to remove the
        (1) pytree overhead to parse inputs/outputs,
        (2) AOT Autograd cache,
        (3) Reading of params/buffers in every forward call

    :func:`aot_module_simplified` removes these overheads.
    """
    params = {
        **dict(mod.named_parameters(remove_duplicate=False)),
        **dict(mod.named_buffers(remove_duplicate=False)),
    }
    params_flat, params_spec = pytree.tree_flatten(params)
    params_flat = list(params_flat)
    params_len = len(params_flat)

    functional_call = create_functional_call(mod, params_spec, params_len)

    if bw_compiler is None:
        bw_compiler = fw_compiler
    if inference_compiler is None:
        inference_compiler = fw_compiler

    seen_sources = set()

    full_args = []
    # First, the params
    full_args.extend(params_flat)

    if tracing_context := torch._guards.TracingContext.try_get():
        tracing_context.params_flat = params_flat

    aot_autograd_arg_pos_to_source = None
    # Then, the params 1:1 mapped sources, if relevant.
    if hasattr(mod, "_param_name_to_source"):
        aot_autograd_arg_pos_to_source = []
        # We now know this came from dynamo, and (1) we care about guards,
        # so setting up aot_autograd_arg_pos_to_source for downstream dedup guards
        # can now be done safely. (2) Dynamo logic protects the 1:1 sizing below.
        for name in params.keys():
            assert name in mod._param_name_to_source, f"{name} not found."
            source = mod._param_name_to_source[name]
            assert source not in seen_sources, source
            seen_sources.add(source)
            aot_autograd_arg_pos_to_source.append(source)

    # Next, the input args
    full_args.extend(args)

    if hasattr(mod, "graph"):
        # Non dynamo entrypoints can get to here...
        for i, node in enumerate(mod.graph.nodes):
            if node.op == "placeholder":
                if hasattr(node, "_dynamo_source"):
                    # ... but not here!
                    if aot_autograd_arg_pos_to_source is None:
                        aot_autograd_arg_pos_to_source = []
                    source = node._dynamo_source
                    assert source not in seen_sources, source
                    seen_sources.add(source)
                    aot_autograd_arg_pos_to_source.append(source)

    if aot_autograd_arg_pos_to_source is not None:
        assert len(full_args) == len(aot_autograd_arg_pos_to_source)

    dynamic_shapes = False
    for x in full_args:
        if isinstance(x, FakeTensor):
            dynamic_shapes = x.fake_mode.shape_env is not None
            break

    aot_config = AOTConfig(
        fw_compiler=fw_compiler,
        bw_compiler=bw_compiler,
        inference_compiler=inference_compiler,
        partition_fn=partition_fn,
        decompositions=decompositions,
        num_params_buffers=params_len,
        aot_id=next(AOT_COUNTER),
        keep_inference_input_mutations=keep_inference_input_mutations,
        dynamic_shapes=dynamic_shapes,
        aot_autograd_arg_pos_to_source=aot_autograd_arg_pos_to_source,
        is_export=False,
        no_tangents=False,
    )

    with compiled_autograd.disable():
        compiled_fn = create_aot_dispatcher_function(
            functional_call,
            full_args,
            aot_config,
        )

    # TODO: There is something deeply wrong here; compiled_fn running with
    # the boxed calling convention, but aot_module_simplified somehow
    # historically returned a function that was not the boxed calling
    # convention.  This should get fixed...
    def forward(*runtime_args):
        full_args = []
        full_args.extend(params_flat)
        full_args.extend(runtime_args)
        return compiled_fn(full_args)

    # Just for convenience
    forward.zero_grad = mod.zero_grad
    forward.named_parameters = mod.named_parameters
    forward.named_buffers = mod.named_buffers

    return forward

def aot_export_module(
    mod: nn.Module,
    args,
    *,
    decompositions: Optional[Dict] = None,
    # If true, we'll return a joint forward-backward graph,
    # As well as metadata on the loss + gradients in the backward.
    trace_joint: bool,
    # If trace_joint is True, we expect your module to return a scalar loss.
    # Your module can return multiple outputs, so you must specify which output the loss is.
    output_loss_index: Optional[int] = None,
) -> Tuple[torch.fx.GraphModule, GraphSignature]:
    """
    This function takes in a module, and returns:
    (1) an FX graph that can be exported
    (2) some metadata about the graph

    If `trace_joint=True` we will return a joint graph of the forward + backward.

    The traced FX graph will have the following properties compared to the original module:
    (1) Inputs and outputs to the module will be pytree-flattened
    (2) Parameters and buffers on the module will be lifted into graph inputs,
        graph_inputs = (*parameters, *buffers, *user_inputs)
    (3) The graph will be fully functionalized
    (4) Any input mutations will be converted into additional outputs in the graph,
        meaning whoever calls this graph is responsible for applying the mutations
        back to the original inputs.
    (5) If is_joint is provided the graph will return parameter gradients in addition to user outputs.
        The graph output will look like:
        graph_outputs = (*updated_inputs, *user_outputs, *param_gradients)

    There are also several restrictions on what modules can use this API. In particular:
    (1) If trace_joint is specified, we expect the loss function to be **fused**
        into the module forward. One of the outputs to the forward must be a scalar loss,
        which is specified with `output_loss_index`.
        All other outputs to the forward are presumed to not require gradients.
    (2) This API cannot capture optimizers (although in theory we could build an API for this).
    (3) Metadata mutations on params/buffers/inputs are banned.
    (4) Data mutations on anything that requires gradients are banned (parameters)
    (5) If an input is mutated, it is not allowed to alias any other inputs.
    (6) Parameters must not be duplicated.
    """
    named_parameters = dict(mod.named_parameters(remove_duplicate=False))
    named_buffers = dict(mod.named_buffers(remove_duplicate=False))
    params_and_buffers = {
        **dict(named_parameters),
        **dict(named_buffers),
    }
    params_and_buffers_flat, params_spec = pytree.tree_flatten(params_and_buffers)
    params_and_buffers_flat = tuple(params_and_buffers_flat)
    params_len = len(params_and_buffers_flat)

    functional_call = create_functional_call(mod, params_spec, params_len)

    num_fw_outs = None

    if trace_joint:
        # This helper effectively just adds some extra asserts about what the backward will look like:
        # Outputs must include a scalar loss, that we compute gradients w.r.t.
        # We don't compute gradients w.r.t. anything else: so just in case we detach()
        # and other output tensors.
        def fn_to_trace(*args):
            nonlocal num_fw_outs
            out = functional_call(*args)
            if output_loss_index is None:
                raise RuntimeError("""\
If trace_joint=Trueit is required that one of your forward outputs must be a scalar loss.
You must specify the which (index) output is the loss with output_loss_index.""")
            if isinstance(out, (torch.Tensor)):
                out = (out,)
            if not isinstance(out, (tuple, list)):
                raise RuntimeError(f"Expected forward output to be either a tensor or a list/tuple of tensors. found {type(out)}")

            for i, o in enumerate(out):
                # We only want to create a backward graph w.r.t. the loss that the user passed in.
                # This implies that every other output should not require gradients.
                # Instead of making this an error (and forcing the user to detach all other outputs
                # of their forward),
                # we'll automatically detach them here.
                if o.requires_grad and i != output_loss_index:
                    raise RuntimeError(f"""\
Found an output of the forward that requires gradients, that was not the scalar loss.
We require all outputs to the forward that are not the scalar loss to not require gradient,
because we will only compute a backward graph against the scalar loss.
You can fix this by calling .detach() on each of your forward outputs that is not the loss.
You specified that output index {output_loss_index} is the loss, but we found that
the output at index {i} requires gradients.""")
            out_loss = out[output_loss_index]
            num_fw_outs = len(out)
            if not out_loss.requires_grad:
                raise RuntimeError(f"""\
The output at index {output_loss_index} was marked as the loss, but it does not require gradients""")
            if out_loss.numel() != 1:
                raise RuntimeError(f"""\
We require the output marked as the loss (at index {output_loss_index}) to be a scalar, but it has shape {out_loss.shape}""")
            return out
        ctx = nullcontext
    else:
        # Run under no_grad, so our tracing machinery only traces an inference graph.
        ctx = torch.no_grad
        fn_to_trace = functional_call

    full_args = []
    # First, the params
    # NB: It is REQUIRED that parameters come first, Inductor infers "fixed"
    # parameters by looking at the difference in parameter count outside
    # and inside AOTAutograd, and assumes the prefix of arguments are fixed
    # arguments
    full_args.extend(params_and_buffers_flat)
    # Next, the input args
    full_args.extend(args)

    with ctx():
        fx_g, metadata, in_spec, out_spec = _aot_export_function(
            fn_to_trace,
            full_args,
            decompositions=decompositions,
            num_params_buffers=params_len,
            no_tangents=True,
        )
    if trace_joint:
        def flattened_joint(*args):
            # The idea here is that the joint graph that AOTAutograd creates has some strict properties:
            # (1) It accepts two arguments (primals, tangents), and pytree_flattens them
            # (2) It returns a tuple of (fw_outs, gradients)
            # This is a very useful convention for anyone who wants to partition the joint graph
            # into a separate forward and backward graph.
            # However,
            # (1) for people exporting a single joint graph, it would be preferable not to have
            #     any pytrees in the graph.
            # (2) We are guaranteed in the aot_export_module case that the forward outputs a loss,
            #     and there are therefore no tangents that are needed to run the joint graph.
            # (3) AOTAutograd creates a grad_input for every input in the forward,
            #     including None's for inputs that are not grad-requiring tensors.
            #     we don't want these in our export graph.
            #     and there are therefore no tangents that are needed to run the joint graph.
            # This function "fixes" both of the above by removing any tangent inputs,
            # and removing pytrees from the original FX graph.
            fake_tangents = [None for _ in range(metadata.num_outputs + metadata.num_mutated_inp_runtime_indices)]
            fw_outs, gradients = fx_g(args, fake_tangents)
            assert len(gradients) == len(args)
            output_gradients = []
            for i, (a, grad) in enumerate(zip(args, gradients)):
                if isinstance(a, torch.Tensor) and a.requires_grad:
                    assert grad is not None, """\
Found a parameter that did not receive a gradient.
"This is most likely a bug, but if this needs to be supported please comment on this Github issue:
https://github.com/pytorch/pytorch/issues/101192
"""
                    output_gradients.append(grad)
                else:
                    assert grad is None
            return *fw_outs, *output_gradients
        fx_g = make_fx(flattened_joint)(*full_args)

    user_args_flat = pytree.arg_tree_leaves(*args)
    return fx_g, create_graph_signature(
        fx_g,
        metadata,
        in_spec,
        out_spec,
        user_args_flat=user_args_flat,
        params_and_buffers_flat=params_and_buffers_flat,
        param_names=list(named_parameters.keys()),
        buffer_names=list(named_buffers.keys()),
        trace_joint=trace_joint,
        num_user_fw_outs=num_fw_outs,
        loss_index=output_loss_index,
    )

def aot_export_joint_simple(
    func: Callable,
    args,
    *,
    trace_joint: bool,
    # It looks like the main consequence of this API is that for dynamic shapes,
    # it will assume that parms/buffers are static.
    # With the new inferred dynamic shapes API, maybe this doesn't matter?
    num_params_buffers: int = 0,
    decompositions: Optional[Dict] = None,
) -> torch.fx.GraphModule:
    """
    A simplified version of export. Used by higher order operators.

    This function makes a high-level "no calling convention changes" guarantee:
    - If no inputs require grad (so we export an inference graph),
      there are *no* calling convention change between the exported graph, and "func".
    - If at least one input requires grad (so we trace out and export a joint fw-bw graph),
      Then if you were partition the graph into a separate forward and backward graph,
      The forward graph will have no calling convention changes compared to "func".

    The above also relies on some strong restrictions around which functions this API accepts:
    (1) `args` cannot contain any pytrees (they must have been pytree_flattened already)
    (2) `func` cannot mutate any inputs
    (3) The outputs of `func` cannot alias any inputs.

    Note: this function is only lightly tested today. It will probably be tested more heavily by higher order ops.
    """
    if trace_joint:
        ctx = nullcontext
    else:
        # Run under no_grad, so our tracing machinery only traces an inference graph.
        ctx = torch.no_grad

    with ctx():
        fx_g, metadata, in_spec, out_spec = _aot_export_function(
            func,
            args,
            decompositions=decompositions,
        )
    # At this point, we can just directly return the (joint or inference graph) that we traced.
    # First though: a bunch of assertions to make sure that our graph doesn't require
    # any calling convention changes compared to the original function.
    # These restrictions are *in addition to* the general restrictions on export.

    # No input mutations
    if len([x for x in metadata.input_info if x.mutates_data or x.mutates_metadata]) != 0:
        raise RuntimeError(f"aot_export_joint_simple does not support input mutations. {str(metadata)}")
    # No output aliasing
    if len([x for x in metadata.output_info if x.output_type != OutputType.non_alias]) != 0:
        raise RuntimeError(f"aot_export_joint_simple does not support outputs that alias inputs. {str(metadata)}")
    # No pytrees
    if type(in_spec) == pytree.LeafSpec:
        raise RuntimeError(f"aot_export_joint_simple requires inputs to be a single list/tuple. in_spec={str(in_spec)}")
    if len([x for x in in_spec.children_specs if type(x) != pytree.LeafSpec]) != 0:
        raise RuntimeError(f"aot_export_joint_simple requires individual inputs not to be pytrees. in_spec={str(in_spec)}")
    if type(out_spec) == pytree.LeafSpec:
        raise RuntimeError(f"aot_export_joint_simple requires outputs to be a single list/tuple. out_spec={str(out_spec)}")
    if len([x for x in out_spec.children_specs if type(x) != pytree.LeafSpec]) != 0:
        raise RuntimeError(f"aot_export_joint_simple requires individual outputs not to be pytrees. out_spec={str(out_spec)}")
    # TODO: we might have to temporarily patch config.functionalize_rng
    # so that it doesn't run when we're exporting a higher order op.

    if config.debug_assert:
        # Smoke test that after partitioning, we can run the forward without any calling convention changes.
        fw_module, bw_module = aot_config.default_partition(
            fx_g, args, num_fwd_outputs=len(fw_metadata.output_infos)
        )
        # Attempt to run the fw_module with the original user inputs
        fake_mode = detect_fake_mode(args)
        if fake_mode is None:
            fake_mode = FakeTensorMode()
        with fake_mode:
            fw_module(*args)
    return fx_g

# Private for now because we aren't providing a contract on what to return
# for joint graphs (we could when there's a clearer use case)
# In the future, we may need to add more export API's that provide their own strong guarantees.
# This is meant as a general helper function for handling various export-y use cases.
def _aot_export_function(
    func: Callable,
    args,
    *,
    num_params_buffers: int = 0,
    decompositions: Optional[Dict] = None,
    # If we're exporting a joint graph and we don't want any tangent inputs in the graph
    # (because we are backpropping through a scalar 1 loss),
    # we need to explicitly specify not to include tangents in the graph.
    # It's not enough just to check that our tangent is a scalar, since we also
    # need to know if it is a 1 (no need to make it a graph input), or something else
    # (requiring it to be a graph input).
    # We don't know this info at trace time though, so we need to make it an explicit config.
    no_tangents: bool = False,
) -> Tuple[torch.fx.GraphModule, ViewAndMutationMeta, pytree.TreeSpec, pytree.TreeSpec]:
    dynamic_shapes = False
    for x in args:
        if isinstance(x, FakeTensor):
            dynamic_shapes = x.fake_mode.shape_env is not None
            break

    flat_fn, out_spec = create_tree_flattened_fn(func, args)
    flat_args, in_spec = pytree.tree_flatten(args)

    # The export use case doesn't care about several bits of AOTConfig
    # (1) compilers (we just export the graph)
    # (2) partitioners (export is only full graph, user can partition themselves)
    aot_config = AOTConfig(
        fw_compiler=None,
        bw_compiler=None,
        inference_compiler=None,
        partition_fn=None,
        decompositions=decompositions,
        num_params_buffers=num_params_buffers,
        aot_id=next(AOT_COUNTER),
        # For now there's no use case involving keeping input mutations in the graph
        # (which we can only do in the inference case anyway).
        # We can add this later if we need to.
        keep_inference_input_mutations=False,
        dynamic_shapes=dynamic_shapes,
        aot_autograd_arg_pos_to_source=None,
        is_export=True,
        no_tangents=no_tangents,
    )

    fx_g, meta = create_aot_dispatcher_function(
        flat_fn,
        flat_args,
        aot_config,
    )
    return fx_g, meta, in_spec, out_spec.spec


compiled_function = aot_function
compiled_module = aot_module<|MERGE_RESOLUTION|>--- conflicted
+++ resolved
@@ -477,12 +477,9 @@
     mutates_data: bool
     mutates_metadata: bool
     mutations_hidden_from_autograd: bool
-<<<<<<< HEAD
-    mutations_under_no_grad_or_inference_mode: bool
-=======
     # This can only happen from a call to aten.set_() on a graph input.
     mutates_storage_metadata: bool
->>>>>>> ae593d03
+    mutations_under_no_grad_or_inference_mode: bool
     requires_grad: bool
     mutation_type: MutationType
 
@@ -945,7 +942,8 @@
     elif isinstance(t, torch.Tensor):
         assert isinstance(t, FunctionalTensor)
         return torch._functionalize_are_all_mutations_hidden_from_autograd(t.elem)
-<<<<<<< HEAD
+    else:
+        return False
 
 def are_all_mutations_under_no_grad_or_inference_mode(t):
     if is_traceable_wrapper_subclass(t):
@@ -954,32 +952,6 @@
     else:
         assert isinstance(t, FunctionalTensor)
         return torch._functionalize_are_all_mutations_under_no_grad_or_inference_mode(t.elem)
-
-# new_arg and arg here are either:
-# (1) both a FakeTensor
-# (2) both a traceable tensor subclass that holds a FakeTensor
-# Pre-condition: the two args are the "old" and "new" inputs from running functionalization.
-# When we run functionalization and wrap our inputs into FunctionalTensors,
-# we can detect whether or not an input was mutated by checking to see if the inner tensor has changed
-#
-# Normally it would be enough just to check if arg is new_arg, which is normally enough for functionalization
-# to confirm that inputs were not mutated when running the user's model with functionalization on.
-# But when we have subclass inputs, we can't rely on that:
-# `from_fun(to_fun(x)) is x` will return False, because the call to `from_fun` constructs
-# a brand new subclass instance: we are calling __tensor_unflatten__, and going
-# from Subclass(FakeTensor) to Subclass(FunctionalTensor(FakeTensor))
-def was_updated(arg, new_arg):
-    if is_traceable_wrapper_subclass(arg):
-        assert is_traceable_wrapper_subclass(new_arg)
-        attrs, _ = arg.__tensor_flatten__()
-        new_attrs, _ = new_arg.__tensor_flatten__()
-        assert attrs == new_attrs
-        # A tensor subclass was updated if any of its inner elements were updated
-        return any(was_updated(getattr(arg, attr), getattr(new_arg, attr)) for attr in attrs)
-=======
->>>>>>> ae593d03
-    else:
-        return False
 
 # f_arg here is either
 # (1) A FunctionalTensor(_to_functional_tensor(FakeTensor))
@@ -1164,26 +1136,11 @@
                 new_arg = arg
             else:
                 new_arg = from_fun(f_arg)
-<<<<<<< HEAD
-            if was_updated(arg, new_arg):
-                if was_metadata_updated(arg, new_arg):
-                    mutates_data = False
-                    mutates_metadata = True
-                else:
-                    mutates_data = True
-                    mutates_metadata = has_metadata_mutation(f_arg)
-                mutations_hidden_from_autograd = are_all_mutations_hidden_from_autograd(f_arg)
-                mutations_under_no_grad_or_inference_mode = are_all_mutations_under_no_grad_or_inference_mode(f_arg)
-            else:
-                mutates_data = False
-                mutates_metadata = False
-                mutations_hidden_from_autograd = False
-                mutations_under_no_grad_or_inference_mode = False
-=======
             mutates_metadata = has_metadata_mutation(f_arg, arg, check_only_storage_mutation=False)
             mutates_storage_metadata = has_metadata_mutation(f_arg, arg, check_only_storage_mutation=True)
             mutates_data = has_data_mutation(f_arg)
             mutations_hidden_from_autograd = are_all_mutations_hidden_from_autograd(f_arg)
+            mutations_under_no_grad_or_inference_mode = mutates_data and are_all_mutations_under_no_grad_or_inference_mode(f_arg)
 
             # Here, we're saying that if an input experienced a set call, inp.set_(other),
             # then we can effectively not have to worry about whether its data was mutated.
@@ -1201,7 +1158,6 @@
             #     seem painful to get working.
             if mutates_storage_metadata:
                 mutates_data = False
->>>>>>> ae593d03
 
             requires_grad = isinstance(f_arg, torch.Tensor) and f_arg.requires_grad
 
@@ -1210,11 +1166,8 @@
                 mutates_data=mutates_data,
                 mutates_metadata=mutates_metadata,
                 mutations_hidden_from_autograd=mutations_hidden_from_autograd,
-<<<<<<< HEAD
+                mutates_storage_metadata=mutates_storage_metadata,
                 mutations_under_no_grad_or_inference_mode=mutations_under_no_grad_or_inference_mode,
-=======
-                mutates_storage_metadata=mutates_storage_metadata,
->>>>>>> ae593d03
                 requires_grad=requires_grad,
                 mutation_type=_get_mutation_type(
                     keep_input_mutations,
@@ -2778,13 +2731,9 @@
             # mutations, they will be hidden from the rest of aot autograd.
             mutates_data=mutates_data,
             mutates_metadata=mutates_metadata,
-<<<<<<< HEAD
-            mutations_hidden_from_autograd=mutations_hidden_from_autograd,
-            mutations_under_no_grad_or_inference_mode=mutations_under_no_grad_or_inference_mode,
-=======
             mutations_hidden_from_autograd=all(m.input_info[x].mutations_hidden_from_autograd for x in outer_indices),
             mutates_storage_metadata=False if len(outer_indices) > 1 else m.input_info[outer_indices[0]].mutates_storage_metadata,
->>>>>>> ae593d03
+            mutations_under_no_grad_or_inference_mode=mutations_under_no_grad_or_inference_mode,
             is_leaf=any_leaf,
             requires_grad=requires_grad,
             mutation_type=mutation_type,
