--- conflicted
+++ resolved
@@ -63,17 +63,6 @@
 DEFAULT_SUFFIX = ".distcp"
 
 
-<<<<<<< HEAD
-=======
-def _result_from_write_item(
-    item: WriteItem, size_in_bytes, storage_data
-) -> WriteResult:
-    return WriteResult(
-        index=item.index, size_in_bytes=size_in_bytes, storage_data=storage_data
-    )
-
-
->>>>>>> b3422866
 class _TensorLoader(ABC):
     @abstractmethod
     def add(self, size: int, obj: object) -> None:
