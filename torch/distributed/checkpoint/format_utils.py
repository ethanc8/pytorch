--- conflicted
+++ resolved
@@ -56,11 +56,7 @@
 
 def dcp_to_torch_save(
     dcp_checkpoint_dir: Union[str, os.PathLike],
-<<<<<<< HEAD
-    torch_save_fn: Union[str, os.PathLike],
-=======
     torch_save_path: Union[str, os.PathLike],
->>>>>>> 3cea70e0
 ):
     """
     Given a directory containing a DCP checkpoint, this function will convert it into a
@@ -68,19 +64,12 @@
 
     Args:
         dcp_checkpoint_dir: Directory containing the DCP checkpoint.
-<<<<<<< HEAD
-        torch_save_fn: Filename to store the converted Torch save file.
-    """
-    sd = {}
-=======
         torch_save_path: Filename to store the converted Torch save file.
 
     .. warning::
         To avoid OOM, it's recommended to only run this function on a single rank.
     """
-
     sd: STATE_DICT_TYPE = {}
->>>>>>> 3cea70e0
     storage_reader = FileSystemReader(dcp_checkpoint_dir)
 
     _load_state_dict(
@@ -89,26 +78,23 @@
         planner=_EmptyStateDictLoadPlanner(),
         no_dist=True,
     )
-<<<<<<< HEAD
-    torch.save(sd, torch_save_fn)
+    torch.save(sd, torch_save_path)
 
 
 def torch_save_to_dcp(
-    torch_save_fn: Union[str, os.PathLike], dcp_checkpoint_dir: Union[str, os.PathLike]
+    torch_save_path: Union[str, os.PathLike],
+    dcp_checkpoint_dir: Union[str, os.PathLike],
 ):
     """
     Given the location of a torch save file, converts it into a DCP checkpoint.
 
     Args:
-        torch_save_fn: Filename to store the converted Torch save file.
+        torch_save_path: Filename to store the converted Torch save file.
         dcp_checkpoint_dir: Directory containing the DCP checkpoint.
 
     .. warning::
         To avoid OOM, it's recommended to only run this function on a single rank.
     """
 
-    state_dict = torch.load(torch_save_fn)
-    dcp.save(state_dict, checkpoint_id=dcp_checkpoint_dir, no_dist=True)
-=======
-    torch.save(sd, torch_save_path)
->>>>>>> 3cea70e0
+    state_dict = torch.load(torch_save_path)
+    dcp.save(state_dict, checkpoint_id=dcp_checkpoint_dir, no_dist=True)