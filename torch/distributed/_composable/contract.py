import uuid
from collections import OrderedDict
from functools import wraps
from typing import Callable, Dict, List, Optional, Sequence, Set, Type, Union

import torch
import torch.nn as nn
from torch.distributed._composable_state import _State


def generate_state_key(string="__composable_api_state_key"):
    return f"{string}_{str(uuid.uuid4())}"


STATE_KEY = generate_state_key()
REGISTRY_KEY = generate_state_key()


# TODO: we can add additional info to RegistryItem to share across APIs. E.g.,
# we can add args and kwargs here, and then we can detect whether fully_shard
# is combined with reentrant activation checkpointing and error out with a clear
# message.
class RegistryItem:
    pass


def contract(state_cls: Type[_State] = _State):
    r"""
    Decorate a function as a composable distributed API, where the first
    argument of the function must be an :class:`nn.Module` instance. The
    decorator verifies that the wrapped function does not modify parameter,
    buffer or sub-module fully-qualified names (FQN).

    When a function ``func`` is decorated by ``@contract()``, a
    ``.state(module: nn.Module)`` method will be installed to the decorated
    function. Then you can retrieve and modify the state on a module by calling
    ``func.state(module)``.

    Example::
        >>> # xdoctest: +SKIP
        >>> import torch.nn as nn
        >>>
        >>> class MyModel(nn.Module):
        >>>     def __init__(self):
        >>>         super().__init__()
        >>>         self.l1 = nn.Linear(10, 10)
        >>>         self.l2 = nn.Linear(10, 10)
        >>>
        >>>     def forward(self, x):
        >>>         return self.l2(self.l1(x))
        >>>
        >>> @contract()
        >>> def my_feature(module: nn.Module) -> nn.Module:
        >>>     my_feature.state(module).some_state = "any value"
        >>>     return module
        >>>
        >>> model = MyModel()
        >>> my_feature(model.l1)
        >>> assert my_feature.state(model.l1).some_state == "any value"
        >>> my_feature(model.l2)
        >>> model(torch.randn(2, 10)).sum().backward()
    """

    # wraps will make functions decorated with contract() pickleable - needed for integration with torch.package
    @wraps(state_cls)
    def inner(func):
        @wraps(func)
        def wrapper(
            module: Union[nn.Module, Sequence[nn.Module]], *args, **kwargs
        ) -> Optional[nn.Module]:
            inp_module = module
            if isinstance(module, nn.Module):
                modules = [module]
            else:
                # Special case: only FSDP permits a sequence of modules, in
                # which case we only want to insert the state object on the
                # root modules (i.e. those without a parent) with respect to
                # the passed-in modules.
                modules = _get_root_modules(list(module))
            state = state_cls()  # shared across all modules
            registry_item = RegistryItem()  # shared across all modules
            module_to_orig_named_params: Dict[nn.Module, Dict[str, nn.Parameter]] = {}
            module_to_orig_named_buffers: Dict[nn.Module, Dict[str, torch.Tensor]] = {}
            module_to_orig_named_modules: Dict[nn.Module, Dict[str, nn.Module]] = {}
            for module in modules:
                default_all_state: Dict[Callable, _State] = OrderedDict()
                default_registry: Dict[str, RegistryItem] = OrderedDict()
                all_state: Dict[Callable, _State] = module.__dict__.setdefault(  # type: ignore[call-overload]
                    STATE_KEY, default_all_state
                )
                assert isinstance(
                    all_state, dict
                ), "Distributed composable API states corrupted"
                registry: Dict[str, RegistryItem] = module.__dict__.setdefault(  # type: ignore[call-overload]
                    REGISTRY_KEY, default_registry
                )
                assert isinstance(
                    registry, dict
                ), "Distributed composable API registry corrupted"
                # Make sure that func has not been applied to the module yet
                assert func not in all_state and func.__name__ not in registry, (
                    "Each distinct composable distributed API can only be applied to a "
                    f"module once. {func.__name__} has already been applied to the "
                    f"following module:\n{module}"
                )
                all_state.setdefault(func, state)
                registry.setdefault(func.__name__, registry_item)

                module_to_orig_named_params[module] = OrderedDict(
                    module.named_parameters()
                )
                module_to_orig_named_buffers[module] = OrderedDict(
                    module.named_buffers(remove_duplicate=False)
                )
                module_to_orig_named_modules[module] = OrderedDict(
                    module.named_modules(remove_duplicate=False)
                )

            # `func` should return the same type as the input module/modules
            updated = func(inp_module, *args, **kwargs)
            if updated is None:
                updated = inp_module
            if isinstance(updated, nn.Module):
                updated_modules = [updated]
            else:
                updated_modules = _get_root_modules(list(inp_module))

            module_to_new_named_params: Dict[nn.Module, Dict[str, nn.Parameter]] = {}
            module_to_new_named_buffers: Dict[nn.Module, Dict[str, torch.Tensor]] = {}
            module_to_new_named_modules: Dict[nn.Module, Dict[str, nn.Module]] = {}
            for module in updated_modules:
                module_to_new_named_params[module] = OrderedDict(
                    module.named_parameters()
                )
                module_to_new_named_buffers[module] = OrderedDict(
                    module.named_buffers(remove_duplicate=False)
                )
                module_to_new_named_modules[module] = OrderedDict(
                    module.named_modules(remove_duplicate=False)
                )

            def check_fqn(orig_fqns: List[str], new_fqns: List[str], check_key: str):
                if orig_fqns == new_fqns:
                    return

                orig_fqn_set, new_fqn_set = set(orig_fqns), set(new_fqns)
                orig_only = orig_fqn_set - new_fqn_set
                new_only = new_fqn_set - orig_fqn_set
                if len(orig_only) or len(new_only):
                    raise RuntimeError(
                        f"{check_key}"
                        "Composable distributed API implementations cannot modify "
                        "FQNs.\n"
                        f"Only in original FQNs: {orig_only},\n"
                        f"Only in new FQNs: {new_only}"
                    )
                else:
                    raise RuntimeError(
                        f"{check_key}"
                        "Composable distributed API implementations cannot modify "
                        "the order of FQNs.\n"
                        f"Original FQNs: {orig_only}\n"
                        f"New FQNs: {new_only}"
                    )

            if set(module_to_new_named_modules.keys()) != set(
                module_to_orig_named_modules.keys()
            ):
                raise RuntimeError(
                    f"{func.__name__} should not change the module structure.\n"
                    f"Before: {[str(type(m)) for m in module_to_orig_named_modules]}\n"
                    f"After: {[str(type(m)) for m in module_to_new_named_modules]}"
                )
            for module in module_to_new_named_modules:
                check_fqn(
                    list(module_to_orig_named_params[module].keys()),
                    list(module_to_new_named_params[module].keys()),
                    "Check parameters, ",
                )
                check_fqn(
                    list(module_to_orig_named_buffers[module].keys()),
                    list(module_to_new_named_buffers[module].keys()),
                    "Check buffers, ",
                )
                check_fqn(
                    list(module_to_orig_named_modules[module].keys()),
                    list(module_to_new_named_modules[module].keys()),
                    "Check modules, ",
                )

            # TODO: a stricter verification should also reject changing module
            # types and monkey-patching forward() method implementations.

            # TODO: verify that installed distributed paradigms are compatible with
            # each other.

            return updated

        def get_state(module: nn.Module) -> Optional[_State]:
            return module.__dict__.setdefault(  # type: ignore[call-overload]
                STATE_KEY,
                {},  # TODO(@yhcharles): this is a temporary fix, need a better way
            ).get(
                func
            )  # type: ignore[call-overload]

        wrapper.state = get_state  # type: ignore[attr-defined]

        return wrapper

    return inner


def _get_registry(module: nn.Module) -> Optional[Dict[str, RegistryItem]]:
    r"""
    Get an ``OrderedDict`` of composable APIs that have been applied to the
    ``module``, indexed by the API name. If no API has been applied, then this
    returns ``None``.
    """
<<<<<<< HEAD
    registry = getattr(module, REGISTRY_KEY, None)
    if registry is None:
        # https://github.com/pytorch/pytorch/issues/107054
        default_registry: Dict[str, RegistryItem] = OrderedDict()
        setattr(module, REGISTRY_KEY, default_registry)
        return default_registry
    else:
        return registry


def _get_root_modules(modules: List[nn.Module]) -> List[nn.Module]:
    """
    Returns the modules in ``modules`` that are root modules (i.e.
    parent-less) with respect to the set ``modules``. In other words, these
    are the modules in ``modules`` that are the not child of any other
    module in ``modules``.
    """
    root_modules: List[nn.Module] = []
    module_to_modules: Dict[nn.Module, Set[nn.Module]] = {
        module: set(module.modules()) for module in modules
    }
    for candidate_module in modules:
        is_root_module = True
        for module, _modules in module_to_modules.items():
            is_child_module = (
                candidate_module is not module and candidate_module in _modules
            )
            if is_child_module:
                is_root_module = False
                break
        if is_root_module:
            root_modules.append(candidate_module)
    return root_modules
=======
    return getattr(module, REGISTRY_KEY, None)
>>>>>>> 289faa21
<|MERGE_RESOLUTION|>--- conflicted
+++ resolved
@@ -217,15 +217,7 @@
     ``module``, indexed by the API name. If no API has been applied, then this
     returns ``None``.
     """
-<<<<<<< HEAD
-    registry = getattr(module, REGISTRY_KEY, None)
-    if registry is None:
-        # https://github.com/pytorch/pytorch/issues/107054
-        default_registry: Dict[str, RegistryItem] = OrderedDict()
-        setattr(module, REGISTRY_KEY, default_registry)
-        return default_registry
-    else:
-        return registry
+    return getattr(module, REGISTRY_KEY, None)
 
 
 def _get_root_modules(modules: List[nn.Module]) -> List[nn.Module]:
@@ -250,7 +242,4 @@
                 break
         if is_root_module:
             root_modules.append(candidate_module)
-    return root_modules
-=======
-    return getattr(module, REGISTRY_KEY, None)
->>>>>>> 289faa21
+    return root_modules