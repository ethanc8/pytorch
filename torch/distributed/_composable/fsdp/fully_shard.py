from typing import Any, cast, Optional, Union

import typing_extensions

import torch.nn as nn

from torch.distributed._composable import contract
from torch.distributed._tensor import DeviceMesh

from ._fsdp_common import FSDPMeshInfo, HSDPMeshInfo
from ._fsdp_init import (
    _get_device_from_mesh,
    _get_managed_modules,
    _get_managed_states,
    _get_post_forward_mesh_info,
    _init_default_fully_shard_mesh,
    _move_states_to_device,
)
from ._fsdp_param_group import FSDPParamGroup
from ._fsdp_state import _get_module_fsdp_state, FSDPState


# The decorator adds a state object to `module` that can be accessed via
# `fully_shard.state(module)`. The state object and module are 1:1.
@contract(state_cls=FSDPState)
def fully_shard(
    module: nn.Module,
    *,
    mesh: Optional[DeviceMesh] = None,
<<<<<<< HEAD
    device: DeviceLikeType = "cuda",
    reshard_after_forward: Union[bool, int] = True,
):
    """
    Args:
        reshard_after_forward (Union[bool, int]): This controls the parameter
            behavior after forward and can trade off memory and communication.
            - If ``True``, then this reshards parameters after forward and
            all-gathers in backward.
            - If ``False``, then this keeps the unsharded parameters in memory
            after forward and avoids the all-gather in backward.
            - If an ``int``, then this represents the world size to reshard to
            after forward. It should be a number between 1 and the ``mesh``
            shard dimension size exclusive. A common choice may be the
            intra-node size (i.e. ``torch.cuda.device_count()``).
=======
):
    """
    Args:
        mesh (Optional[DeviceMesh]): This mesh defines the sharding and device.
            If this is a 1D mesh, then this fully shards across the 1D mesh
            (i.e. FSDP). If this is a 2D mesh, then this shards across the 0th
            dimension and replicates across the 1st dimension (i.e. HSDP).
            FSDP/HSDP uses the device given by the mesh's device type. For CUDA
            or CUDA-like devices, FSDP expects uses the current device.
>>>>>>> 2b36804f
    """
    if isinstance(module, (nn.ModuleList, nn.ModuleDict)):
        raise ValueError(
            f"fully_shard does not support containers that do not implement forward: {module}"
        )
    mesh = mesh or _init_default_fully_shard_mesh()
    if mesh.ndim not in (1, 2):
        raise ValueError(f"fully_shard expects a 1D or 2D DeviceMesh but got {mesh}")
    elif mesh.ndim == 1:
        mesh_info = FSDPMeshInfo(mesh, shard_mesh_dim=0)
    elif mesh.ndim == 2:
        mesh_info = HSDPMeshInfo(mesh, shard_mesh_dim=1, replicate_mesh_dim=0)
<<<<<<< HEAD
    if device.type != "meta" and device.type != mesh.device_type:
        raise ValueError(
            f"device and mesh must be of the same type but got {device.type} "
            f"for device and {mesh.device_type} for mesh"
        )
    post_forward_mesh_info = _get_post_forward_mesh_info(
        reshard_after_forward, mesh_info
    )
=======
    device = _get_device_from_mesh(mesh)
>>>>>>> 2b36804f

    state = fully_shard.state(module)
    state.init(module, device)

    managed_modules = _get_managed_modules(module)
    params, buffers = _get_managed_states(managed_modules)
    _move_states_to_device(params, buffers, device, mesh_info)
    if params:
        state._fsdp_param_group = FSDPParamGroup(
            params, module, mesh_info, post_forward_mesh_info, device
        )

    # Place FSDP leftmost for highest priority in the method resolution order
    cls = module.__class__
    dct = {"__deepcopy__": unimplemented_deepcopy}
    new_cls = type(f"FSDP{cls.__name__}", (FSDP, cls), dct)
    module.__class__ = new_cls
    return module


def unimplemented_deepcopy(*args: Any, **kwargs: Any) -> typing_extensions.Never:
    raise AssertionError(
        "FSDP does not support deepcopy. Please use state dict for serialization."
    )


class FSDP:
    def __new__(cls, *args, **kwargs):
        """
        Override ``__new__`` to remove the FSDP class and directly construct
        the original class for cases like indexing into a container module.
        """
        # Use index 2 since 0 is the dynamically constructed `FSDP<...>` class
        # and index 1 is the `FSDP` class itself
        orig_cls = cls.__mro__[2]
        self = orig_cls.__new__(orig_cls, *args, **kwargs)
        self.__init__(*args, **kwargs)
        return self

    def reshard(self) -> None:
        """
        Reshards the module's parameters by freeing unsharded parameters if
        needed. This method is *not* recursive.
        """
        if (state := _get_module_fsdp_state(cast(nn.Module, self))) is None or (
            (fsdp_param_group := state._fsdp_param_group) is None
        ):
            return  # no-op
        fsdp_param_group.reshard()<|MERGE_RESOLUTION|>--- conflicted
+++ resolved
@@ -27,12 +27,16 @@
     module: nn.Module,
     *,
     mesh: Optional[DeviceMesh] = None,
-<<<<<<< HEAD
-    device: DeviceLikeType = "cuda",
     reshard_after_forward: Union[bool, int] = True,
 ):
     """
     Args:
+        mesh (Optional[DeviceMesh]): This mesh defines the sharding and device.
+            If this is a 1D mesh, then this fully shards across the 1D mesh
+            (i.e. FSDP). If this is a 2D mesh, then this shards across the 0th
+            dimension and replicates across the 1st dimension (i.e. HSDP).
+            FSDP/HSDP uses the device given by the mesh's device type. For CUDA
+            or CUDA-like devices, FSDP expects uses the current device.
         reshard_after_forward (Union[bool, int]): This controls the parameter
             behavior after forward and can trade off memory and communication.
             - If ``True``, then this reshards parameters after forward and
@@ -43,17 +47,6 @@
             after forward. It should be a number between 1 and the ``mesh``
             shard dimension size exclusive. A common choice may be the
             intra-node size (i.e. ``torch.cuda.device_count()``).
-=======
-):
-    """
-    Args:
-        mesh (Optional[DeviceMesh]): This mesh defines the sharding and device.
-            If this is a 1D mesh, then this fully shards across the 1D mesh
-            (i.e. FSDP). If this is a 2D mesh, then this shards across the 0th
-            dimension and replicates across the 1st dimension (i.e. HSDP).
-            FSDP/HSDP uses the device given by the mesh's device type. For CUDA
-            or CUDA-like devices, FSDP expects uses the current device.
->>>>>>> 2b36804f
     """
     if isinstance(module, (nn.ModuleList, nn.ModuleDict)):
         raise ValueError(
@@ -66,18 +59,10 @@
         mesh_info = FSDPMeshInfo(mesh, shard_mesh_dim=0)
     elif mesh.ndim == 2:
         mesh_info = HSDPMeshInfo(mesh, shard_mesh_dim=1, replicate_mesh_dim=0)
-<<<<<<< HEAD
-    if device.type != "meta" and device.type != mesh.device_type:
-        raise ValueError(
-            f"device and mesh must be of the same type but got {device.type} "
-            f"for device and {mesh.device_type} for mesh"
-        )
+    device = _get_device_from_mesh(mesh)
     post_forward_mesh_info = _get_post_forward_mesh_info(
         reshard_after_forward, mesh_info
     )
-=======
-    device = _get_device_from_mesh(mesh)
->>>>>>> 2b36804f
 
     state = fully_shard.state(module)
     state.init(module, device)
