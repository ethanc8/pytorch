<<<<<<< HEAD
from typing import Any, cast, Dict, List, Optional, Tuple
=======
from typing import Any, Dict, List, NamedTuple, Optional, Tuple
>>>>>>> fb86d029

import torch
import torch.distributed as dist
import torch.nn as nn

from torch.distributed.fsdp._common_utils import _named_parameters_with_duplicates
from torch.utils._pytree import tree_flatten, tree_unflatten
from ._fsdp_collectives import (
    AllGatherResult,
    foreach_all_gather,
    foreach_all_gather_copy_out,
    foreach_reduce_scatter,
)
from ._fsdp_common import FSDPMeshInfo, HSDPMeshInfo, TrainingState
from ._fsdp_param import FSDPParam, ParamModuleInfo, ShardedState


class FSDPCommContext:
    """This has the communication state shared across FSDP states/parameter groups."""

    def init(self):
        # Setting the all-gather/reduce-scatter streams to be higher priority
        # can help avoid some issues where their copies in/out are delayed and
        # block computation
        high_priority = -1
        # All-gather state and copy-in stream allow overlapping the next
        # copy-in with the current all-gather in forward; copy-in overlaps with
        # reduce-scatter in backward without the separate copy-in stream
        self.all_gather_copy_in_stream = torch.cuda.Stream(priority=high_priority)
        self.all_gather_state: Optional[AllGatherState] = None
        # All-gather stream allows overlapping next all-gather with current
        # forward compute
        self.all_gather_stream = torch.cuda.Stream(priority=high_priority)
        # Reduce-scatter stream gives separate execution "thread" for post-
        # backward logic like pre/post-gradient division and reduce-scatter
        self.reduce_scatter_stream = torch.cuda.Stream(priority=high_priority)

    def get_all_gather_streams(
        self, training_state: TrainingState
    ) -> Tuple[torch.cuda.Stream, torch.cuda.Stream]:
        if training_state in (TrainingState.FORWARD, TrainingState.PRE_BACKWARD):
            # Use separate streams for implicit prefetching
            return self.all_gather_copy_in_stream, self.all_gather_stream
        current_stream = torch.cuda.current_stream()
        return current_stream, current_stream


"""
[Note: Overlapping all-gather copy-in and all-gather]
For implicit forward prefetching, we want to overlap the next copy-in with the
current all-gather. We do so using a separate copy-in stream. However, since
we have the all-gather input as a view into the output, we must make sure to
copy into different memory from the current all-gather's output. Thus, we keep
a reference to the current all-gather's output and have the next FSDP state or
parameter group free it after its copy-in. Finally, we have the last state or
group free always to avoid holding onto the memory after forward.
"""


class AllGatherState(NamedTuple):
    all_gather_result: AllGatherResult
    event: torch.cuda.Event  # all-gather copy-out


class FSDPParamGroup:
    """This class represents a parameter group to communicate together."""

    def __init__(
        self,
        params: List[nn.Parameter],
        module: nn.Module,
        mesh_info: FSDPMeshInfo,
        post_forward_mesh_info: Optional[FSDPMeshInfo],
        device: torch.device,
    ):
        self.module = module  # permit ref cycle because 1:1 lifetime
        param_module_infos = _get_param_module_infos(params, module)
        self.fsdp_params = [
            FSDPParam(param, module_info, mesh_info, post_forward_mesh_info, device)
            for param, module_info in zip(params, param_module_infos)
        ]
        self.mesh_info = mesh_info
        self.post_forward_mesh_info = post_forward_mesh_info
        self.device = device
        self._training_state = TrainingState.IDLE
        # Group's sharded state always matches its parameters' sharded states
        self._sharded_state = ShardedState.SHARDED
        self._init_mp_dtypes()
        self._module_fqn: Optional[str] = None  # prefixed from root module

        # - Communication and communication/computation overlap
        self.comm_ctx = FSDPCommContext()
        self._init_grad_divide_factors()

        # - CUDA events for stream synchronization
        # Holds the all-gather output buffer, sync objects, and metadata
        self._all_gather_result: Optional[AllGatherResult] = None
        # Holds the reduce-scatter view-out CUDA event that marks the end of
        # the group's post-backward (e.g. reduce-scatter and div), which should
        # be waited on at the end of backward
        self._reduce_scatter_view_out_event: Optional[torch.cuda.Event] = None
        # Holds the reshard-after-forward CUDA event when resharding to a
        # different world size, which should be waited on in the next unshard
        self._reshard_after_forward_event: Optional[torch.cuda.Event] = None

    # Initialization #
    def _init_mp_dtypes(self) -> None:
        orig_dtypes = {fsdp_param.orig_dtype for fsdp_param in self.fsdp_params}
        if len(orig_dtypes) != 1:
            # This can be relaxed if we copy-out for the reduce-scatter
            raise AssertionError(
                f"FSDP expects uniform original parameter dtype but got {orig_dtypes}"
            )
        self._orig_dtype = next(iter(orig_dtypes))
        self._param_dtype = self._orig_dtype

    def _init_grad_divide_factors(self):
        """
        For N data parallel workers, each worker computes g_i, and they
        collectively reduce to compute (g_1 + ... + g_N) / N. To avoid overflow
        and underflow, we divide by ~sqrt(N) before and after the reduction.
        """
        data_parallel_world_size = 1
        data_parallel_world_size *= self.mesh_info.shard_mesh_size
        if isinstance(self.mesh_info, HSDPMeshInfo):
            data_parallel_world_size *= self.mesh_info.replicate_mesh_size
        factor: int = 1
        while (
            data_parallel_world_size % factor == 0
            and data_parallel_world_size / factor > factor
        ):
            factor *= 2
        self._grad_predivide_factor: float = float(factor)
        self._grad_postdivide_factor: float = (
            data_parallel_world_size / self._grad_predivide_factor
        )

    # Runtime #
    def unshard(self, async_op: bool = False):
        if self._all_gather_result is not None:  # already called, pending wait
            return
        if self._sharded_state == ShardedState.UNSHARDED:
            return  # no-op
        if self._reshard_after_forward_event is not None:
            # Resharded parameter data is allocated in the default stream and
            # used in the all-gather streams
            self._wait_all_gather_streams_on_event(self._reshard_after_forward_event)
            self._reshard_after_forward_event = None
        self._all_gather_result = foreach_all_gather(
            self.fsdp_params,
            self._all_gather_process_group,
            async_op,
            *self.comm_ctx.get_all_gather_streams(self._training_state),
            self.device,
            self._param_dtype,
        )

    def wait_for_unshard(self):
        """
        1. In forward with implict prefetching, to overlap the current copy-out
        with the next all-gather, we save a reference to the current all-gather
        result to free after the next copy-out.
        2. Otherwise (explicit prefetching or in backward), we free the
        all-gather result immediately after the current copy-out since we can
        already overlap the current copy-out with the previous reduce-scatter.
        """
        if not self._all_gather_result:
            return  # no preceding unshard
        if self._training_state == TrainingState.FORWARD:  # implicit prefetch
            if prev_all_gather_state := self.comm_ctx.all_gather_state:
                self._wait_all_gather_streams_on_event(prev_all_gather_state.event)
                self.comm_ctx.all_gather_state = None  # free the all-gather result
        foreach_all_gather_copy_out(
            self._all_gather_result, self.fsdp_params, self._all_gather_process_group
        )
        for fsdp_param in self.fsdp_params:
            fsdp_param.init_unsharded_param()  # no-op after 1st call
        self._to_unsharded()
        all_gather_copy_out_event = torch.cuda.Event()
        all_gather_copy_out_event.record()
        if self._training_state == TrainingState.FORWARD:
            self.comm_ctx.all_gather_state = AllGatherState(
                self._all_gather_result, all_gather_copy_out_event
            )
        else:
            self._wait_all_gather_streams_on_event(all_gather_copy_out_event)
        self._all_gather_result = None  # free unless saved in `all_gather_state`

    def _wait_all_gather_streams_on_event(self, event: torch.cuda.Event):
        self.comm_ctx.all_gather_copy_in_stream.wait_event(event)
        self.comm_ctx.all_gather_stream.wait_event(event)

    def reshard(self):
        if self._training_state == TrainingState.FORWARD:
            if not self._reshard_after_forward:
                return
            if self._use_post_forward_mesh:
                self._to_sharded_post_forward()
                self._reshard_after_forward_event = torch.cuda.Event()
                self._reshard_after_forward_event.record()
                return
        self._to_sharded()

    def pre_forward(
        self, module: nn.Module, args: Tuple[Any, ...], kwargs: Dict[str, Any]
    ) -> Tuple[Tuple[Any, ...], Dict[str, Any]]:
        with torch.profiler.record_function("FSDP::pre_forward"):
            self._training_state = TrainingState.FORWARD
            self.unshard()
            self.wait_for_unshard()
            args, kwargs = self._register_post_backward_hook(args, kwargs)
            return args, kwargs

    def post_forward(self, module: nn.Module, input: Any, output: Any):
        with torch.profiler.record_function("FSDP::post_forward"):
            self.reshard()
            self._training_state = TrainingState.IDLE
            return output

    def pre_backward(self, *unused: Any):
        with torch.profiler.record_function("FSDP::pre_backward"):
            self._training_state = TrainingState.PRE_BACKWARD
            self.unshard()  # no-op if prefetched
            self.wait_for_unshard()

    def _post_backward(self, *unused: Any):
        self._training_state = TrainingState.POST_BACKWARD
        with torch.profiler.record_function("FSDP::post_backward_reshard"):
            # Save the autograd-computed gradients before resharding to only
            # access the unsharded parameters when their data is present
            fsdp_params_with_grad: List[FSDPParam] = []
            unsharded_grads: List[torch.Tensor] = []
            for fsdp_param in self.fsdp_params:
                if fsdp_param.unsharded_param.grad is not None:
                    fsdp_params_with_grad.append(fsdp_param)
                    unsharded_grads.append(fsdp_param.unsharded_grad_data)
                    fsdp_param.unsharded_param.grad = None
            self.reshard()
        if len(fsdp_params_with_grad) == 0:
            return
        with torch.profiler.record_function("FSDP::post_backward_reduce"):
            self._reduce_scatter_view_out_event = foreach_reduce_scatter(
                fsdp_params_with_grad,
                unsharded_grads,
                self._reduce_scatter_process_group,
                self.comm_ctx.reduce_scatter_stream,
                self._orig_dtype,
                self._orig_dtype,
                self.device,
                self._grad_predivide_factor,
                self._grad_postdivide_factor,
            )

    def finalize_backward(self):
        if self._sharded_state == ShardedState.UNSHARDED:
            # Run post-backward here since the forward inputs did not require
            # gradient, so the post-backward hook did not run
            self._post_backward()
        if self._reduce_scatter_view_out_event is not None:
            torch.cuda.current_stream().wait_event(self._reduce_scatter_view_out_event)
            self._reduce_scatter_view_out_event = None
        self._training_state = TrainingState.IDLE

    # Utilities #
    def _to_sharded(self):
        if self._sharded_state != ShardedState.SHARDED:
            for fsdp_param in self.fsdp_params:
                fsdp_param.to_sharded()
            self._sharded_state = ShardedState.SHARDED

    def _to_sharded_post_forward(self):
        if self._sharded_state != ShardedState.SHARDED_POST_FORWARD:
            for fsdp_param in self.fsdp_params:
                fsdp_param.to_sharded_post_forward()
            self._sharded_state = ShardedState.SHARDED_POST_FORWARD

    def _to_unsharded(self):
        if self._sharded_state != ShardedState.UNSHARDED:
            for fsdp_param in self.fsdp_params:
                fsdp_param.to_unsharded()
            self._sharded_state = ShardedState.UNSHARDED

    # Hook Registration #
    def _register_post_backward_hook(
        self, args: Tuple[Any, ...], kwargs: Dict[str, Any]
    ) -> Tuple[Tuple[Any, ...], Dict[str, Any]]:
        if not torch.is_grad_enabled():
            return args, kwargs
        args_list, args_spec = tree_flatten(args)
        kwargs_list, kwargs_spec = tree_flatten(kwargs)
        args_kwargs_list = list(args_list) + list(kwargs_list)
        inp_tensor_indices: List[int] = []
        inp_tensors: List[torch.Tensor] = []
        for i, obj in enumerate(args_kwargs_list):
            if torch.is_tensor(obj) and obj.requires_grad:
                inp_tensor_indices.append(i)
                inp_tensors.append(obj)
        if len(inp_tensors) == 0:
            return args, kwargs  # no tensors that require gradients
        inp_tensors = RegisterPostBackwardFunction.apply(self, *inp_tensors)
        for inp_tensor_idx, inp_tensor in zip(inp_tensor_indices, inp_tensors):
            args_kwargs_list[inp_tensor_idx] = inp_tensor
        args_list = args_kwargs_list[: len(args_list)]
        kwargs_list = args_kwargs_list[len(args_list) :]
        args = tree_unflatten(args_list, args_spec)
        kwargs = tree_unflatten(kwargs_list, kwargs_spec)
        return args, kwargs

    # Properties #
    @property
    def _reshard_after_forward(self) -> bool:
        return self.post_forward_mesh_info is not None

    @property
    def _use_post_forward_mesh(self) -> bool:
        return (
            self._reshard_after_forward
            and self.mesh_info != self.post_forward_mesh_info
        )

    @property
    def _all_gather_process_group(self) -> dist.ProcessGroup:
        mesh_info = (
            cast(FSDPMeshInfo, self.post_forward_mesh_info)
            if self._sharded_state == ShardedState.SHARDED_POST_FORWARD
            else self.mesh_info
        )
        assert isinstance(mesh_info, FSDPMeshInfo)
        return mesh_info.shard_process_group

    @property
    def _reduce_scatter_process_group(self) -> dist.ProcessGroup:
        mesh_info = self.mesh_info
        assert isinstance(mesh_info, FSDPMeshInfo)
        return mesh_info.shard_process_group


def _get_param_module_infos(
    params: List[nn.Parameter], module: nn.Module
) -> List[ParamModuleInfo]:
    """
    Shared parameter: lin1.weight = lin2.weight
    Shared module: mlp.lin1 = mlp.lin2
    We do not remove duplicates when traversing both modules and parameters to
    find shared modules' parameters and shared parameters within a module.
    """
    params_set = set(params)
    param_to_module_info: Dict[nn.Parameter, ParamModuleInfo] = {}
    for _, submodule in module.named_modules(remove_duplicate=False):
        for param_name, param in _named_parameters_with_duplicates(
            submodule, recurse=False
        ):
            if param in params_set:
                if param not in param_to_module_info:
                    param_to_module_info[param] = ParamModuleInfo(submodule, param_name)
                else:
                    param_to_module_info[param].shared_modules.append(submodule)
                    param_to_module_info[param].shared_param_names.append(param_name)
    if len(param_to_module_info) != len(params):
        raise AssertionError(f"Some parameters are not in the module tree of {module}")
    return [param_to_module_info[param] for param in params]


class RegisterPostBackwardFunction(torch.autograd.Function):
    @staticmethod
    def forward(ctx, param_group: FSDPParamGroup, *inputs: torch.Tensor):
        # All tensors in `inputs` should require gradient
        ctx.param_group = param_group
        return inputs

    @staticmethod
    def backward(ctx, *grads: torch.Tensor):
        ctx.param_group._post_backward()
        return (None,) + grads<|MERGE_RESOLUTION|>--- conflicted
+++ resolved
@@ -1,8 +1,4 @@
-<<<<<<< HEAD
-from typing import Any, cast, Dict, List, Optional, Tuple
-=======
-from typing import Any, Dict, List, NamedTuple, Optional, Tuple
->>>>>>> fb86d029
+from typing import Any, cast, Dict, List, NamedTuple, Optional, Tuple
 
 import torch
 import torch.distributed as dist
