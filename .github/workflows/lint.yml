name: Lint

on:
  pull_request:
  push:
    branches:
      - master
      - main
      - release/*
  workflow_dispatch:

jobs:
  lintrunner:
    runs-on: linux.20_04.16x
    steps:
      - name: Setup Python
        uses: actions/setup-python@v2
        with:
          python-version: 3.8
          architecture: x64

      - name: Checkout PyTorch
        uses: csarofeen/pytorch/.github/actions/checkout-pytorch@master
        with:
          submodules: false

      - name: Install lintrunner
        run: pip install lintrunner==0.9.*

      - name: Initialize lint dependencies
        run: lintrunner init

      - name: Do build steps necessary for linters
        run: |
          python3 -m tools.linter.clang_tidy.generate_build_files
          python3 -m tools.generate_torch_version --is_debug=false
          python3 -m tools.pyi.gen_pyi \
            --native-functions-path aten/src/ATen/native/native_functions.yaml \
            --tags-path aten/src/ATen/native/tags.yaml \
            --deprecated-functions-path "tools/autograd/deprecated.yaml"

      - name: Run lintrunner on all files
        run: |
<<<<<<< HEAD
          lintrunner -vv --force-color --merge-base-with "${PR_BASE_SHA}"
          echo ""
          echo -e "\e[1m\e[36mYou can reproduce these results locally by using \`lintrunner\`.\e[0m"
          echo -e "\e[1m\e[36mSee https://github.com/csarofeen/pytorch/wiki/lintrunner for setup instructions.\e[0m"
=======
          set +e
          if ! lintrunner --verbose --force-color --all-files --tee-json=lint.json; then
              echo ""
              echo -e "\e[1m\e[36mYou can reproduce these results locally by using \`lintrunner\`.\e[0m"
              echo -e "\e[1m\e[36mSee https://github.com/pytorch/pytorch/wiki/lintrunner for setup instructions.\e[0m"
              exit 1
          fi
>>>>>>> c83f8ee4

      - name: Store annotations
        if: always() && github.event_name == 'pull_request'
        # Don't show this as an error; the above step will have already failed.
        continue-on-error: true
        run: |
          # Use jq to massage the JSON lint output into GitHub Actions workflow commands.
          jq --raw-output \
            '"::\(if .severity == "advice" or .severity == "disabled" then "warning" else .severity end) file=\(.path),line=\(.line),col=\(.char),title=\(.code) \(.name)::" + (.description | gsub("\\n"; "%0A"))' \
            lint.json

  quick-checks:
    name: quick-checks
    runs-on: linux.20_04.4x
    steps:
      - name: Setup Python
        uses: actions/setup-python@v2
        with:
          python-version: 3.x
          architecture: x64
      # [see note: pytorch repo ref]
      - name: Checkout PyTorch
        uses: csarofeen/pytorch/.github/actions/checkout-pytorch@master
        with:
          submodules: false
          fetch-depth: 1
      - name: Clean PyTorch checkout
        run: |
          # Remove any artifacts from the previous checkouts
          git clean -fxd
      - name: Install requirements
        id: requirements
        run: pip3 install -r requirements.txt --user
      - name: Ensure no non-breaking spaces
        if: always()
        run: |
          # NB: We use 'printf' below rather than '\u000a' since bash pre-4.2
          # does not support the '\u000a' syntax (which is relevant for local linters)
          (! git --no-pager grep -In "$(printf '\xC2\xA0')" -- . || (echo "The above lines have non-breaking spaces (U+00A0); please convert them to spaces (U+0020)"; false))
      - name: Ensure no versionless Python shebangs
        if: always()
        run: |
          (! git --no-pager grep -In '#!.*python$' -- . || (echo "The above lines have versionless Python shebangs; please specify either python2 or python3"; false))
      - name: C++ docs check
        if: ${{ always() && steps.requirements.outcome == 'success' }}
        run: |
          sudo apt-get install -y doxygen
          cd docs/cpp/source && ./check-doxygen.sh
      - name: CUDA kernel launch check
        if: ${{ always() && steps.requirements.outcome == 'success' }}
        run: |
          set -eux
          python torch/testing/_check_kernel_launches.py |& tee "${GITHUB_WORKSPACE}"/cuda_kernel_launch_checks.txt

  workflow-checks:
    name: workflow-checks
    runs-on: linux.20_04.4x
    steps:
      - name: Setup Python
        uses: actions/setup-python@v2
        with:
          python-version: 3.x
          architecture: x64
      # [see note: pytorch repo ref]
      - name: Checkout PyTorch
        uses: csarofeen/pytorch/.github/actions/checkout-pytorch@master
        with:
          submodules: false
          fetch-depth: 1
      - name: Install requirements
        id: requirements
        run: |
          pip3 install -r requirements.txt --user
      - name: Install Jinja2
        run: |
          pip3 install Jinja2==3.0.1 --user
      - name: Regenerate workflows
        id: generate_workflows
        run: .github/scripts/generate_ci_workflows.py
      - name: Assert that regenerating the workflows didn't change them
        run: |
          if ! .github/scripts/report_git_status.sh .github/workflows; then
            echo
            echo 'As shown by the above diff, the committed .github/workflows'
            echo 'are not up to date according to .github/templates.'
            echo 'Please run this command, commit, and push again to your PR:'
            echo
            echo '    .github/scripts/generate_ci_workflows.py'
            echo
            echo 'If running that command does nothing, you may need to rebase'
            echo 'onto a more recent commit from the PyTorch master branch.'
            false
          fi
      - name: Check that jobs will be cancelled
        if: ${{ always() && steps.generate_workflows.outcome == 'success' }}
        run: |
          .github/scripts/ensure_actions_will_cancel.py

  toc:
    name: toc
    runs-on: linux.20_04.4x
    # https://github.com/actions/virtual-environments/issues/599#issuecomment-602754687
    env:
      NPM_CONFIG_PREFIX: ~/.npm-global
    steps:
      - name: Setup Node
        uses: actions/setup-node@v2
      # [see note: pytorch repo ref]
      - name: Checkout PyTorch
        uses: csarofeen/pytorch/.github/actions/checkout-pytorch@master
        with:
          submodules: false
          fetch-depth: 1
      - name: Install markdown-toc
        run: npm install -g markdown-toc
      - name: Regenerate ToCs and check that they didn't change
        run: |
          set -eu
          export PATH=~/.npm-global/bin:"$PATH"
          for FILE in $(git grep -Il '<!-- toc -->' -- '**.md'); do
            markdown-toc --bullets='-' -i "$FILE"
          done

          if ! .github/scripts/report_git_status.sh .; then
            echo
            echo 'As shown by the above diff, the table of contents in one or'
            echo 'more Markdown files is not up to date with the file contents.'
            echo 'You can either apply that Git diff directly to correct the'
            echo 'table of contents, or if you have npm installed, you can'
            echo 'install the npm package markdown-toc and run the following'
            # shellcheck disable=SC2016
            echo 'command (replacing $FILE with the filename for which you want'
            echo 'to regenerate the table of contents):'
            echo
            # shellcheck disable=SC2016
            echo "    markdown-toc --bullets='-' -i \"\$FILE\""
            false
          fi

  test-tools:
    name: Test tools
<<<<<<< HEAD
    if: ${{ github.repository == 'csarofeen/pytorch' }}
    runs-on: ubuntu-18.04
=======
    if: ${{ github.repository == 'pytorch/pytorch' }}
    runs-on: linux.20_04.4x
>>>>>>> c83f8ee4
    steps:
      - name: Setup Python
        uses: actions/setup-python@v2
        with:
          python-version: 3.8
          architecture: x64
      # [see note: pytorch repo ref]
      # deep clone (fetch-depth 0) required, to allow us to use git log
      - name: Checkout PyTorch
        uses: csarofeen/pytorch/.github/actions/checkout-pytorch@master
        with:
          submodules: false
      - name: Install dependencies
        # mypy and boto3 versions copied from
        # .circleci/docker/common/install_conda.sh
        run: |
          set -eux
          python3 -mpip install -r requirements.txt
          python3 -mpip install boto3==1.16.34
          pip3 install typing-extensions==3.10 --user
          pip3 install -r requirements-flake8.txt --user
          python3 -mpip install -r requirements.txt --user
          python3 -mpip install mypy==0.812 --user
          make setup_lint
      - name: Test tools
        run: |
          python3 -m unittest discover -vs tools/test -p 'test_*.py'
          python3 -m unittest discover -vs .github/scripts -p 'test_*.py'

  test_collect_env:
    if: ${{ github.repository == 'csarofeen/pytorch' }}
    name: Test collect_env
    runs-on: linux.20_04.4x
    strategy:
      matrix:
        with_torch: [with_torch, without_torch]
    steps:
      - name: Setup Python
        uses: actions/setup-python@v2
        with:
          python-version: 3.8
          architecture: x64
      # [see note: pytorch repo ref]
      # deep clone (fetch-depth 0) required, to allow us to use git log
      - name: Checkout PyTorch
        uses: csarofeen/pytorch/.github/actions/checkout-pytorch@master
        with:
          submodules: false
          fetch-depth: 1
      - name: Install torch
        if: matrix.with_torch == 'with_torch'
        run: |
          # Doesn't really matter what torch version, we just need ANY torch installed
          pip install 'torch==1.*'
      - name: Run collect_env.py
        run: |
          # All we need to see is that it passes
          python3 torch/utils/collect_env.py

concurrency:
  group: ${{ github.workflow }}-${{ github.event.pull_request.number || github.sha }}-${{ github.event_name == 'workflow_dispatch' }}
  cancel-in-progress: true<|MERGE_RESOLUTION|>--- conflicted
+++ resolved
@@ -41,20 +41,13 @@
 
       - name: Run lintrunner on all files
         run: |
-<<<<<<< HEAD
-          lintrunner -vv --force-color --merge-base-with "${PR_BASE_SHA}"
-          echo ""
-          echo -e "\e[1m\e[36mYou can reproduce these results locally by using \`lintrunner\`.\e[0m"
-          echo -e "\e[1m\e[36mSee https://github.com/csarofeen/pytorch/wiki/lintrunner for setup instructions.\e[0m"
-=======
           set +e
           if ! lintrunner --verbose --force-color --all-files --tee-json=lint.json; then
               echo ""
               echo -e "\e[1m\e[36mYou can reproduce these results locally by using \`lintrunner\`.\e[0m"
-              echo -e "\e[1m\e[36mSee https://github.com/pytorch/pytorch/wiki/lintrunner for setup instructions.\e[0m"
+              echo -e "\e[1m\e[36mSee https://github.com/csarofeen/pytorch/wiki/lintrunner for setup instructions.\e[0m"
               exit 1
           fi
->>>>>>> c83f8ee4
 
       - name: Store annotations
         if: always() && github.event_name == 'pull_request'
@@ -196,13 +189,8 @@
 
   test-tools:
     name: Test tools
-<<<<<<< HEAD
     if: ${{ github.repository == 'csarofeen/pytorch' }}
-    runs-on: ubuntu-18.04
-=======
-    if: ${{ github.repository == 'pytorch/pytorch' }}
-    runs-on: linux.20_04.4x
->>>>>>> c83f8ee4
+    runs-on: linux.20_04.4x
     steps:
       - name: Setup Python
         uses: actions/setup-python@v2
