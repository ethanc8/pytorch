--- conflicted
+++ resolved
@@ -21,9 +21,10 @@
       - v[0-9]+.[0-9]+.[0-9]+-rc[0-9]+
     {%- endif %}
 {%- for label in ciflow_config.labels | sort %}
-  {%- if label != "ciflow/default" %}
+    {%- if loop.first and branches != "nightly" %}
+    tags:
+    {%- endif %}
       - '!{{ label }}/*'
-  {%- endif %}
 {%- endfor %}
   workflow_dispatch:
 
@@ -105,7 +106,9 @@
   !{{ config["build_name"] }}-test:  # Testing
     if: ${{ github.repository_owner == 'pytorch' }}
     needs: !{{ config["build_name"] }}-build
-{%- if config["gpu_arch_type"] == "cuda" %}
+{%- if config["gpu_arch_type"] == "rocm" %}
+    runs-on: linux.rocm.gpu
+{%- elif config["gpu_arch_type"] == "cuda" %}
     runs-on: linux.4xlarge.nvidia.gpu
 {%- else %}
     runs-on: linux.4xlarge
@@ -113,20 +116,23 @@
     timeout-minutes: !{{ common.timeout_minutes }}
     !{{ upload.binary_env(config) }}
     steps:
+{%- if config["gpu_arch_type"] == "rocm" %}
+      !{{ common.setup_rocm_linux() }}
+{%- else %}
       !{{ common.setup_ec2_linux() }}
-<<<<<<< HEAD
-      - uses: seemethere/download-artifact-s3@v3
-=======
 {%- endif %}
       - uses: !{{ common.download_artifact_s3_action }}
->>>>>>> 61305cd6
         name: Download Build Artifacts
         with:
           name: !{{ config["build_name"] }}
           path: "${{ runner.temp }}/artifacts/"
       !{{ common.checkout(deep_clone=False, directory="pytorch") }}
       !{{ common.checkout(deep_clone=False, directory="builder", repository="pytorch/builder", branch=common.builder_branch) }}
-{%- if config["gpu_arch_type"] == "cuda" %}
+{%- if config["gpu_arch_type"] == "rocm" %}
+      - name: ROCm set GPU_FLAG
+        run: |
+          echo "GPU_FLAG=--device=/dev/mem --device=/dev/kfd --device=/dev/dri --group-add video --group-add daemon" >> "${GITHUB_ENV}"
+{%- elif config["gpu_arch_type"] == "cuda" %}
       - uses: nick-fields/retry@71062288b76e2b6214ebde0e673ce0de1755740a
         name: Install nvidia driver, nvidia-docker runtime, set GPU_FLAG
         with:
@@ -176,7 +182,11 @@
           # Generate test script
           docker exec -t -w "${PYTORCH_ROOT}" -e OUTPUT_SCRIPT="/run.sh" "${container_name}" bash -c "bash .circleci/scripts/binary_linux_test.sh"
           docker exec -t "${container_name}" bash -c "source ${BINARY_ENV_FILE} && bash -x /run.sh"
+{%- if config["gpu_arch_type"] == "rocm" %}
+      !{{ common.teardown_rocm_linux() }}
+{%- else %}
       !{{ common.teardown_ec2_linux("pytorch/") }}
+{%- endif %}
   {%- if branches == "nightly" %}
   !{{ upload.upload_binaries(config) }}
   {%- endif %}
